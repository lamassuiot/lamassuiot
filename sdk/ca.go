package sdk

import (
	"context"
	"crypto/x509"
	"encoding/base64"
	"encoding/pem"
	"fmt"
	"net/http"

	"github.com/lamassuiot/lamassuiot/core/v3/pkg/errs"
	"github.com/lamassuiot/lamassuiot/core/v3/pkg/models"
	"github.com/lamassuiot/lamassuiot/core/v3/pkg/resources"
	"github.com/lamassuiot/lamassuiot/core/v3/pkg/services"
)

type CAClient services.CAService

type httpCAClient struct {
	httpClient *http.Client
	baseUrl    string
}

func NewHttpCAClient(client *http.Client, url string) services.CAService {
	baseURL := url
	return &httpCAClient{
		httpClient: client,
		baseUrl:    baseURL,
	}
}

func (cli *httpCAClient) GetCARequests(ctx context.Context, input services.GetItemsInput[models.CACertificateRequest]) (string, error) {
	url := cli.baseUrl + "/v1/cas/requests"
	return IterGet[models.CACertificateRequest, *resources.GetItemsResponse[models.CACertificateRequest]](ctx, cli.httpClient, url, input.ExhaustiveRun, input.QueryParameters, input.ApplyFunc, map[int][]error{})
}

func (cli *httpCAClient) GetCryptoEngineProvider(ctx context.Context) ([]*models.CryptoEngineProvider, error) {
	engine, err := Get[[]*models.CryptoEngineProvider](ctx, cli.httpClient, cli.baseUrl+"/v1/engines", nil, map[int][]error{})
	if err != nil {
		return nil, err
	}

	return engine, nil
}

func (cli *httpCAClient) GetStats(ctx context.Context) (*models.CAStats, error) {
	stats, err := Get[*models.CAStats](ctx, cli.httpClient, cli.baseUrl+"/v1/stats", nil, map[int][]error{})
	if err != nil {
		return nil, err
	}

	return stats, nil
}
func (cli *httpCAClient) GetStatsByCAID(ctx context.Context, input services.GetStatsByCAIDInput) (map[models.CertificateStatus]int, error) {
	stats, err := Get[map[models.CertificateStatus]int](ctx, cli.httpClient, cli.baseUrl+"/v1/stats/"+input.CAID, nil, map[int][]error{})
	if err != nil {
		return nil, err
	}

	return stats, nil
}

func (cli *httpCAClient) GetCAs(ctx context.Context, input services.GetCAsInput) (string, error) {
	url := cli.baseUrl + "/v1/cas"
	return IterGet[models.CACertificate, *resources.GetCAsResponse](ctx, cli.httpClient, url, input.ExhaustiveRun, input.QueryParameters, input.ApplyFunc, map[int][]error{})
}

func (cli *httpCAClient) GetCAByID(ctx context.Context, input services.GetCAByIDInput) (*models.CACertificate, error) {
	response, err := Get[models.CACertificate](ctx, cli.httpClient, cli.baseUrl+"/v1/cas/"+input.CAID, nil, map[int][]error{})
	if err != nil {
		return nil, err
	}

	return &response, nil
}

func (cli *httpCAClient) GetCAsByCommonName(ctx context.Context, input services.GetCAsByCommonNameInput) (string, error) {
	url := cli.baseUrl + "/v1/cas/cn/" + input.CommonName
	return IterGet[models.CACertificate, *resources.GetCAsResponse](ctx, cli.httpClient, url, input.ExhaustiveRun, input.QueryParameters, input.ApplyFunc, map[int][]error{})
}

func (cli *httpCAClient) CreateCA(ctx context.Context, input services.CreateCAInput) (*models.CACertificate, error) {
	response, err := Post[*models.CACertificate](ctx, cli.httpClient, cli.baseUrl+"/v1/cas", resources.CreateCABody{
		ID:           input.ID,
		Subject:      input.Subject,
		KeyMetadata:  input.KeyMetadata,
		ProfileID:    input.ProfileID,
		CAExpiration: input.CAExpiration,
		EngineID:     input.EngineID,
		ParentID:     input.ParentID,
		Metadata:     input.Metadata,
	}, map[int][]error{
		400: {
			errs.ErrCAIncompatibleValidity,
			errs.ErrCAIssuanceExpiration,
		},
		409: {
			errs.ErrCAAlreadyExists,
		},
		500: {
			errs.ErrCAIncompatibleValidity,
		},
	})
	if err != nil {
		return nil, err
	}

	return response, nil
}

func (cli *httpCAClient) RequestCACSR(ctx context.Context, input services.RequestCAInput) (*models.CACertificateRequest, error) {
	response, err := Post[*models.CACertificateRequest](ctx, cli.httpClient, cli.baseUrl+"/v1/cas/request", resources.CreateCABody{
		ID:          input.ID,
		Subject:     input.Subject,
		KeyMetadata: input.KeyMetadata,
		EngineID:    input.EngineID,
		Metadata:    input.Metadata,
	}, map[int][]error{
		400: {
			errs.ErrCAIncompatibleValidity,
			errs.ErrCAIssuanceExpiration,
		},
		409: {
			errs.ErrCAAlreadyExists,
		},
		500: {
			errs.ErrCAIncompatibleValidity,
		},
	})
	if err != nil {
		return nil, err
	}

	return response, nil
}

func (cli *httpCAClient) ImportCA(ctx context.Context, input services.ImportCAInput) (*models.CACertificate, error) {
	var privKey string
	if input.KeyType == models.KeyType(x509.RSA) {
		rsaBytes := x509.MarshalPKCS1PrivateKey(input.CARSAKey)
		privKey = base64.StdEncoding.EncodeToString(pem.EncodeToMemory(&pem.Block{
			Type:  "RSA PRIVATE KEY",
			Bytes: rsaBytes,
		}))
	} else if input.KeyType == models.KeyType(x509.ECDSA) {
		ecBytes, err := x509.MarshalECPrivateKey(input.CAECKey)
		if err != nil {
			return nil, err
		}
		privKey = base64.StdEncoding.EncodeToString(pem.EncodeToMemory(&pem.Block{
			Type:  "EC PRIVATE KEY",
			Bytes: ecBytes,
		}))
	}

	response, err := Post[*models.CACertificate](ctx, cli.httpClient, cli.baseUrl+"/v1/cas/import", resources.ImportCABody{
		ID:            input.ID,
		CAType:        models.CertificateType(input.CAType),
		ProfileID:     input.ProfileID,
		CACertificate: input.CACertificate,
		CAChain:       input.CAChain,
		CAPrivateKey:  privKey,
		EngineID:      input.EngineID,
	}, map[int][]error{})
	if err != nil {
		return nil, err
	}

	return response, nil
}

func (cli *httpCAClient) SignCertificate(ctx context.Context, input services.SignCertificateInput) (*models.Certificate, error) {
	response, err := Post[*models.Certificate](ctx, cli.httpClient, cli.baseUrl+"/v1/cas/"+input.CAID+"/certificates/sign", resources.SignCertificateBody{
		CertRequest: input.CertRequest,
		Profile:     input.IssuanceProfile,
		ProfileID:   input.IssuanceProfileID,
	}, map[int][]error{
		404: {
			errs.ErrCANotFound,
		},
	})
	if err != nil {
		return nil, err
	}

	return response, nil
}

func (cli *httpCAClient) CreateCertificate(ctx context.Context, input services.CreateCertificateInput) (*models.Certificate, error) {
	return nil, fmt.Errorf("TODO")
}

func (cli *httpCAClient) ImportCertificate(ctx context.Context, input services.ImportCertificateInput) (*models.Certificate, error) {
	response, err := Post[*models.Certificate](ctx, cli.httpClient, cli.baseUrl+"/v1/certificates/import", resources.ImportCertificateBody{
		Metadata:    input.Metadata,
		Certificate: input.Certificate,
	}, map[int][]error{})
	if err != nil {
		return nil, err
	}

	return response, nil
}

func (cli *httpCAClient) UpdateCAStatus(ctx context.Context, input services.UpdateCAStatusInput) (*models.CACertificate, error) {
	response, err := Post[*models.CACertificate](ctx, cli.httpClient, cli.baseUrl+"/v1/cas/"+input.CAID+"/status", resources.UpdateCertificateStatusBody{
		NewStatus:        input.Status,
		RevocationReason: input.RevocationReason,
	}, map[int][]error{
		400: {
			errs.ErrCertificateStatusTransitionNotAllowed,
		},
	})
	if err != nil {
		return nil, err
	}
	return response, nil
}

func (cli *httpCAClient) UpdateCAProfile(ctx context.Context, input services.UpdateCAProfileInput) (*models.CACertificate, error) {
	response, err := Post[*models.CACertificate](ctx, cli.httpClient, cli.baseUrl+"/v1/cas/"+input.CAID+"/profile", resources.UpdateCAProfileBody{
		ProfileID: input.ProfileID,
	}, map[int][]error{
		400: {
			errs.ErrCertificateStatusTransitionNotAllowed,
		},
		404: {
			errs.ErrCANotFound,
		},
	})
	if err != nil {
		return nil, err
	}
	return response, nil
}

func (cli *httpCAClient) UpdateCAMetadata(ctx context.Context, input services.UpdateCAMetadataInput) (*models.CACertificate, error) {
	response, err := Put[*models.CACertificate](ctx, cli.httpClient, cli.baseUrl+"/v1/cas/"+input.CAID+"/metadata", resources.UpdateCAMetadataBody{
		Patches: input.Patches,
	}, map[int][]error{
		404: {
			errs.ErrCANotFound,
		},
	})
	if err != nil {
		return nil, err
	}

	return response, nil
}

func (cli *httpCAClient) DeleteCA(ctx context.Context, input services.DeleteCAInput) error {
	err := Delete(ctx, cli.httpClient, cli.baseUrl+"/v1/cas/"+input.CAID, map[int][]error{
		404: {
			errs.ErrCANotFound,
		},
		400: {
			errs.ErrCAStatus,
		},
	})
	if err != nil {
		return err
	}

	return nil
}

func (cli *httpCAClient) SignatureSign(ctx context.Context, input services.SignatureSignInput) ([]byte, error) {
	response, err := Post[*resources.SignResponse](ctx, cli.httpClient, cli.baseUrl+"/v1/cas/"+input.CAID+"/signature/sign", resources.SignatureSignBody{
		Message:          base64.StdEncoding.EncodeToString(input.Message),
		MessageType:      input.MessageType,
		SigningAlgorithm: input.SigningAlgorithm,
	}, map[int][]error{})
	if err != nil {
		return nil, err
	}

	return base64.StdEncoding.DecodeString(response.SignedData)
}

func (cli *httpCAClient) SignatureVerify(ctx context.Context, input services.SignatureVerifyInput) (bool, error) {
	response, err := Post[*resources.VerifyResponse](ctx, cli.httpClient, cli.baseUrl+"/v1/cas/"+input.CAID+"/signature/verify", resources.SignatureVerifyBody{
		Signature:        base64.StdEncoding.EncodeToString(input.Signature),
		Message:          base64.StdEncoding.EncodeToString(input.Message),
		MessageType:      input.MessageType,
		SigningAlgorithm: input.SigningAlgorithm,
	}, map[int][]error{})
	if err != nil {
		return false, err
	}

	return response.Valid, nil
}

func (cli *httpCAClient) GetCertificateBySerialNumber(ctx context.Context, input services.GetCertificatesBySerialNumberInput) (*models.Certificate, error) {
	response, err := Get[*models.Certificate](ctx, cli.httpClient, cli.baseUrl+"/v1/certificates/"+input.SerialNumber, nil, map[int][]error{
		404: {
			errs.ErrCertificateNotFound,
		},
	})
	if err != nil {
		return nil, err
	}

	return response, nil
}

func (cli *httpCAClient) GetCertificates(ctx context.Context, input services.GetCertificatesInput) (string, error) {
	url := cli.baseUrl + "/v1/certificates"
	return IterGet[models.Certificate, *resources.GetCertsResponse](ctx, cli.httpClient, url, input.ExhaustiveRun, input.QueryParameters, input.ApplyFunc, map[int][]error{})
}

func (cli *httpCAClient) GetCertificatesByCA(ctx context.Context, input services.GetCertificatesByCAInput) (string, error) {
	url := cli.baseUrl + "/v1/cas/" + input.CAID + "/certificates"
	return IterGet[models.Certificate, *resources.GetCertsResponse](ctx, cli.httpClient, url, input.ExhaustiveRun, input.QueryParameters, input.ApplyFunc, map[int][]error{
		404: {
			errs.ErrCANotFound,
		},
	})
}

func (cli *httpCAClient) GetCertificatesByExpirationDate(ctx context.Context, input services.GetCertificatesByExpirationDateInput) (string, error) {
	url := fmt.Sprintf("%s/v1/certificates/expiration?expires_after=%s&expires_before=%s", cli.baseUrl, input.ExpiresAfter.UTC().Format("2006-01-02T15:04:05Z07:00"), input.ExpiresBefore.UTC().Format("2006-01-02T15:04:05Z07:00"))
	return IterGet[models.Certificate, *resources.GetCertsResponse](ctx, cli.httpClient, url, input.ExhaustiveRun, input.QueryParameters, input.ApplyFunc, map[int][]error{})
}

func (cli *httpCAClient) GetCertificatesByCaAndStatus(ctx context.Context, input services.GetCertificatesByCaAndStatusInput) (string, error) {
	url := fmt.Sprintf("%s/v1/cas/%s/certificates/status/%s", cli.baseUrl, input.CAID, input.Status)

	return IterGet[models.Certificate, *resources.GetCertsResponse](ctx, cli.httpClient, url, input.ExhaustiveRun, input.QueryParameters, input.ApplyFunc, map[int][]error{})
}

func (cli *httpCAClient) GetCertificatesByStatus(ctx context.Context, input services.GetCertificatesByStatusInput) (string, error) {
	url := fmt.Sprintf("%s/v1/certificates/status/%s", cli.baseUrl, input.Status)

	return IterGet[models.Certificate, *resources.GetCertsResponse](ctx, cli.httpClient, url, input.ExhaustiveRun, input.QueryParameters, input.ApplyFunc, map[int][]error{})
}

func (cli *httpCAClient) UpdateCertificateStatus(ctx context.Context, input services.UpdateCertificateStatusInput) (*models.Certificate, error) {
	response, err := Put[*models.Certificate](ctx, cli.httpClient, cli.baseUrl+"/v1/certificates/"+input.SerialNumber+"/status", resources.UpdateCertificateStatusBody{
		NewStatus:        input.NewStatus,
		RevocationReason: input.RevocationReason,
	}, map[int][]error{})
	if err != nil {
		return nil, err
	}
	return response, nil
}

func (cli *httpCAClient) UpdateCertificateMetadata(ctx context.Context, input services.UpdateCertificateMetadataInput) (*models.Certificate, error) {
	response, err := Put[*models.Certificate](ctx, cli.httpClient, cli.baseUrl+"/v1/certificates/"+input.SerialNumber+"/metadata", resources.UpdateCertificateMetadataBody{
		Patches: input.Patches,
	}, map[int][]error{
		404: {
			errs.ErrCertificateNotFound,
		},

		400: {
			errs.ErrValidateBadRequest,
		},
	})
	if err != nil {
		return nil, err
	}
	return response, nil
}

func (cli *httpCAClient) GetCARequestByID(ctx context.Context, input services.GetByIDInput) (*models.CACertificateRequest, error) {
	response, err := Get[models.CACertificateRequest](ctx, cli.httpClient, cli.baseUrl+"/v1/cas/requests/"+input.ID, nil, map[int][]error{})
	if err != nil {
		return nil, err
	}

	return &response, nil
}

func (cli *httpCAClient) DeleteCARequestByID(ctx context.Context, input services.GetByIDInput) error {
	err := Delete(ctx, cli.httpClient, cli.baseUrl+"/v1/cas/requests/"+input.ID, map[int][]error{})
	if err != nil {
		return err
	}

	return nil
}

<<<<<<< HEAD
// KMS
func (cli *httpCAClient) GetKeys(ctx context.Context, input services.GetKeysInput) (string, error) {
	url := cli.baseUrl + "/v1/kms/keys"
	return IterGet[models.Key, *resources.GetKeysResponse](ctx, cli.httpClient, url, input.ExhaustiveRun, input.QueryParameters, input.ApplyFunc, map[int][]error{})
}

func (cli *httpCAClient) GetKeyByID(ctx context.Context, input services.GetByIDInput) (*models.Key, error) {
	response, err := Get[*models.Key](ctx, cli.httpClient, cli.baseUrl+"/v1/kms/keys/"+input.ID, nil, map[int][]error{})
=======
func (cli *httpCAClient) GetIssuanceProfiles(ctx context.Context, input services.GetIssuanceProfilesInput) (string, error) {
	url := cli.baseUrl + "/v1/profiles"
	return IterGet[models.IssuanceProfile, resources.IterableList[models.IssuanceProfile]](ctx, cli.httpClient, url, input.ExhaustiveRun, input.QueryParameters, input.ApplyFunc, map[int][]error{})
}

func (cli *httpCAClient) GetIssuanceProfileByID(ctx context.Context, input services.GetIssuanceProfileByIDInput) (*models.IssuanceProfile, error) {
	response, err := Get[models.IssuanceProfile](ctx, cli.httpClient, cli.baseUrl+"/v1/profiles/"+input.ProfileID, nil, map[int][]error{})
>>>>>>> 0ac75e30
	if err != nil {
		return nil, err
	}

<<<<<<< HEAD
	return response, nil
}

func (cli *httpCAClient) CreateKey(ctx context.Context, input services.CreateKeyInput) (*models.Key, error) {
	response, err := Post[*models.Key](ctx, cli.httpClient, cli.baseUrl+"/v1/kms/keys", resources.CreateKeyBody{
		Algorithm: input.Algorithm,
		Size:      input.Size,
		EngineID:  input.EngineID,
		Name:      input.Name,
	}, map[int][]error{})
=======
	return &response, nil
}

func (cli *httpCAClient) CreateIssuanceProfile(ctx context.Context, input services.CreateIssuanceProfileInput) (*models.IssuanceProfile, error) {
	response, err := Post[*models.IssuanceProfile](ctx, cli.httpClient, cli.baseUrl+"/v1/profiles", resources.CreateUpdateIssuanceProfileBody{
		Name:                   input.Profile.Name,
		Description:            input.Profile.Description,
		Validity:               input.Profile.Validity,
		SignAsCA:               input.Profile.SignAsCA,
		HonorKeyUsage:          input.Profile.HonorKeyUsage,
		KeyUsage:               input.Profile.KeyUsage,
		HonorExtendedKeyUsages: input.Profile.HonorExtendedKeyUsages,
		ExtendedKeyUsages:      input.Profile.ExtendedKeyUsages,
		HonorSubject:           input.Profile.HonorSubject,
		Subject:                input.Profile.Subject,
		HonorExtensions:        input.Profile.HonorExtensions,
		CryptoEnforcement: resources.CreateIssuanceProfileCryptoEnforcementBody{
			Enabled:              input.Profile.CryptoEnforcement.Enabled,
			AllowRSAKeys:         input.Profile.CryptoEnforcement.AllowRSAKeys,
			AllowECDSAKeys:       input.Profile.CryptoEnforcement.AllowECDSAKeys,
			AllowedRSAKeySizes:   input.Profile.CryptoEnforcement.AllowedRSAKeySizes,
			AllowedECDSAKeySizes: input.Profile.CryptoEnforcement.AllowedECDSAKeySizes,
		},
	}, map[int][]error{
		400: {
			errs.ErrValidateBadRequest,
		},
	})
>>>>>>> 0ac75e30
	if err != nil {
		return nil, err
	}

	return response, nil
}

<<<<<<< HEAD
func (cli *httpCAClient) DeleteKeyByID(ctx context.Context, input services.GetByIDInput) error {
	err := Delete(ctx, cli.httpClient, cli.baseUrl+"/v1/kms/keys/"+input.ID, map[int][]error{})
	if err != nil {
		return err
	}

	return nil
}

func (cli *httpCAClient) SignMessage(ctx context.Context, input services.SignMessageInput) (*models.MessageSignature, error) {
	response, err := Post[*models.MessageSignature](ctx, cli.httpClient, cli.baseUrl+"/v1/kms/keys/"+input.KeyID+"/sign", resources.SignMessageBody{
		Algorithm:   input.Algorithm,
		Message:     input.Message,
		MessageType: input.MessageType,
	}, map[int][]error{})
=======
func (cli *httpCAClient) UpdateIssuanceProfile(ctx context.Context, input services.UpdateIssuanceProfileInput) (*models.IssuanceProfile, error) {
	response, err := Put[*models.IssuanceProfile](ctx, cli.httpClient, cli.baseUrl+"/v1/profiles/"+input.Profile.ID, resources.CreateUpdateIssuanceProfileBody{
		Name:                   input.Profile.Name,
		Description:            input.Profile.Description,
		Validity:               input.Profile.Validity,
		SignAsCA:               input.Profile.SignAsCA,
		HonorKeyUsage:          input.Profile.HonorKeyUsage,
		KeyUsage:               input.Profile.KeyUsage,
		HonorExtendedKeyUsages: input.Profile.HonorExtendedKeyUsages,
		ExtendedKeyUsages:      input.Profile.ExtendedKeyUsages,
		HonorSubject:           input.Profile.HonorSubject,
		Subject:                input.Profile.Subject,
		HonorExtensions:        input.Profile.HonorExtensions,
		CryptoEnforcement: resources.CreateIssuanceProfileCryptoEnforcementBody{
			Enabled:              input.Profile.CryptoEnforcement.Enabled,
			AllowRSAKeys:         input.Profile.CryptoEnforcement.AllowRSAKeys,
			AllowECDSAKeys:       input.Profile.CryptoEnforcement.AllowECDSAKeys,
			AllowedRSAKeySizes:   input.Profile.CryptoEnforcement.AllowedRSAKeySizes,
			AllowedECDSAKeySizes: input.Profile.CryptoEnforcement.AllowedECDSAKeySizes,
		},
	}, map[int][]error{
		400: {
			errs.ErrValidateBadRequest,
		},
	})
>>>>>>> 0ac75e30
	if err != nil {
		return nil, err
	}

	return response, nil
}

<<<<<<< HEAD
func (cli *httpCAClient) VerifySignature(ctx context.Context, input services.VerifySignInput) (*models.MessageValidation, error) {
	response, err := Post[*models.MessageValidation](ctx, cli.httpClient, cli.baseUrl+"/v1/kms/keys/"+input.KeyID+"/verify", resources.VerifySignBody{
		Algorithm:   input.Algorithm,
		Message:     input.Message,
		Signature:   input.Signature,
		MessageType: input.MessageType,
	}, map[int][]error{})
	if err != nil {
		return nil, err
	}

	return response, nil
}

func (cli *httpCAClient) ImportKey(ctx context.Context, input services.ImportKeyInput) (*models.Key, error) {
	response, err := Post[*models.Key](ctx, cli.httpClient, cli.baseUrl+"/v1/kms/keys/import", resources.ImportKeyBody{
		PrivateKey: input.PrivateKey,
		EngineID:   input.EngineID,
		Name:       input.Name,
	}, map[int][]error{})
	if err != nil {
		return nil, err
	}

	return response, nil
=======
func (cli *httpCAClient) DeleteIssuanceProfile(ctx context.Context, input services.DeleteIssuanceProfileInput) error {
	err := Delete(ctx, cli.httpClient, cli.baseUrl+"/v1/profiles/"+input.ProfileID, map[int][]error{})
	if err != nil {
		return err
	}

	return nil
>>>>>>> 0ac75e30
}<|MERGE_RESOLUTION|>--- conflicted
+++ resolved
@@ -383,7 +383,6 @@
 	return nil
 }
 
-<<<<<<< HEAD
 // KMS
 func (cli *httpCAClient) GetKeys(ctx context.Context, input services.GetKeysInput) (string, error) {
 	url := cli.baseUrl + "/v1/kms/keys"
@@ -392,7 +391,13 @@
 
 func (cli *httpCAClient) GetKeyByID(ctx context.Context, input services.GetByIDInput) (*models.Key, error) {
 	response, err := Get[*models.Key](ctx, cli.httpClient, cli.baseUrl+"/v1/kms/keys/"+input.ID, nil, map[int][]error{})
-=======
+	if err != nil {
+		return nil, err
+	}
+
+	return response, nil
+}
+
 func (cli *httpCAClient) GetIssuanceProfiles(ctx context.Context, input services.GetIssuanceProfilesInput) (string, error) {
 	url := cli.baseUrl + "/v1/profiles"
 	return IterGet[models.IssuanceProfile, resources.IterableList[models.IssuanceProfile]](ctx, cli.httpClient, url, input.ExhaustiveRun, input.QueryParameters, input.ApplyFunc, map[int][]error{})
@@ -400,23 +405,10 @@
 
 func (cli *httpCAClient) GetIssuanceProfileByID(ctx context.Context, input services.GetIssuanceProfileByIDInput) (*models.IssuanceProfile, error) {
 	response, err := Get[models.IssuanceProfile](ctx, cli.httpClient, cli.baseUrl+"/v1/profiles/"+input.ProfileID, nil, map[int][]error{})
->>>>>>> 0ac75e30
-	if err != nil {
-		return nil, err
-	}
-
-<<<<<<< HEAD
-	return response, nil
-}
-
-func (cli *httpCAClient) CreateKey(ctx context.Context, input services.CreateKeyInput) (*models.Key, error) {
-	response, err := Post[*models.Key](ctx, cli.httpClient, cli.baseUrl+"/v1/kms/keys", resources.CreateKeyBody{
-		Algorithm: input.Algorithm,
-		Size:      input.Size,
-		EngineID:  input.EngineID,
-		Name:      input.Name,
-	}, map[int][]error{})
-=======
+	if err != nil {
+		return nil, err
+	}
+
 	return &response, nil
 }
 
@@ -445,31 +437,27 @@
 			errs.ErrValidateBadRequest,
 		},
 	})
->>>>>>> 0ac75e30
-	if err != nil {
-		return nil, err
-	}
-
-	return response, nil
-}
-
-<<<<<<< HEAD
-func (cli *httpCAClient) DeleteKeyByID(ctx context.Context, input services.GetByIDInput) error {
-	err := Delete(ctx, cli.httpClient, cli.baseUrl+"/v1/kms/keys/"+input.ID, map[int][]error{})
-	if err != nil {
-		return err
-	}
-
-	return nil
-}
-
-func (cli *httpCAClient) SignMessage(ctx context.Context, input services.SignMessageInput) (*models.MessageSignature, error) {
-	response, err := Post[*models.MessageSignature](ctx, cli.httpClient, cli.baseUrl+"/v1/kms/keys/"+input.KeyID+"/sign", resources.SignMessageBody{
-		Algorithm:   input.Algorithm,
-		Message:     input.Message,
-		MessageType: input.MessageType,
-	}, map[int][]error{})
-=======
+	if err != nil {
+		return nil, err
+	}
+
+	return response, nil
+}
+
+func (cli *httpCAClient) CreateKey(ctx context.Context, input services.CreateKeyInput) (*models.Key, error) {
+	response, err := Post[*models.Key](ctx, cli.httpClient, cli.baseUrl+"/v1/kms/keys", resources.CreateKeyBody{
+		Algorithm: input.Algorithm,
+		Size:      input.Size,
+		EngineID:  input.EngineID,
+		Name:      input.Name,
+	}, map[int][]error{})
+	if err != nil {
+		return nil, err
+	}
+
+	return response, nil
+}
+
 func (cli *httpCAClient) UpdateIssuanceProfile(ctx context.Context, input services.UpdateIssuanceProfileInput) (*models.IssuanceProfile, error) {
 	response, err := Put[*models.IssuanceProfile](ctx, cli.httpClient, cli.baseUrl+"/v1/profiles/"+input.Profile.ID, resources.CreateUpdateIssuanceProfileBody{
 		Name:                   input.Profile.Name,
@@ -495,15 +483,42 @@
 			errs.ErrValidateBadRequest,
 		},
 	})
->>>>>>> 0ac75e30
-	if err != nil {
-		return nil, err
-	}
-
-	return response, nil
-}
-
-<<<<<<< HEAD
+	if err != nil {
+		return nil, err
+	}
+
+	return response, nil
+}
+
+func (cli *httpCAClient) DeleteKeyByID(ctx context.Context, input services.GetByIDInput) error {
+	err := Delete(ctx, cli.httpClient, cli.baseUrl+"/v1/kms/keys/"+input.ID, map[int][]error{})
+	if err != nil {
+		return err
+	}
+}
+
+func (cli *httpCAClient) DeleteIssuanceProfile(ctx context.Context, input services.DeleteIssuanceProfileInput) error {
+	err := Delete(ctx, cli.httpClient, cli.baseUrl+"/v1/profiles/"+input.ProfileID, map[int][]error{})
+	if err != nil {
+		return err
+	}
+
+	return nil
+}
+
+func (cli *httpCAClient) SignMessage(ctx context.Context, input services.SignMessageInput) (*models.MessageSignature, error) {
+	response, err := Post[*models.MessageSignature](ctx, cli.httpClient, cli.baseUrl+"/v1/kms/keys/"+input.KeyID+"/sign", resources.SignMessageBody{
+		Algorithm:   input.Algorithm,
+		Message:     input.Message,
+		MessageType: input.MessageType,
+	}, map[int][]error{})
+	if err != nil {
+		return nil, err
+	}
+
+	return response, nil
+}
+
 func (cli *httpCAClient) VerifySignature(ctx context.Context, input services.VerifySignInput) (*models.MessageValidation, error) {
 	response, err := Post[*models.MessageValidation](ctx, cli.httpClient, cli.baseUrl+"/v1/kms/keys/"+input.KeyID+"/verify", resources.VerifySignBody{
 		Algorithm:   input.Algorithm,
@@ -529,13 +544,4 @@
 	}
 
 	return response, nil
-=======
-func (cli *httpCAClient) DeleteIssuanceProfile(ctx context.Context, input services.DeleteIssuanceProfileInput) error {
-	err := Delete(ctx, cli.httpClient, cli.baseUrl+"/v1/profiles/"+input.ProfileID, map[int][]error{})
-	if err != nil {
-		return err
-	}
-
-	return nil
->>>>>>> 0ac75e30
 }