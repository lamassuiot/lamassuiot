--- conflicted
+++ resolved
@@ -30,7 +30,6 @@
 	"issuer_metadata_id":  StringFilterFieldType,
 }
 
-<<<<<<< HEAD
 var KMSFilterableFields = map[string]FilterFieldType{
 	"id":          StringFilterFieldType,
 	"algorithm":   StringFilterFieldType,
@@ -39,11 +38,11 @@
 	"status":      StringFilterFieldType,
 	"creation_ts": DateFilterFieldType,
 	"name":        StringFilterFieldType,
-=======
+}
+
 var IssuanceProfileFiltrableFields = map[string]FilterFieldType{
 	"id":   StringFilterFieldType,
 	"name": StringFilterFieldType,
->>>>>>> 0ac75e30
 }
 
 type CreateCABody struct {
@@ -131,7 +130,6 @@
 	Certificate *models.X509Certificate `json:"certificate"`
 }
 
-<<<<<<< HEAD
 // KMS
 type CreateKeyBody struct {
 	Algorithm string `json:"algorithm"`
@@ -157,7 +155,8 @@
 	PrivateKey []byte `json:"private_key"`
 	EngineID   string `json:"engine_id"`
 	Name       string `json:"name"`
-=======
+}
+
 type CreateUpdateIssuanceProfileBody struct {
 	Name                   string                                     `json:"name"`
 	Description            string                                     `json:"description"`
@@ -179,5 +178,4 @@
 	AllowedRSAKeySizes   []int `json:"allowed_rsa_key_sizes"`
 	AllowECDSAKeys       bool  `json:"allow_ecdsa_keys"`
 	AllowedECDSAKeySizes []int `json:"allowed_ecdsa_key_sizes"`
->>>>>>> 0ac75e30
 }