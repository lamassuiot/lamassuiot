package models

import (
	"crypto/x509"
	"encoding/json"
)

type KeyStrength string

const (
	KeyStrengthHigh   KeyStrength = "HIGH"
	KeyStrengthMedium KeyStrength = "MEDIUM"
	KeyStrengthLow    KeyStrength = "LOW"
)

type KeyType x509.PublicKeyAlgorithm

type KeyMetadata struct {
	Type KeyType `json:"type" gorm:"serializer:text"`
	Bits int     `json:"bits"`
}

type KeyStrengthMetadata struct {
	Type     KeyType     `json:"type" gorm:"serializer:text"`
	Bits     int         `json:"bits"`
	Strength KeyStrength `json:"strength"`
}

//---------------------------------------

func (kt KeyType) String() string {
	publicKeyAlg := x509.PublicKeyAlgorithm(kt)
	return publicKeyAlg.String()
}

func (kt KeyType) MarshalText() ([]byte, error) {
	return []byte(kt.String()), nil
}

func (kt *KeyType) UnmarshalText(text []byte) error {
	k, err := ParseKeyType(string(text))
	if err != nil {
		return err
	}

	*kt = *k
	return nil
}

func (kt KeyType) MarshalJSON() ([]byte, error) {
	str := kt.String()
	return json.Marshal(str)
}

func (kt *KeyType) UnmarshalJSON(data []byte) error {
	var t string
	err := json.Unmarshal(data, &t)
	if err != nil {
		return err
	}

	nkt, err := ParseKeyType(t)
	if err != nil {
		return err
	}

	*kt = *nkt
	return nil
}

func ParseKeyType(s string) (*KeyType, error) {
	var nkt KeyType

	switch s {
	case "UNKNOWN":
		nkt = KeyType(x509.UnknownPublicKeyAlgorithm)
	case "RSA":
		nkt = KeyType(x509.RSA)
	case "DSA":
		nkt = KeyType(x509.DSA)
	case "ECDSA":
		nkt = KeyType(x509.ECDSA)
	case "Ed25519":
		nkt = KeyType(x509.Ed25519)
	default:
<<<<<<< HEAD
		nkt = KeyType(x509.UnknownPublicKeyAlgorithm)
=======
		return nil, fmt.Errorf("unknown key type")
>>>>>>> 5c7c9fe8
	}

	return &nkt, nil
}<|MERGE_RESOLUTION|>--- conflicted
+++ resolved
@@ -83,11 +83,7 @@
 	case "Ed25519":
 		nkt = KeyType(x509.Ed25519)
 	default:
-<<<<<<< HEAD
 		nkt = KeyType(x509.UnknownPublicKeyAlgorithm)
-=======
-		return nil, fmt.Errorf("unknown key type")
->>>>>>> 5c7c9fe8
 	}
 
 	return &nkt, nil
