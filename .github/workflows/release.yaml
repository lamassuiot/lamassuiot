name: Release Workflow

on:
  push:
    branches:
      - release

jobs:
  # unit_testing_ca:
  #   name: CA Unit Testing
  #   uses: ./.github/workflows/ca-develop.yaml

  # unit_testing_dms_enroller:
  #   name: DMS Enroller Unit Testing
  #   uses: ./.github/workflows/dms-enroller-develop.yaml

  # unit_testing_device_manager:
  #   name: DeviceManager Unit Testing
  #   uses: ./.github/workflows/device-manager-develop.yaml

  # build_ca_dev_docker_image:
  #     name: CA - Release DEV docker images
  #     needs:
  #     - unit_testing_ca
  #     - unit_testing_dms_enroller
  #     - unit_testing_device_manager
  #     # runs-on: self-hosted
  #     runs-on: ubuntu-latest
  #     steps:        
  #     - name: Login to DockerHub
  #       uses: docker/login-action@v1 
  #       with:
  #         username: ${{ secrets.DOCKERHUB_USERNAME }}
  #         password: ${{ secrets.DOCKERHUB_TOKEN }}
      
<<<<<<< HEAD
  #     - name: Build CA DEV docker image
  #       uses: docker/build-push-action@v2
  #       with:
  #         file: ci/ca.dockerfile
  #         build-args: |
  #           BASE_IMAGE=alpine:3.14
  #         tags: |
  #           lamassuiot/lamassu-ca-dev:${{ github.sha }}
  #           lamassuiot/lamassu-ca-dev:latest
  #         push: true

  # build_device_manager_dev_docker_image:
  #     name: Device Manager - Release DEV docker images
  #     needs:
  #     - unit_testing_ca
  #     - unit_testing_dms_enroller
  #     - unit_testing_device_manager
  #     # runs-on: self-hosted
  #     runs-on: ubuntu-latest
  #     steps:
  #     - name: Login to DockerHub
  #       uses: docker/login-action@v1 
  #       with:
  #         username: ${{ secrets.DOCKERHUB_USERNAME }}
  #         password: ${{ secrets.DOCKERHUB_TOKEN }}

  #     - name: Build Device Manager DEV docker image
  #       uses: docker/build-push-action@v2
  #       with:
  #         file: ci/device-manager.dockerfile 
  #         build-args: |
  #           BASE_IMAGE=alpine:3.14
  #         tags: |
  #           lamassuiot/lamassu-device-manager-dev:${{ github.sha }}
  #           lamassuiot/lamassu-device-manager-dev:latest
  #         push: true

  # build_dms_enroller_dev_docker_image:
  #     name: DMS Enroller - Release DEV docker images
  #     needs:
  #     - unit_testing_ca
  #     - unit_testing_dms_enroller
  #     - unit_testing_device_manager
  #     # runs-on: self-hosted
  #     runs-on: ubuntu-latest
  #     steps:
  #     - name: Login to DockerHub
  #       uses: docker/login-action@v1 
  #       with:
  #         username: ${{ secrets.DOCKERHUB_USERNAME }}
  #         password: ${{ secrets.DOCKERHUB_TOKEN }}

  #     - name: Build DMS Enroller DEV docker image
  #       uses: docker/build-push-action@v2
  #       with:
  #         file: ci/dms-enroller.dockerfile
  #         build-args: |
  #           BASE_IMAGE=alpine:3.14
  #         tags: |
  #           lamassuiot/lamassu-dms-enroller-dev:${{ github.sha }}
  #           lamassuiot/lamassu-dms-enroller-dev:latest
  #         push: true

  # build_ocsp_dev_docker_image:
  #     name: OCSP - Release DEV docker images
  #     needs:
  #     - unit_testing_ca
  #     - unit_testing_dms_enroller
  #     - unit_testing_device_manager
  #     # runs-on: self-hosted
  #     runs-on: ubuntu-latest
  #     steps:
  #     - name: Login to DockerHub
  #       uses: docker/login-action@v1 
  #       with:
  #         username: ${{ secrets.DOCKERHUB_USERNAME }}
  #         password: ${{ secrets.DOCKERHUB_TOKEN }}

  #     - name: Build OCSP DEV docker image
  #       uses: docker/build-push-action@v2
  #       with:
  #         file: ci/ocsp.dockerfile
  #         build-args: |
  #           BASE_IMAGE=alpine:3.14
  #         tags: |
  #           lamassuiot/lamassu-ocsp-dev:${{ github.sha }}
  #           lamassuiot/lamassu-ocsp-dev:latest
  #         push: true

  # build_cloud_proxy_dev_docker_image:
  #     name: Cloud Proxy - Release DEV docker images
  #     needs:
  #     - unit_testing_ca
  #     - unit_testing_dms_enroller
  #     - unit_testing_device_manager
  #     # runs-on: self-hosted
  #     runs-on: ubuntu-latest
  #     steps:
  #     - name: Login to DockerHub
  #       uses: docker/login-action@v1 
  #       with:
  #         username: ${{ secrets.DOCKERHUB_USERNAME }}
  #         password: ${{ secrets.DOCKERHUB_TOKEN }}

  #     - name: Build Cloud Proxy DEV docker image
  #       uses: docker/build-push-action@v2
  #       with:
  #         file: ci/cloud-proxy.dockerfile 
  #         build-args: |
  #           BASE_IMAGE=alpine:3.14
  #         tags: |
  #           lamassuiot/lamassu-cloud-proxy-dev:${{ github.sha }}
  #           lamassuiot/lamassu-cloud-proxy-dev:latest
  #         push: true

  # build_lamassu_db_dev_docker_image:
  #     name: DB - Release DEV docker images
  #     needs:
  #     - unit_testing_ca
  #     - unit_testing_dms_enroller
  #     - unit_testing_device_manager
  #     # runs-on: self-hosted
  #     runs-on: ubuntu-latest
  #     steps:
  #     - name: Login to DockerHub
  #       uses: docker/login-action@v1 
  #       with:
  #         username: ${{ secrets.DOCKERHUB_USERNAME }}
  #         password: ${{ secrets.DOCKERHUB_TOKEN }}

  #     - name: Build DB DEV docker image
  #       uses: docker/build-push-action@v2
  #       with:
  #         file: ci/lamassu-db.dockerfile 
  #         tags: |
  #           lamassuiot/lamassu-db-dev:${{ github.sha }}
  #           lamassuiot/lamassu-db-dev:latest
  #         push: true

  create_dev_server_env:
    name: Create DEV Server
    # needs:
    # - build_ca_dev_docker_image
    # - build_cloud_proxy_dev_docker_image
    # - build_device_manager_dev_docker_image
    # - build_dms_enroller_dev_docker_image
    # - build_ocsp_dev_docker_image
    # - build_lamassu_db_dev_docker_image
=======
      - name: Build CA DEV docker image
        uses: docker/build-push-action@v2
        with:
          file: ci/ca.dockerfile
          build-args: |
            BASE_IMAGE=alpine:3.14
          tags: |
            lamassuiot/lamassu-ca-dev:${{ github.sha }}
            lamassuiot/lamassu-ca-dev:latest
          push: true

      - name: Run Trivy vulnerability scanner
        uses: aquasecurity/trivy-action@master
        with:
          image-ref: lamassuiot/lamassu-ca-dev:${{ github.sha }}
          format: 'sarif'
          output: 'trivy-results.sarif'

      - name: Upload Trivy scan results to GitHub Security tab
        uses: github/codeql-action/upload-sarif@v1
        with:
          sarif_file: 'trivy-results.sarif'


  build_device_manager_dev_docker_image:
      name: Device Manager - Release DEV docker images
      needs:
      - unit_testing_ca
      - unit_testing_dms_enroller
      - unit_testing_device_manager
      # runs-on: self-hosted
      runs-on: ubuntu-latest
      steps:
      - name: Login to DockerHub
        uses: docker/login-action@v1 
        with:
          username: ${{ secrets.DOCKERHUB_USERNAME }}
          password: ${{ secrets.DOCKERHUB_TOKEN }}

      - name: Build Device Manager DEV docker image
        uses: docker/build-push-action@v2
        with:
          file: ci/device-manager.dockerfile 
          build-args: |
            BASE_IMAGE=alpine:3.14
          tags: |
            lamassuiot/lamassu-device-manager-dev:${{ github.sha }}
            lamassuiot/lamassu-device-manager-dev:latest
          push: true

  build_dms_enroller_dev_docker_image:
      name: DMS Enroller - Release DEV docker images
      needs:
      - unit_testing_ca
      - unit_testing_dms_enroller
      - unit_testing_device_manager
      # runs-on: self-hosted
      runs-on: ubuntu-latest
      steps:
      - name: Login to DockerHub
        uses: docker/login-action@v1 
        with:
          username: ${{ secrets.DOCKERHUB_USERNAME }}
          password: ${{ secrets.DOCKERHUB_TOKEN }}

      - name: Build DMS Enroller DEV docker image
        uses: docker/build-push-action@v2
        with:
          file: ci/dms-enroller.dockerfile
          build-args: |
            BASE_IMAGE=alpine:3.14
          tags: |
            lamassuiot/lamassu-dms-enroller-dev:${{ github.sha }}
            lamassuiot/lamassu-dms-enroller-dev:latest
          push: true

  build_ocsp_dev_docker_image:
      name: OCSP - Release DEV docker images
      needs:
      - unit_testing_ca
      - unit_testing_dms_enroller
      - unit_testing_device_manager
      # runs-on: self-hosted
      runs-on: ubuntu-latest
      steps:
      - name: Login to DockerHub
        uses: docker/login-action@v1 
        with:
          username: ${{ secrets.DOCKERHUB_USERNAME }}
          password: ${{ secrets.DOCKERHUB_TOKEN }}

      - name: Build OCSP DEV docker image
        uses: docker/build-push-action@v2
        with:
          file: ci/ocsp.dockerfile
          build-args: |
            BASE_IMAGE=alpine:3.14
          tags: |
            lamassuiot/lamassu-ocsp-dev:${{ github.sha }}
            lamassuiot/lamassu-ocsp-dev:latest
          push: true

  build_cloud_proxy_dev_docker_image:
      name: Cloud Proxy - Release DEV docker images
      needs:
      - unit_testing_ca
      - unit_testing_dms_enroller
      - unit_testing_device_manager
      # runs-on: self-hosted
      runs-on: ubuntu-latest
      steps:
      - name: Login to DockerHub
        uses: docker/login-action@v1 
        with:
          username: ${{ secrets.DOCKERHUB_USERNAME }}
          password: ${{ secrets.DOCKERHUB_TOKEN }}

      - name: Build Cloud Proxy DEV docker image
        uses: docker/build-push-action@v2
        with:
          file: ci/cloud-proxy.dockerfile 
          build-args: |
            BASE_IMAGE=alpine:3.14
          tags: |
            lamassuiot/lamassu-cloud-proxy-dev:${{ github.sha }}
            lamassuiot/lamassu-cloud-proxy-dev:latest
          push: true

  deploy_to_release_env:
    name: Deploy to DEV Server
    needs:
    - build_ca_dev_docker_image
    - build_cloud_proxy_dev_docker_image
    - build_device_manager_dev_docker_image
    - build_dms_enroller_dev_docker_image
    - build_ocsp_dev_docker_image
>>>>>>> 6e08e352
    runs-on: ubuntu-latest
    environment: release
    permissions:
      id-token: write
    outputs:
      server-ip: ${{ steps.get-server-ip.outputs.ip }}
    steps:
    - name: Checkout
      uses: actions/checkout@v2

    - name: Configure AWS credentials
      uses: aws-actions/configure-aws-credentials@v1
      with:
        # role-to-assume: arn:aws:iam::345876576284:role/LamassuGHActions
        # role-session-name: ghactionsrolesession
        # role-skip-session-tagging: true
        # role-duration-seconds: 3600 #1hour
        aws-region: eu-west-1
        aws-access-key-id: ${{ secrets.AWS_ACCESS_KEY_ID }}
        aws-secret-access-key: ${{ secrets.AWS_SECRET_ACCESS_KEY }}

    - name: Install node
      uses: actions/setup-node@v3
      with:
        node-version: 16.4.1
    
    - name: Install dependencies
      working-directory: .github/infrastructure/tests/e2e
      run: npm i &&  npm i -g cdk

    - name: CDK synth
      working-directory: .github/infrastructure/tests/e2e
      run: cdk synth

    - name: CDK deploy
      working-directory: .github/infrastructure/tests/e2e
      run: cdk deploy --require-approval never --json --outputs-file cdk-outputs.json

    - id: get-server-ip
      name: Get EC2 IP
      working-directory: .github/infrastructure/tests/e2e
      run: |
        sudo apt-get install -y jq
        ip=`cat cdk-outputs.json | jq -r .LamassuGHActionsE2EStack.EC2Instanceoutput`
        echo "::set-output name=ip::$ip"

  deploy_to_dev_server:
    name: Deploy lamassu to DEV Server
    runs-on: ubuntu-latest
    environment: release
    needs:
    - create_dev_server_env
    steps:
    - name: Wait for user data completion
      uses: appleboy/ssh-action@master
      with:
        host: ${{ needs.create_dev_server_env.outputs.server-ip }}
        username: ${{ secrets.AWS_SSH_USERNAME }}
        key: ${{ secrets.AWS_SSH_KEY }}
        port: ${{ secrets.AWS_SSH_PORT }}
        script: |
          while [ ! -f /tmp/finished-user-data ]; do sleep 2; done

    - name: Executing remote ssh commands
      uses: appleboy/ssh-action@master
      with:
        host: ${{ needs.create_dev_server_env.outputs.server-ip }}
        username: ${{ secrets.AWS_SSH_USERNAME }}
        key: ${{ secrets.AWS_SSH_KEY }}
        port: ${{ secrets.AWS_SSH_PORT }}
        script: |
          git clone https://github.com/vegasbrianc/prometheus.git
          docker swarm init
          cd prometheus
          HOSTNAME=$(hostname) docker stack deploy -c docker-stack.yml prom
          cd ..
          
          git clone https://github.com/lamassuiot/lamassuiot -b release
          git clone https://github.com/lamassuiot/lamassu-compose -b develop && cd lamassu-compose

          export DB_USER=admin
          export DB_PASSWORD=admin
          export DOMAIN=dev.lamassu.io

          export LAMASSU_GATEWAY_DOCKER_IMAGE=lamassuiot/lamassu-gateway:latest
          export LAMASSU_UI_DOCKER_IMAGE=lamassuiot/lamassu-ui:latest
          export LAMASSU_DB_DOCKER_IMAGE=lamassuiot/lamassu-db:latest
          export LAMASSU_AUTH_DOCKER_IMAGE=lamassuiot/lamassu-auth:latest
          export LAMASSU_CA_DOCKER_IMAGE=lamassuiot/lamassu-ca-dev:latest
          export LAMASSU_DMS_ENROLLER_DOCKER_IMAGE=lamassuiot/lamassu-dms-enroller-dev:latest
          export LAMASSU_DEVICE_MANAGER_DOCKER_IMAGE=lamassuiot/lamassu-device-manager-dev:latest
          export LAMASSU_RABBITMQ_DOCKER_IMAGE=lamassuiot/lamassu-rabbitmq:latest
          export LAMASSU_CLOUD_PROXY_DOCKER_IMAGE=lamassuiot/lamassu-cloud-proxy-dev:latest
          export LAMASSU_OCSP_DOCKER_IMAGE=lamassuiot/lamassu-ocsp-dev:latest

          mv .env .env.tmp 
          cat .env.tmp | envsubst > .env

          sudo tee -a /etc/hosts > /dev/null <<EOT
          127.0.0.1  ${DOMAIN}
          127.0.0.1  vault.${DOMAIN}
          127.0.0.1  auth.${DOMAIN}
          127.0.0.1  tracing.${DOMAIN}
          127.0.0.1  consul.${DOMAIN}
          EOT

          bash install.sh

  # integration_test:
  #   name: Integration test
  #   runs-on: ubuntu-latest
  #   environment: release
  #   needs:
  #   - deploy_to_dev_server
  #   - create_dev_server_env
  #   steps:
  #   - name: Run integration tests
  #     uses: appleboy/ssh-action@master
  #     with:
  #       host: ${{ needs.create_dev_server_env.outputs.server-ip }}
  #       username: ${{ secrets.AWS_SSH_USERNAME }}
  #       key: ${{ secrets.AWS_SSH_KEY }}
  #       port: ${{ secrets.AWS_SSH_PORT }}
  #       script: |
  #         git clone https://github.com/lamassuiot/lamassuiot -b release
  #         cd lamassuiot
  #         go run test/e2e/performance.go -domain=dev.lamassu.io -cert=../lamassu-compose/tls-certificates/downstream/tls.crt
          
  ocsp_test:
    name: OCSP test
    runs-on: ubuntu-latest
    environment: release
    needs:
    - create_dev_server_env
    - deploy_to_dev_server
    steps:
    - name: Run EST tests with multiple clients (Curl, Globalsign, Lamassu EST Cli)
      uses: appleboy/ssh-action@master
      with:
        host: ${{ needs.create_dev_server_env.outputs.server-ip }}
        username: ${{ secrets.AWS_SSH_USERNAME }}
        key: ${{ secrets.AWS_SSH_KEY }}
        port: ${{ secrets.AWS_SSH_PORT }}
        script: |
          source /etc/profile.d/go.sh
          cd /home/ubuntu/lamassuiot
          go install github.com/haveyoudebuggedit/gotestfmt/v2/cmd/gotestfmt@v2.3.1
          go test -json -v ./test/ocsp/ocsp_test.go -args -domain=dev.lamassu.io -cert=/home/ubuntu/lamassu-compose/tls-certificates/downstream/tls.crt -ocspSignKey=/home/ubuntu/lamassu-compose/tls-certificates/downstream/tls.key -ocspSignCert=/home/ubuntu/lamassu-compose/tls-certificates/downstream/tls.crt | gotestfmt

  est_test:
    name: EST test
    runs-on: ubuntu-latest
    environment: release
    needs:
    - create_dev_server_env
    - deploy_to_dev_server
    steps:
    - name: Run EST tests with multiple clients (Curl, Globalsign, Lamassu EST Cli)
      uses: appleboy/ssh-action@master
      with:
        host: ${{ needs.create_dev_server_env.outputs.server-ip }}
        username: ${{ secrets.AWS_SSH_USERNAME }}
        key: ${{ secrets.AWS_SSH_KEY }}
        port: ${{ secrets.AWS_SSH_PORT }}
        script: |
          source /etc/profile.d/go.sh
          cd lamassuiot
          go install github.com/haveyoudebuggedit/gotestfmt/v2/cmd/gotestfmt@v2.3.1
          go test -json -v ./test/est/est_test.go -args -domain=dev.lamassu.io -cert=/home/ubuntu/lamassu-compose/tls-certificates/downstream/tls.crt | gotestfmt

  # tear_down_test_infra:
  #   name: Tear down DEV server
  #   runs-on: ubuntu-latest
  #   environment: release
  #   needs:
  #   - integration_test
  #   - ocsp_test
  #   - est_test
  #   if: always() || (needs.integration_test.result == 'failure' || needs.est_test.result == 'failure' || needs.ocsp_test.result == 'failure')
  #   steps:
  #   - name: Checkout
  #     uses: actions/checkout@v2

  #   - name: Configure AWS credentials
  #     uses: aws-actions/configure-aws-credentials@v1
  #     with:
  #       # role-to-assume: arn:aws:iam::345876576284:role/LamassuGHActions
  #       # role-session-name: ghactionsrolesession
  #       # role-skip-session-tagging: true
  #       # role-duration-seconds: 3600 #1hour
  #       aws-region: eu-west-1
  #       aws-access-key-id: ${{ secrets.AWS_ACCESS_KEY_ID }}
  #       aws-secret-access-key: ${{ secrets.AWS_SECRET_ACCESS_KEY }}

  #   - name: Install node
  #     uses: actions/setup-node@v3
  #     with:
  #       node-version: 16.4.1
    
  #   - name: Install dependencies
  #     working-directory: .github/infrastructure/tests/e2e
  #     run: npm i &&  npm i -g cdk

  #   - name: CDK synth
  #     working-directory: .github/infrastructure/tests/e2e
  #     run: cdk synth

  #   - name: CDK Destroy
  #     working-directory: .github/infrastructure/tests/e2e
  #     run: cdk destroy -f<|MERGE_RESOLUTION|>--- conflicted
+++ resolved
@@ -18,171 +18,21 @@
   #   name: DeviceManager Unit Testing
   #   uses: ./.github/workflows/device-manager-develop.yaml
 
-  # build_ca_dev_docker_image:
-  #     name: CA - Release DEV docker images
-  #     needs:
-  #     - unit_testing_ca
-  #     - unit_testing_dms_enroller
-  #     - unit_testing_device_manager
-  #     # runs-on: self-hosted
-  #     runs-on: ubuntu-latest
-  #     steps:        
-  #     - name: Login to DockerHub
-  #       uses: docker/login-action@v1 
-  #       with:
-  #         username: ${{ secrets.DOCKERHUB_USERNAME }}
-  #         password: ${{ secrets.DOCKERHUB_TOKEN }}
+  build_ca_dev_docker_image:
+      name: CA - Release DEV docker images
+      needs:
+      - unit_testing_ca
+      - unit_testing_dms_enroller
+      - unit_testing_device_manager
+      # runs-on: self-hosted
+      runs-on: ubuntu-latest
+      steps:        
+      - name: Login to DockerHub
+        uses: docker/login-action@v1 
+        with:
+          username: ${{ secrets.DOCKERHUB_USERNAME }}
+          password: ${{ secrets.DOCKERHUB_TOKEN }}
       
-<<<<<<< HEAD
-  #     - name: Build CA DEV docker image
-  #       uses: docker/build-push-action@v2
-  #       with:
-  #         file: ci/ca.dockerfile
-  #         build-args: |
-  #           BASE_IMAGE=alpine:3.14
-  #         tags: |
-  #           lamassuiot/lamassu-ca-dev:${{ github.sha }}
-  #           lamassuiot/lamassu-ca-dev:latest
-  #         push: true
-
-  # build_device_manager_dev_docker_image:
-  #     name: Device Manager - Release DEV docker images
-  #     needs:
-  #     - unit_testing_ca
-  #     - unit_testing_dms_enroller
-  #     - unit_testing_device_manager
-  #     # runs-on: self-hosted
-  #     runs-on: ubuntu-latest
-  #     steps:
-  #     - name: Login to DockerHub
-  #       uses: docker/login-action@v1 
-  #       with:
-  #         username: ${{ secrets.DOCKERHUB_USERNAME }}
-  #         password: ${{ secrets.DOCKERHUB_TOKEN }}
-
-  #     - name: Build Device Manager DEV docker image
-  #       uses: docker/build-push-action@v2
-  #       with:
-  #         file: ci/device-manager.dockerfile 
-  #         build-args: |
-  #           BASE_IMAGE=alpine:3.14
-  #         tags: |
-  #           lamassuiot/lamassu-device-manager-dev:${{ github.sha }}
-  #           lamassuiot/lamassu-device-manager-dev:latest
-  #         push: true
-
-  # build_dms_enroller_dev_docker_image:
-  #     name: DMS Enroller - Release DEV docker images
-  #     needs:
-  #     - unit_testing_ca
-  #     - unit_testing_dms_enroller
-  #     - unit_testing_device_manager
-  #     # runs-on: self-hosted
-  #     runs-on: ubuntu-latest
-  #     steps:
-  #     - name: Login to DockerHub
-  #       uses: docker/login-action@v1 
-  #       with:
-  #         username: ${{ secrets.DOCKERHUB_USERNAME }}
-  #         password: ${{ secrets.DOCKERHUB_TOKEN }}
-
-  #     - name: Build DMS Enroller DEV docker image
-  #       uses: docker/build-push-action@v2
-  #       with:
-  #         file: ci/dms-enroller.dockerfile
-  #         build-args: |
-  #           BASE_IMAGE=alpine:3.14
-  #         tags: |
-  #           lamassuiot/lamassu-dms-enroller-dev:${{ github.sha }}
-  #           lamassuiot/lamassu-dms-enroller-dev:latest
-  #         push: true
-
-  # build_ocsp_dev_docker_image:
-  #     name: OCSP - Release DEV docker images
-  #     needs:
-  #     - unit_testing_ca
-  #     - unit_testing_dms_enroller
-  #     - unit_testing_device_manager
-  #     # runs-on: self-hosted
-  #     runs-on: ubuntu-latest
-  #     steps:
-  #     - name: Login to DockerHub
-  #       uses: docker/login-action@v1 
-  #       with:
-  #         username: ${{ secrets.DOCKERHUB_USERNAME }}
-  #         password: ${{ secrets.DOCKERHUB_TOKEN }}
-
-  #     - name: Build OCSP DEV docker image
-  #       uses: docker/build-push-action@v2
-  #       with:
-  #         file: ci/ocsp.dockerfile
-  #         build-args: |
-  #           BASE_IMAGE=alpine:3.14
-  #         tags: |
-  #           lamassuiot/lamassu-ocsp-dev:${{ github.sha }}
-  #           lamassuiot/lamassu-ocsp-dev:latest
-  #         push: true
-
-  # build_cloud_proxy_dev_docker_image:
-  #     name: Cloud Proxy - Release DEV docker images
-  #     needs:
-  #     - unit_testing_ca
-  #     - unit_testing_dms_enroller
-  #     - unit_testing_device_manager
-  #     # runs-on: self-hosted
-  #     runs-on: ubuntu-latest
-  #     steps:
-  #     - name: Login to DockerHub
-  #       uses: docker/login-action@v1 
-  #       with:
-  #         username: ${{ secrets.DOCKERHUB_USERNAME }}
-  #         password: ${{ secrets.DOCKERHUB_TOKEN }}
-
-  #     - name: Build Cloud Proxy DEV docker image
-  #       uses: docker/build-push-action@v2
-  #       with:
-  #         file: ci/cloud-proxy.dockerfile 
-  #         build-args: |
-  #           BASE_IMAGE=alpine:3.14
-  #         tags: |
-  #           lamassuiot/lamassu-cloud-proxy-dev:${{ github.sha }}
-  #           lamassuiot/lamassu-cloud-proxy-dev:latest
-  #         push: true
-
-  # build_lamassu_db_dev_docker_image:
-  #     name: DB - Release DEV docker images
-  #     needs:
-  #     - unit_testing_ca
-  #     - unit_testing_dms_enroller
-  #     - unit_testing_device_manager
-  #     # runs-on: self-hosted
-  #     runs-on: ubuntu-latest
-  #     steps:
-  #     - name: Login to DockerHub
-  #       uses: docker/login-action@v1 
-  #       with:
-  #         username: ${{ secrets.DOCKERHUB_USERNAME }}
-  #         password: ${{ secrets.DOCKERHUB_TOKEN }}
-
-  #     - name: Build DB DEV docker image
-  #       uses: docker/build-push-action@v2
-  #       with:
-  #         file: ci/lamassu-db.dockerfile 
-  #         tags: |
-  #           lamassuiot/lamassu-db-dev:${{ github.sha }}
-  #           lamassuiot/lamassu-db-dev:latest
-  #         push: true
-
-  create_dev_server_env:
-    name: Create DEV Server
-    # needs:
-    # - build_ca_dev_docker_image
-    # - build_cloud_proxy_dev_docker_image
-    # - build_device_manager_dev_docker_image
-    # - build_dms_enroller_dev_docker_image
-    # - build_ocsp_dev_docker_image
-    # - build_lamassu_db_dev_docker_image
-=======
       - name: Build CA DEV docker image
         uses: docker/build-push-action@v2
         with:
@@ -319,7 +169,6 @@
     - build_device_manager_dev_docker_image
     - build_dms_enroller_dev_docker_image
     - build_ocsp_dev_docker_image
->>>>>>> 6e08e352
     runs-on: ubuntu-latest
     environment: release
     permissions:
