--- conflicted
+++ resolved
@@ -4,14 +4,12 @@
   push:
   pull_request:
     types: [opened, synchronize, reopened]
-<<<<<<< HEAD
+
+  push:
   workflow_dispatch:
     inputs:
       release_version:
         type: string
-=======
-  push:
->>>>>>> ba55fae7
   workflow_call:
     # Map the workflow outputs to job output
     outputs:
