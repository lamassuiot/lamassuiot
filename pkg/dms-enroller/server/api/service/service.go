package service

import (
	"context"
	"crypto/ecdsa"
	"crypto/elliptic"
	"crypto/rand"
	"crypto/rsa"
	"crypto/x509"
	"crypto/x509/pkix"
	"encoding/asn1"
	"encoding/pem"
	"sync"

	"github.com/go-kit/kit/log"
	"github.com/jakehl/goid"
	lamassucaclient "github.com/lamassuiot/lamassuiot/pkg/ca/client"
	caDTO "github.com/lamassuiot/lamassuiot/pkg/ca/common/dto"
	dmserrors "github.com/lamassuiot/lamassuiot/pkg/dms-enroller/server/api/errors"
	"github.com/lamassuiot/lamassuiot/pkg/utils"

	//devicesStore "github.com/lamassuiot/lamassuiot/pkg/device-manager/server/models/device/store"
	"github.com/lamassuiot/lamassuiot/pkg/dms-enroller/common/dto"
	"github.com/lamassuiot/lamassuiot/pkg/dms-enroller/server/models/dms"
	dmsstore "github.com/lamassuiot/lamassuiot/pkg/dms-enroller/server/models/dms/store"
)

type Service interface {
	Health(ctx context.Context) bool
	CreateDMS(ctx context.Context, csrBase64Encoded string, dmsName string) (dto.DMS, error)
	CreateDMSForm(ctx context.Context, subject dto.Subject, PrivateKeyMetadata dto.PrivateKeyMetadata, dmsName string) (string, dto.DMS, error)
	UpdateDMSStatus(ctx context.Context, status string, id string, CAList []string) (dto.DMS, error)
	DeleteDMS(ctx context.Context, id string) error
	GetDMSs(ctx context.Context) ([]dto.DMS, error)
	GetDMSbyID(ctx context.Context, id string) (dto.DMS, error)
}

type enrollerService struct {
	mtx        sync.RWMutex
	dmsDBStore dmsstore.DB
	//	devicesDb       devicesStore.DB
	lamassuCaClient lamassucaclient.LamassuCaClient
	logger          log.Logger
}

func NewEnrollerService(dmsDbStore dmsstore.DB, lamassuCa *lamassucaclient.LamassuCaClient, logger log.Logger) Service {
	return &enrollerService{
		dmsDBStore:      dmsDbStore,
		lamassuCaClient: *lamassuCa,
		logger:          logger,
	}
}

func (s *enrollerService) Health(ctx context.Context) bool {
	return true
}

func (s *enrollerService) CreateDMS(ctx context.Context, csrBase64Encoded string, dmsName string) (dto.DMS, error) {

	//csrBase64Encoded
	decodedCsr, _ := utils.DecodeB64(csrBase64Encoded)

	p, _ := pem.Decode([]byte(decodedCsr))

	csr, _ := x509.ParseCertificateRequest(p.Bytes)

	keyType, keyBits := getPublicKeyInfo(csr)

	d := dto.DMS{
		Id:        goid.NewV4UUID().String(),
		Name:      dmsName,
		CsrBase64: csrBase64Encoded,
		Status:    dms.PendingStatus,
		KeyMetadata: dto.PrivateKeyMetadataWithStregth{
			KeyType: keyType,
			KeyBits: keyBits,
		},

		EnrolledDevices: 0,
	}

	dmsId, _ := s.dmsDBStore.Insert(ctx, d)

	return s.dmsDBStore.SelectByID(ctx, dmsId)
}

func (s *enrollerService) CreateDMSForm(ctx context.Context, subject dto.Subject, PrivateKeyMetadata dto.PrivateKeyMetadata, dmsName string) (string, dto.DMS, error) {
	subj := pkix.Name{
		CommonName:         subject.CN,
		Country:            []string{subject.C},
		Province:           []string{subject.ST},
		Locality:           []string{subject.L},
		Organization:       []string{subject.O},
		OrganizationalUnit: []string{subject.OU},
	}

	if PrivateKeyMetadata.KeyType == "RSA" {
		privKey, _ := rsa.GenerateKey(rand.Reader, PrivateKeyMetadata.KeyBits)
		csrBytes, _ := generateCSR(ctx, PrivateKeyMetadata.KeyType, PrivateKeyMetadata.KeyBits, privKey, subj)
		csrEncoded := pem.EncodeToMemory(&pem.Block{Type: "CERTIFICATE REQUEST", Bytes: csrBytes})

		privkey_bytes := x509.MarshalPKCS1PrivateKey(privKey)
		privkey_pem := string(pem.EncodeToMemory(
			&pem.Block{
				Type:  "RSA PRIVATE KEY",
				Bytes: privkey_bytes,
			},
		))
		privkey_pemByte := utils.EncodeB64([]byte(privkey_pem))
		csr, _ := s.CreateDMS(ctx, string(utils.EncodeB64(csrEncoded)), dmsName)

		return string(privkey_pemByte), csr, nil

	} else {
		var priv *ecdsa.PrivateKey
		switch PrivateKeyMetadata.KeyBits {
		case 224:
			priv, _ = ecdsa.GenerateKey(elliptic.P224(), rand.Reader)
		case 256:
			priv, _ = ecdsa.GenerateKey(elliptic.P256(), rand.Reader)
		case 384:
			priv, _ = ecdsa.GenerateKey(elliptic.P384(), rand.Reader)
		}
		privkey_bytesm, _ := x509.MarshalPKCS8PrivateKey(priv)
		privkey_pem := string(pem.EncodeToMemory(
			&pem.Block{
				Type:  "PRIVATE KEY",
				Bytes: privkey_bytesm,
			},
		))
		privkey_pemByte := utils.EncodeB64([]byte(privkey_pem))
		csrBytes, _ := generateCSR(ctx, PrivateKeyMetadata.KeyType, PrivateKeyMetadata.KeyBits, priv, subj)
		csrEncoded := pem.EncodeToMemory(&pem.Block{Type: "CERTIFICATE REQUEST", Bytes: csrBytes})
		csr, _ := s.CreateDMS(ctx, string(utils.EncodeB64(csrEncoded)), dmsName)

		return string(privkey_pemByte), csr, nil

	}
}

func generateCSR(ctx context.Context, keyType string, keyBits int, priv interface{}, subj pkix.Name) ([]byte, error) {
	var signingAlgorithm x509.SignatureAlgorithm
	if keyType == "EC" {
		signingAlgorithm = x509.ECDSAWithSHA512
	} else {
		signingAlgorithm = x509.SHA512WithRSA
	}
	rawSubj := subj.ToRDNSequence()
	/*rawSubj = append(rawSubj, []pkix.AttributeTypeAndValue{
		{Type: oidEmailAddress, Value: emailAddress},
	})*/

	asn1Subj, _ := asn1.Marshal(rawSubj)
	template := x509.CertificateRequest{
		RawSubject: asn1Subj,
		//EmailAddresses:     []string{emailAddress},
		SignatureAlgorithm: signingAlgorithm,
	}
	csrBytes, err := x509.CreateCertificateRequest(rand.Reader, &template, priv)
	return csrBytes, err
}

func (s *enrollerService) UpdateDMSStatus(ctx context.Context, DMSstatus string, id string, CAList []string) (dto.DMS, error) {
	var err error
	var d dto.DMS
	prevDms, err := s.dmsDBStore.SelectByID(ctx, id)
	if err != nil {
		return dto.DMS{}, err
	}

	switch status := DMSstatus; status {
	case dms.ApprovedStatus:
		if prevDms.Status == dms.PendingStatus {
			b, _ := utils.DecodeB64(prevDms.CsrBase64)
			csrBytes, _ := pem.Decode([]byte(b))
			csr, _ := x509.ParseCertificateRequest(csrBytes.Bytes)
			crt, _ := s.ApprobeCSR(ctx, id, csr)
			err = s.dmsDBStore.InsertAuthorizedCAs(ctx, id, CAList)
			if err != nil {
				return dto.DMS{}, err
			}
			d, _ = s.dmsDBStore.UpdateByID(ctx, id, dms.ApprovedStatus, utils.InsertNth(utils.ToHexInt(crt.SerialNumber), 2), "")

			var cb []byte
			cb = append(cb, crt.Raw...)
			certificate := pem.Block{Type: "CERTIFICATE", Bytes: cb}
			cert := pem.EncodeToMemory(&certificate)

			d.CerificateBase64 = string(utils.EncodeB64(cert))

		} else {
			return dto.DMS{}, &dmserrors.GenericError{
				Message:    "The DMS Status is not PENDING_APPROVAL",
				StatusCode: 412,
			}
		}
	case dms.RevokedStatus:
		if prevDms.Status == dms.ApprovedStatus {
			d, _ = s.dmsDBStore.UpdateByID(ctx, id, dms.RevokedStatus, prevDms.SerialNumber, "")
			_ = s.RevokeCert(ctx, prevDms.SerialNumber)
			_ = s.dmsDBStore.DeleteAuthorizedCAs(ctx, id)
		} else {
			return dto.DMS{}, &dmserrors.GenericError{
				Message:    "The DMS Status is not APPROVED",
				StatusCode: 412,
			}
		}
	case dms.DeniedStatus:
		if prevDms.Status == dms.PendingStatus {
			d, _ = s.dmsDBStore.UpdateByID(ctx, id, dms.DeniedStatus, "", "")
		} else {
			return dto.DMS{}, &dmserrors.GenericError{
				Message:    "The DMS Status is not PENDING_APPROVAL",
				StatusCode: 412,
			}
		}
	default:
		return dto.DMS{}, &dmserrors.GenericError{
			Message:    "The Status is PENDING_APPROVAL",
			StatusCode: 412,
		}
	}

	return d, nil
}

func (s *enrollerService) RevokeCert(ctx context.Context, serialToRevoke string) error {
	caType, err := caDTO.ParseCAType("dmsenroller")
	// revocar llamando a lamassu CA
	err = s.lamassuCaClient.RevokeCert(ctx, caType, "Lamassu-DMS-Enroller", serialToRevoke)
	return err
}

func (s *enrollerService) ApprobeCSR(ctx context.Context, id string, csr *x509.CertificateRequest) (*x509.Certificate, error) {
<<<<<<< HEAD
	caType, err := caDTO.ParseCAType("dmsenroller")
	csr.Subject.CommonName = id
	crt, _, err := s.lamassuCaClient.SignCertificateRequest(ctx, caType, "Lamassu-DMS-Enroller", csr, false, id)
	if err != nil {
		return &x509.Certificate{}, err
	}
=======
	caType, _ := caDTO.ParseCAType("dmsenroller")
	crt, _, _ := s.lamassuCaClient.SignCertificateRequest(ctx, caType, "Lamassu-DMS-Enroller", csr, true)
>>>>>>> fa763107

	return crt, nil
}

func (s *enrollerService) DeleteDMS(ctx context.Context, id string) error {
	d, err := s.dmsDBStore.SelectByID(ctx, id)
	if err != nil {
		return err
	}
	if d.Status == dms.DeniedStatus || d.Status == dms.RevokedStatus {
		_ = s.dmsDBStore.Delete(ctx, id)
		if d.Status == dms.RevokedStatus {
			_ = s.dmsDBStore.DeleteAuthorizedCAs(ctx, id)
		}
	} else {
		return &dmserrors.GenericError{
			Message:    "The DMS Status is " + d.Status,
			StatusCode: 412,
		}
	}
	return err
}
func (s *enrollerService) GetDMSs(ctx context.Context) ([]dto.DMS, error) {
	caType, err := caDTO.ParseCAType("dmsenroller")
	d, err := s.dmsDBStore.SelectAll(ctx)
	if err != nil {
		return []dto.DMS{}, err
	}
	var dmsList []dto.DMS = make([]dto.DMS, 0)
	for _, item := range d {
		lamassuCert, _ := s.lamassuCaClient.GetCert(ctx, caType, "Lamassu-DMS-Enroller", item.SerialNumber)
		item.Subject = dto.Subject{
			C:  lamassuCert.Subject.Country,
			ST: lamassuCert.Subject.State,
			L:  lamassuCert.Subject.Locality,
			O:  lamassuCert.Subject.Organization,
			OU: lamassuCert.Subject.OrganizationUnit,
			CN: lamassuCert.Subject.CommonName,
		}
		item.CerificateBase64 = lamassuCert.CertContent.CerificateBase64
		//	item.EnrolledDevices, err = s.devicesDb.CountDevicesByDmsId(ctx, item.Id)
		if item.Status == "APPROVED" {
			CAs, _ := s.dmsDBStore.SelectByDMSIDAuthorizedCAs(ctx, item.Id)
			for _, ca := range CAs {
				item.AuthorizedCAs = append(item.AuthorizedCAs, ca.CaName)
			}
		}
		dmsList = append(dmsList, item)
	}

	return dmsList, nil
}

func (s *enrollerService) GetDMSbyID(ctx context.Context, id string) (dto.DMS, error) {
	caType, err := caDTO.ParseCAType("dmsenroller")
	d, err := s.dmsDBStore.SelectByID(ctx, id)
	//d.EnrolledDevices, err = s.devicesDb.CountDevicesByDmsId(ctx, id)
	if err != nil {
		return dto.DMS{}, err
	}
	lamassuCert, _ := s.lamassuCaClient.GetCert(ctx, caType, "Lamassu-DMS-Enroller", d.SerialNumber)
	d.Subject = dto.Subject{
		C:  lamassuCert.Subject.Country,
		ST: lamassuCert.Subject.State,
		L:  lamassuCert.Subject.Locality,
		O:  lamassuCert.Subject.Organization,
		OU: lamassuCert.Subject.OrganizationUnit,
		CN: lamassuCert.Subject.CommonName,
	}
	d.CerificateBase64 = lamassuCert.CertContent.CerificateBase64
	if d.Status == "APPROVED" {
		CAs, _ := s.dmsDBStore.SelectByDMSIDAuthorizedCAs(ctx, d.Id)
		for _, ca := range CAs {
			d.AuthorizedCAs = append(d.AuthorizedCAs, ca.CaName)
		}
	}
	return d, nil
}

func getPublicKeyInfo(cert *x509.CertificateRequest) (string, int) {
	key := cert.PublicKeyAlgorithm.String()
	var keyBits int
	switch key {
	case "RSA":
		keyBits = cert.PublicKey.(*rsa.PublicKey).N.BitLen()
		return "RSA", keyBits
	case "ECDSA":
		keyBits = cert.PublicKey.(*ecdsa.PublicKey).Params().BitSize
		return "EC", keyBits
	}

	return "UNKOWN_KEY_TYPE", -1
}<|MERGE_RESOLUTION|>--- conflicted
+++ resolved
@@ -16,13 +16,11 @@
 	"github.com/jakehl/goid"
 	lamassucaclient "github.com/lamassuiot/lamassuiot/pkg/ca/client"
 	caDTO "github.com/lamassuiot/lamassuiot/pkg/ca/common/dto"
-	dmserrors "github.com/lamassuiot/lamassuiot/pkg/dms-enroller/server/api/errors"
-	"github.com/lamassuiot/lamassuiot/pkg/utils"
-
-	//devicesStore "github.com/lamassuiot/lamassuiot/pkg/device-manager/server/models/device/store"
 	"github.com/lamassuiot/lamassuiot/pkg/dms-enroller/common/dto"
+	dmsErrors "github.com/lamassuiot/lamassuiot/pkg/dms-enroller/server/api/errors"
 	"github.com/lamassuiot/lamassuiot/pkg/dms-enroller/server/models/dms"
 	dmsstore "github.com/lamassuiot/lamassuiot/pkg/dms-enroller/server/models/dms/store"
+	"github.com/lamassuiot/lamassuiot/pkg/utils"
 )
 
 type Service interface {
@@ -189,7 +187,7 @@
 			d.CerificateBase64 = string(utils.EncodeB64(cert))
 
 		} else {
-			return dto.DMS{}, &dmserrors.GenericError{
+			return dto.DMS{}, &dmsErrors.GenericError{
 				Message:    "The DMS Status is not PENDING_APPROVAL",
 				StatusCode: 412,
 			}
@@ -200,7 +198,7 @@
 			_ = s.RevokeCert(ctx, prevDms.SerialNumber)
 			_ = s.dmsDBStore.DeleteAuthorizedCAs(ctx, id)
 		} else {
-			return dto.DMS{}, &dmserrors.GenericError{
+			return dto.DMS{}, &dmsErrors.GenericError{
 				Message:    "The DMS Status is not APPROVED",
 				StatusCode: 412,
 			}
@@ -209,13 +207,13 @@
 		if prevDms.Status == dms.PendingStatus {
 			d, _ = s.dmsDBStore.UpdateByID(ctx, id, dms.DeniedStatus, "", "")
 		} else {
-			return dto.DMS{}, &dmserrors.GenericError{
+			return dto.DMS{}, &dmsErrors.GenericError{
 				Message:    "The DMS Status is not PENDING_APPROVAL",
 				StatusCode: 412,
 			}
 		}
 	default:
-		return dto.DMS{}, &dmserrors.GenericError{
+		return dto.DMS{}, &dmsErrors.GenericError{
 			Message:    "The Status is PENDING_APPROVAL",
 			StatusCode: 412,
 		}
@@ -232,17 +230,11 @@
 }
 
 func (s *enrollerService) ApprobeCSR(ctx context.Context, id string, csr *x509.CertificateRequest) (*x509.Certificate, error) {
-<<<<<<< HEAD
 	caType, err := caDTO.ParseCAType("dmsenroller")
-	csr.Subject.CommonName = id
 	crt, _, err := s.lamassuCaClient.SignCertificateRequest(ctx, caType, "Lamassu-DMS-Enroller", csr, false, id)
 	if err != nil {
 		return &x509.Certificate{}, err
 	}
-=======
-	caType, _ := caDTO.ParseCAType("dmsenroller")
-	crt, _, _ := s.lamassuCaClient.SignCertificateRequest(ctx, caType, "Lamassu-DMS-Enroller", csr, true)
->>>>>>> fa763107
 
 	return crt, nil
 }
@@ -258,7 +250,7 @@
 			_ = s.dmsDBStore.DeleteAuthorizedCAs(ctx, id)
 		}
 	} else {
-		return &dmserrors.GenericError{
+		return &dmsErrors.GenericError{
 			Message:    "The DMS Status is " + d.Status,
 			StatusCode: 412,
 		}
