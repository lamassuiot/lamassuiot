--- conflicted
+++ resolved
@@ -34,10 +34,6 @@
 	logger                log.Logger
 }
 
-<<<<<<< HEAD
-func NewVaultService(address string, pkiPath string, roleID string, secretID string, CA string, unsealFile string, ocspUrl string) Service {
-	return &VaultSecrets{}
-=======
 func NewVaultService(address string, pkiPath string, roleID string, secretID string, CA string, unsealFile string, ocspUrl string, certificateRepository repository.Certificates, logger log.Logger) (*VaultSecrets, error) {
 	client, err := CreateVaultSdkClient(address, CA, logger)
 	if err != nil {
@@ -85,7 +81,6 @@
 		})
 	}
 	return &v, nil
->>>>>>> 2266fe61
 }
 
 func NewVaultSecretsWithClient(client *vaultApi.Client, address string, pkiPath string, roleID string, secretID string, CA string, unsealFile string, ocspUrl string, certificateRepository repository.Certificates, logger log.Logger) (*VaultSecrets, error) {
