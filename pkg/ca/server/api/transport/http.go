--- conflicted
+++ resolved
@@ -4,12 +4,6 @@
 	"context"
 	"encoding/json"
 	"net/http"
-<<<<<<< HEAD
-=======
-	"net/url"
-	"strconv"
-	"strings"
->>>>>>> fa763107
 
 	"github.com/gorilla/mux"
 	"github.com/lamassuiot/lamassuiot/pkg/ca/common/dto"
@@ -353,81 +347,6 @@
 	json.NewEncoder(w).Encode(errorWrapper{Error: err.Error()})
 
 }
-<<<<<<< HEAD
-=======
-func filterQuery(r *http.Request) dto.QueryParameters {
-	f := ""
-	orderArray := ""
-	pageArray := ""
-	page := ""
-	offset := ""
-	field := ""
-	order := ""
-
-	helper, _ := url.QueryUnescape(r.URL.RawQuery)
-
-	if len(r.URL.RawQuery) > 0 {
-
-		f, helper = middle(helper, "filter={")
-
-		orderArray, helper = middle(helper, "s={")
-		if orderArray != "" {
-			s := strings.Split(orderArray, ",")
-			order = s[0]
-			field = s[1]
-		}
-
-		pageArray, helper = middle(helper, "page={")
-		if pageArray != "" {
-			s := strings.Split(pageArray, ",")
-			page = s[0]
-			offset = s[1]
-		}
-
-	}
-
-	pageInt, _ := strconv.Atoi(page)
-	offsetInt, _ := strconv.Atoi(offset)
-	pagination := dto.PaginationOptions{
-		Page:   pageInt,
-		Offset: offsetInt,
-	}
-	orderOpt := dto.OrderOptions{
-		Order: order,
-		Field: field,
-	}
-	query := dto.QueryParameters{
-		Order:      orderOpt,
-		Pagination: pagination,
-		Filter:     f,
-	}
-	return query
-}
-
-func middle(in string, field string) (string, string) {
-	result := ""
-	helper := in
-	if strings.Contains(in, field) {
-		helper = removeAmpersand(helper)
-		indexToCutFrom := strings.Index(helper, field)
-		helper = helper[indexToCutFrom:]
-		helper = strings.TrimPrefix(helper, field)
-		if len(helper) > 0 {
-			result = helper[:strings.IndexByte(helper, '}')]
-			helper = strings.Replace(removeAmpersand(in), field+result+"}", "", -1)
-			//helper = strings.TrimPrefix(in, field+helper+"}")
-		}
-	}
-	return result, helper
-
-}
-func removeAmpersand(helper string) string {
-	if strings.HasPrefix(helper, "&") {
-		helper = strings.TrimPrefix(helper, "&")
-	}
-	return helper
-}
->>>>>>> fa763107
 
 type errorWrapper struct {
 	Error string `json:"error"`
