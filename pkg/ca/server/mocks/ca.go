package mocks

import (
	"context"
	"database/sql"
	"os"
	"testing"

	"github.com/go-kit/kit/log"
	"github.com/go-kit/log/level"
	"github.com/lamassuiot/lamassuiot/pkg/ca/server/models/ca"
	"github.com/lamassuiot/lamassuiot/pkg/utils/server/filters"

	//devicesStore "github.com/lamassuiot/lamassuiot/pkg/device-manager/models/device/store"

	_ "github.com/lib/pq"
)

type caDBMock struct {
	*sql.DB
	logger log.Logger
}

var cert_SerialNumber string
var ca_name string

func NewCasDBMock(t *testing.T) (*caDBMock, error) {
	t.Helper()
	db, err := sql.Open("driverName", "dataSourceName")

	if err != nil {
		return nil, err
	}
	var logger log.Logger
	{
		logger = log.NewJSONLogger(os.Stdout)
		logger = log.With(logger, "ts", log.DefaultTimestampUTC)
		logger = level.NewFilter(logger, level.AllowInfo())
		logger = log.With(logger, "caller", log.DefaultCaller)
	}

	return &caDBMock{db, logger}, nil

}

func (db *caDBMock) InsertCert(ctx context.Context, caName string, serialNumber string) error {
	cert_SerialNumber = serialNumber
	ca_name = caName
	return nil

}

<<<<<<< HEAD
func (db *caDBMock) SelectCertsByCA(ctx context.Context, caName string, queryParameters filters.QueryParameters) ([]ca.IssuedCerts, int, error) {
	return []ca.IssuedCerts{}, 0, nil
=======
func (db *caDBMock) SelectCertsbyCA(ctx context.Context, caName string, queryParameters dto.QueryParameters) ([]ca.IssuedCerts, int, error) {
	var issuedCerts []ca.IssuedCerts
	if caName == ca_name {
		issuedCert := ca.IssuedCerts{
			CaName:       caName,
			SerialNumber: cert_SerialNumber,
		}
		issuedCerts = append(issuedCerts, issuedCert)
		return issuedCerts, len(issuedCerts), nil
	} else {
		return []ca.IssuedCerts{}, 0, nil
	}

>>>>>>> fa763107
}<|MERGE_RESOLUTION|>--- conflicted
+++ resolved
@@ -10,8 +10,6 @@
 	"github.com/go-kit/log/level"
 	"github.com/lamassuiot/lamassuiot/pkg/ca/server/models/ca"
 	"github.com/lamassuiot/lamassuiot/pkg/utils/server/filters"
-
-	//devicesStore "github.com/lamassuiot/lamassuiot/pkg/device-manager/models/device/store"
 
 	_ "github.com/lib/pq"
 )
@@ -50,11 +48,7 @@
 
 }
 
-<<<<<<< HEAD
 func (db *caDBMock) SelectCertsByCA(ctx context.Context, caName string, queryParameters filters.QueryParameters) ([]ca.IssuedCerts, int, error) {
-	return []ca.IssuedCerts{}, 0, nil
-=======
-func (db *caDBMock) SelectCertsbyCA(ctx context.Context, caName string, queryParameters dto.QueryParameters) ([]ca.IssuedCerts, int, error) {
 	var issuedCerts []ca.IssuedCerts
 	if caName == ca_name {
 		issuedCert := ca.IssuedCerts{
@@ -67,5 +61,4 @@
 		return []ca.IssuedCerts{}, 0, nil
 	}
 
->>>>>>> fa763107
 }