package vault

import (
	"context"
	"crypto/ecdsa"
	"crypto/rsa"
	"crypto/tls"
	"crypto/x509"
	"encoding/base64"
	"encoding/json"
	"encoding/pem"
	"errors"
	"io/ioutil"
	"os"
	"strconv"
	"strings"
	"time"

	"github.com/lamassuiot/lamassuiot/pkg/ca/common/dto"
	lamassuErrors "github.com/lamassuiot/lamassuiot/pkg/ca/server/api/errors"
	"github.com/lamassuiot/lamassuiot/pkg/ca/server/models/ca"
	"github.com/lamassuiot/lamassuiot/pkg/utils"

	"github.com/go-kit/kit/log"
	"github.com/go-kit/kit/log/level"

	"github.com/hashicorp/go-cleanhttp"
	"github.com/hashicorp/vault/api"
)

type VaultSecrets struct {
	client   *api.Client
	roleID   string
	secretID string
	pkiPath  string
	ocspUrl  string
	logger   log.Logger
}

func NewVaultSecrets(address string, pkiPath string, roleID string, secretID string, CA string, unsealFile string, ocspUrl string, logger log.Logger) (*VaultSecrets, error) {

	client, err := CreateVaultSdkClient(address, CA, logger)
	if err != nil {
		return nil, errors.New("Could not create Vault API client: " + err.Error())
	}

	err = Unseal(client, unsealFile, logger)
	if err != nil {
		return nil, errors.New("Could not unseal Vault: " + err.Error())
	}

	err = Login(client, roleID, secretID)
	if err != nil {
		return nil, errors.New("Could not login into Vault: " + err.Error())
	}

	return &VaultSecrets{
		client:   client,
		pkiPath:  pkiPath,
		roleID:   roleID,
		secretID: secretID,
		ocspUrl:  ocspUrl,
		logger:   logger,
	}, nil
}

func NewVaultSecretsWithClient(client *api.Client, address string, pkiPath string, roleID string, secretID string, CA string, unsealFile string, ocspUrl string, logger log.Logger) (*VaultSecrets, error) {
	return &VaultSecrets{
		client:   client,
		pkiPath:  pkiPath,
		roleID:   roleID,
		secretID: secretID,
		ocspUrl:  ocspUrl,
		logger:   logger,
	}, nil
}

func CreateVaultSdkClient(vaultAddress string, vaultCaCertFilePath string, logger log.Logger) (*api.Client, error) {
	conf := api.DefaultConfig()
	httpClient := cleanhttp.DefaultPooledClient()
	httpTrasport := cleanhttp.DefaultPooledTransport()
	caPool, err := utils.CreateCAPool(vaultCaCertFilePath)

	if err != nil {
		return nil, err
	}

	httpTrasport.TLSClientConfig = &tls.Config{
		RootCAs: caPool,
	}
	httpClient.Transport = httpTrasport
	conf.HttpClient = httpClient
	conf.Address = strings.ReplaceAll(conf.Address, "https://127.0.0.1:8200", vaultAddress)
	// tlsConf := &api.TLSConfig{CACert: CA}
	// conf.ConfigureTLS(tlsConf)
	return api.NewClient(conf)

}

func Unseal(client *api.Client, unsealFile string, logger log.Logger) error {
	usnealJsonFile, err := os.Open(unsealFile)
	if err != nil {
		return err
	}

	unsealFileByteValue, _ := ioutil.ReadAll(usnealJsonFile)
	var unsealKeys []interface{}

	err = json.Unmarshal(unsealFileByteValue, &unsealKeys)
	if err != nil {
		return err
	}

	providedSharesCount := 0
	sealed := true

	for sealed {
		unsealStatusProgress, err := client.Sys().Unseal(unsealKeys[providedSharesCount].(string))
		if err != nil {
			level.Debug(logger).Log("err", "Error while unsealing vault", "provided_unseal_keys", providedSharesCount)
			return err
		}
		level.Debug(logger).Log("msg", "Unseal progress shares="+strconv.Itoa(unsealStatusProgress.N)+" threshold="+strconv.Itoa(unsealStatusProgress.T)+" remaining_shares="+strconv.Itoa(unsealStatusProgress.Progress))

		providedSharesCount++
		if !unsealStatusProgress.Sealed {
			level.Debug(logger).Log("msg", "Vault is unsealed")
			sealed = false
		}
	}
	return nil
}

func Login(client *api.Client, roleID string, secretID string) error {

	loginPath := "auth/approle/login"
	options := map[string]interface{}{
		"role_id":   roleID,
		"secret_id": secretID,
	}
	resp, err := client.Logical().Write(loginPath, options)
	if err != nil {
		return err
	}
	client.SetToken(resp.Auth.ClientToken)
	return nil
}

func (vs *VaultSecrets) getLoggerFromContext(ctx context.Context) log.Logger {
	logger := ctx.Value(utils.LamassuLoggerContextKey).(log.Logger)
	if logger == nil {
		logger = vs.logger
	}
	return logger
}

func (vs *VaultSecrets) GetSecretProviderName(ctx context.Context) string {
	return "Hashicorp_Vault"
}

func (vs *VaultSecrets) SignCertificate(ctx context.Context, caType dto.CAType, caName string, csr *x509.CertificateRequest, signVerbatim bool) (dto.SignResponse, error) {
	csrBytes := pem.EncodeToMemory(&pem.Block{Type: "CERTIFICATE REQUEST", Bytes: csr.Raw})
	options := map[string]interface{}{
		"csr":         string(csrBytes),
		"common_name": csr.Subject.CommonName,
	}

	var data *api.Secret
	var err error
	if signVerbatim {
		data, err = vs.client.Logical().Write(vs.pkiPath+caType.ToVaultPath()+caName+"/sign-verbatim/enroller", options)
	} else {
		options["exclude_cn_from_sans"] = true
		data, err = vs.client.Logical().Write(vs.pkiPath+caType.ToVaultPath()+caName+"/sign/enroller", options)
	}
	if err != nil {
		return dto.SignResponse{}, err
	}
	certData := data.Data["certificate"]
	certPEMBlock, _ := pem.Decode([]byte(certData.(string)))
	if certPEMBlock == nil || certPEMBlock.Type != "CERTIFICATE" {
		err = errors.New("failed to decode PEM block containing certificate")
		return dto.SignResponse{}, err
	}
	caCert := data.Data["issuing_ca"]
	caCertPEMBlock, _ := pem.Decode([]byte(caCert.(string)))
	if caCertPEMBlock == nil || caCertPEMBlock.Type != "CERTIFICATE" {
		err = errors.New("failed to decode PEM block containing certificate")
		return dto.SignResponse{}, err
	}
	certs := dto.SignResponse{
		Crt:   base64.StdEncoding.EncodeToString([]byte(certData.(string))),
		CaCrt: base64.StdEncoding.EncodeToString([]byte(caCert.(string))),
	}
	return certs, nil
}

func (vs *VaultSecrets) GetCA(ctx context.Context, caType dto.CAType, caName string) (dto.Cert, error) {
	logger := vs.getLoggerFromContext(ctx)
	resp, err := vs.client.Logical().Read(vs.pkiPath + caType.ToVaultPath() + caName + "/cert/ca")

	if err != nil {
		level.Debug(logger).Log("err", err, "msg", "Could not read "+caName+" certificate from Vault")
		return dto.Cert{}, errors.New("could not read certificate from Vault")
	}
	if resp == nil {
		level.Debug(logger).Log("Mount path for PKI " + caName + " does not have a root CA")
		return dto.Cert{}, errors.New("mount path for PKI does not have a root CA")
	}

	certBytes := []byte(resp.Data["certificate"].(string))
	cert, err := DecodeCert(certBytes)
	if err != nil {
		err = errors.New("cannot decode cert. Perhaps it is malphormed")
		level.Debug(logger).Log("err", err)
		return dto.Cert{}, err
	}
	pubKey, keyType, keyBits, keyStrength := getPublicKeyInfo(cert)
	hasExpired := cert.NotAfter.Before(time.Now())
	status := "issued"
	if hasExpired {
		status = "expired"
	}

	if !vs.hasEnrollerRole(ctx, caType, caName) {
		status = "revoked"
	}

	return dto.Cert{
		SerialNumber: utils.InsertNth(utils.ToHexInt(cert.SerialNumber), 2),
		Status:       status,
		Name:         caName,
		CertContent: dto.CertContent{
			CerificateBase64: base64.StdEncoding.EncodeToString([]byte(resp.Data["certificate"].(string))),
			PublicKeyBase64:  base64.StdEncoding.EncodeToString([]byte(pubKey)),
		},
		Subject: dto.Subject{
			C:  strings.Join(cert.Subject.Country, " "),
			ST: strings.Join(cert.Subject.Province, " "),
			L:  strings.Join(cert.Subject.Locality, " "),
			O:  strings.Join(cert.Subject.Organization, " "),
			OU: strings.Join(cert.Subject.OrganizationalUnit, " "),
			CN: cert.Subject.CommonName,
		},
		KeyMetadata: dto.PrivateKeyMetadataWithStregth{
			KeyType:     keyType.String(),
			KeyBits:     keyBits,
			KeyStrength: keyStrength,
		},
		ValidFrom: cert.NotBefore.String(),
		ValidTo:   cert.NotAfter.String(),
	}, nil
}

func (vs *VaultSecrets) GetCAs(ctx context.Context, caType dto.CAType) ([]dto.Cert, error) {
<<<<<<< HEAD
	logger := ctx.Value(utils.LamassuLoggerContextKey).(log.Logger)

	parentSpan := opentracing.SpanFromContext(ctx)
	span := opentracing.StartSpan("lamassu-ca-api: vault-api GET /v1/sys/mounts", opentracing.ChildOf(parentSpan.Context()))
=======
	logger := vs.getLoggerFromContext(ctx)
>>>>>>> 533946ab
	resp, err := vs.client.Sys().ListMounts()

	if err != nil {
		level.Debug(logger).Log("err", err, "msg", "Could not obtain list of Vault mounts")
		return []dto.Cert{}, err
	}
	var cas []dto.Cert

	for mount, mountOutput := range resp {
		if mountOutput.Type == "pki" && strings.HasPrefix(mount, vs.pkiPath) {
			caName := strings.TrimSuffix(mount, "/")
			caName = strings.TrimPrefix(caName, vs.pkiPath)
			if strings.Contains(caName, caType.ToVaultPath()) {
				caName = strings.TrimPrefix(caName, caType.ToVaultPath())
				cert, err := vs.GetCA(ctx, caType, caName)
				if err != nil {
					level.Debug(logger).Log("err", err, "msg", "Could not get CA cert for "+caName)
					continue
				}
				cas = append(cas, cert)
			}
		}
	}
	level.Debug(logger).Log("msg", strconv.Itoa(len(cas))+" obtained from Vault mounts")
	return cas, nil
}

func (vs *VaultSecrets) CreateCA(ctx context.Context, caType dto.CAType, CAName string, privateKeyMetadata dto.PrivateKeyMetadata, subject dto.Subject, caTTL int, enrollerTTL int) (dto.Cert, error) {
	logger := vs.getLoggerFromContext(ctx)

	err := vs.initPkiSecret(ctx, caType, CAName, enrollerTTL)
	if err != nil {
		return dto.Cert{}, err
	}

	tuneOptions := map[string]interface{}{
		"max_lease_ttl": strconv.Itoa(caTTL) + "h",
	}
	_, err = vs.client.Logical().Write("/sys/mounts/"+vs.pkiPath+caType.ToVaultPath()+CAName+"/tune", tuneOptions)

	if err != nil {
		level.Debug(logger).Log("err", err, "msg", "Could not tune CA "+CAName)
		return dto.Cert{}, err
	}

	options := map[string]interface{}{
		"key_type":          privateKeyMetadata.KeyType,
		"key_bits":          privateKeyMetadata.KeyBits,
		"country":           subject.C,
		"province":          subject.ST,
		"locality":          subject.L,
		"organization":      subject.O,
		"organization_unit": subject.OU,
		"common_name":       subject.CN,
		"ttl":               strconv.Itoa(caTTL) + "h",
	}
	_, err = vs.client.Logical().Write(vs.pkiPath+caType.ToVaultPath()+CAName+"/root/generate/internal", options)

	if err != nil {
		level.Debug(logger).Log("err", err, "msg", "Could not intialize the root CA certificate for "+CAName+" CA on Vault")
		return dto.Cert{}, err
	}

	return vs.GetCA(ctx, caType, CAName)
}

func (vs *VaultSecrets) ImportCA(ctx context.Context, caType dto.CAType, CAName string, certificate x509.Certificate, privateKey dto.PrivateKey, enrollerTTL int) (dto.Cert, error) {
	crtBytes := pem.EncodeToMemory(&pem.Block{Type: "CERTIFICATE", Bytes: certificate.Raw})
	privKeyString, err := privateKey.GetPEMString()
	if err != nil {
		return dto.Cert{}, err
	}

	err = vs.initPkiSecret(ctx, caType, CAName, enrollerTTL)
	if err != nil {
		return dto.Cert{}, err
	}

	options := map[string]interface{}{
		"pem_bundle": privKeyString + string(crtBytes),
	}

	_, err = vs.client.Logical().Write(vs.pkiPath+caType.ToVaultPath()+CAName+"/config/ca", options)

	if err != nil {
		return dto.Cert{}, err
	}

	return vs.GetCA(ctx, caType, CAName)
}

func (vs *VaultSecrets) initPkiSecret(ctx context.Context, caType dto.CAType, CAName string, enrollerTTL int) error {
	logger := vs.getLoggerFromContext(ctx)

	mountInput := api.MountInput{Type: "pki", Description: ""}

	err := vs.client.Sys().Mount(vs.pkiPath+caType.ToVaultPath()+CAName, &mountInput)

	if err != nil {
		level.Debug(logger).Log("err", err, "msg", "Could not create a new pki mount point on Vault")
		if strings.Contains(err.Error(), "path is already in use") {
			duplicationErr := &lamassuErrors.DuplicateResourceError{
				ResourceType: "CA",
				ResourceId:   CAName,
			}
			return duplicationErr
		} else {
			return err
		}
	}
	_, err = vs.client.Logical().Write(vs.pkiPath+caType.ToVaultPath()+CAName+"/roles/enroller", map[string]interface{}{
		"allow_any_name":    true,
		"ttl":               strconv.Itoa(enrollerTTL) + "h",
		"max_ttl":           strconv.Itoa(enrollerTTL) + "h",
		"key_type":          "any",
		"enforce_hostnames": false,
	})

	if err != nil {
		level.Debug(logger).Log("err", err, "msg", "Could not create a new role for "+CAName+" CA on Vault")
		return err
	}
	_, err = vs.client.Logical().Write(vs.pkiPath+caType.ToVaultPath()+CAName+"/config/urls", map[string]interface{}{
		"ocsp_servers": []string{
			vs.ocspUrl,
		},
	})

	if err != nil {
		level.Debug(logger).Log("err", err, "msg", "Could not configure OCSP information for "+CAName+" CA on Vault")
		return err
	}

	return nil
}

func (vs *VaultSecrets) DeleteCA(ctx context.Context, caType dto.CAType, ca string) error {
	logger := vs.getLoggerFromContext(ctx)
	if len(ca) == 0 {
		err := errors.New("CA name not defined")
		return err
	}

	_, err := vs.client.Logical().Delete(vs.pkiPath + caType.ToVaultPath() + ca + "/root")

	if err != nil {

		level.Debug(logger).Log("err", err, "msg", "Could not delete "+ca+" certificate from Vault")
		return errors.New("could not delete certificate from Vault")
	}
	_, err = vs.client.Logical().Delete(vs.pkiPath + caType.ToVaultPath() + ca + "/roles/enroller")

	if err != nil {
		level.Debug(logger).Log("err", err, "msg", "Could not delete enroller role from CA "+ca)
		return errors.New("could not delete enroller role from CA")
	}
	return nil
}

func (vs *VaultSecrets) GetCert(ctx context.Context, caType dto.CAType, caName string, serialNumber string) (dto.Cert, error) {
	logger := vs.getLoggerFromContext(ctx)

	if len(serialNumber) <= 0 {
		return dto.Cert{}, errors.New("empty serial number")
	}
	certResponse, err := vs.client.Logical().Read(vs.pkiPath + caType.ToVaultPath() + caName + "/cert/" + serialNumber)

	if err != nil || certResponse == nil {
		level.Debug(logger).Log("err", err, "msg", "Could not read cert with serial number "+serialNumber+" from CA "+caName)
		return dto.Cert{}, errors.New("could not read cert from CA")
	}
	cert, err := DecodeCert([]byte(certResponse.Data["certificate"].(string)))
	if err != nil {
		level.Debug(logger).Log("err", err, "msg", "Could not decode certificate serial number "+serialNumber+" from CA "+caName)
		return dto.Cert{}, errors.New("could not decode cert from CA")
	}
	pubKey, keyType, keyBits, keyStrength := getPublicKeyInfo(cert)
	hasExpired := cert.NotAfter.Before(time.Now())
	status := "issued"
	if hasExpired {
		status = "expired"
	}
	revocation_time, err := certResponse.Data["revocation_time"].(json.Number).Int64()
	if err != nil {
		err = errors.New("revocation_time not an INT for cert " + serialNumber + ".")
		level.Warn(logger).Log("err", err)
	}
	if revocation_time != 0 {
		status = "revoked"
	}
	return dto.Cert{
		SerialNumber: utils.InsertNth(utils.ToHexInt(cert.SerialNumber), 2),
		Status:       status,
		Name:         caName,
		CertContent: dto.CertContent{
			CerificateBase64: base64.StdEncoding.EncodeToString([]byte(certResponse.Data["certificate"].(string))),
			PublicKeyBase64:  base64.StdEncoding.EncodeToString([]byte(pubKey)),
		},
		Subject: dto.Subject{
			C:  strings.Join(cert.Subject.Country, " "),
			ST: strings.Join(cert.Subject.Province, " "),
			L:  strings.Join(cert.Subject.Locality, " "),
			O:  strings.Join(cert.Subject.Organization, " "),
			OU: strings.Join(cert.Subject.OrganizationalUnit, " "),
			CN: cert.Subject.CommonName,
		},
		KeyMetadata: dto.PrivateKeyMetadataWithStregth{
			KeyType:     keyType.String(),
			KeyBits:     keyBits,
			KeyStrength: keyStrength,
		},
		ValidFrom:           cert.NotBefore.String(),
		ValidTo:             cert.NotAfter.String(),
		RevocationTimestamp: revocation_time,
	}, nil
}

func (vs *VaultSecrets) GetIssuedCerts(ctx context.Context, caType dto.CAType, caName string, serialnumbers []ca.IssuedCerts) ([]dto.Cert, error) {
<<<<<<< HEAD
	logger := ctx.Value(utils.LamassuLoggerContextKey).(log.Logger)
=======
	logger := vs.getLoggerFromContext(ctx)
>>>>>>> 533946ab

	var certs []dto.Cert
	certs = make([]dto.Cert, 0)

	if caName == "" {
		cas, err := vs.GetCAs(ctx, caType)
		if err != nil {
			level.Debug(logger).Log("err", err, "msg", "Could not get CAs from Vault")
			return []dto.Cert{}, err
		}
		for _, cert := range cas {
			if cert.Name != "" {
				certsSubset, err := vs.GetIssuedCerts(ctx, caType, cert.Name, serialnumbers)
				if err != nil {
					level.Debug(logger).Log("err", err, "msg", "Error while getting issued cert subset for CA "+cert.Name)
					continue
				}
				certs = append(certs, certsSubset...)
			}
		}
	} else {
		/*span := opentracing.StartSpan("lamassu-ca-api: vault-api LIST /v1/"+vs.pkiPath+caType.ToVaultPath()+caName+"/certs", opentracing.ChildOf(parentSpan.Context()))
		resp, err := vs.client.Logical().List(vs.pkiPath + caType.ToVaultPath() + caName + "/certs")
		span.Finish()

		if err != nil {
			level.Debug(logger).Log("err", err, "msg", "Could not read "+caName+" mount path from Vault")
			return []dto.Cert{}, errors.New("could not read mount path from Vault")
		}*/

		caCert, err := vs.GetCA(ctx, caType, caName)
		if err != nil {
			level.Debug(logger).Log("err", err, "msg", "Could not get CA cert for "+caName)
			notFoundErr := &lamassuErrors.ResourceNotFoundError{
				ResourceType: "CA",
				ResourceId:   caName,
			}
			return []dto.Cert{}, notFoundErr
		}

		for _, elem := range serialnumbers {
			if len(caCert.SerialNumber) == 0 {
				err = errors.New("certificate without Serial Number")
				return []dto.Cert{}, err
			} else {
				if caCert.SerialNumber == elem.SerialNumber {
					continue
				}
<<<<<<< HEAD
				span := opentracing.StartSpan("lamassu-ca-api: vault-api GET /v1/"+vs.pkiPath+caType.ToVaultPath()+caName+"/cert/"+elem.SerialNumber, opentracing.ChildOf(parentSpan.Context()))
				certResponse, err := vs.client.Logical().Read(vs.pkiPath + caType.ToVaultPath() + caName + "/cert/" + elem.SerialNumber)
				span.Finish()

				if err != nil || certResponse == nil {
=======
				certResponse, err := vs.client.Logical().Read(vs.pkiPath + caType.ToVaultPath() + caName + "/cert/" + elem.SerialNumber)
				if err != nil {
>>>>>>> 533946ab
					level.Debug(logger).Log("err", err, "msg", "Could not read certificate "+elem.SerialNumber+" from CA "+caName)
					continue
				}
				cert, err := DecodeCert([]byte(certResponse.Data["certificate"].(string)))
				if err != nil {
					err = errors.New("Cannot decode cert " + elem.SerialNumber + ". Perhaps it is malphormed")
					level.Debug(logger).Log("err", err)
					continue
				}

				pubKey, keyType, keyBits, keyStrength := getPublicKeyInfo(cert)
				hasExpired := cert.NotAfter.Before(time.Now())
				status := "issued"
				if hasExpired {
					status = "expired"
				}
				revocation_time, err := certResponse.Data["revocation_time"].(json.Number).Int64()
				if err != nil {
					err = errors.New("revocation_time not an INT for cert " + elem.SerialNumber + ".")
					level.Debug(logger).Log("err", err)
					continue
				}
				if revocation_time != 0 {
					status = "revoked"
				}

				certs = append(certs, dto.Cert{
					SerialNumber: utils.InsertNth(utils.ToHexInt(cert.SerialNumber), 2),
					Status:       status,
					Name:         caName,
					CertContent: dto.CertContent{
						CerificateBase64: base64.StdEncoding.EncodeToString([]byte(certResponse.Data["certificate"].(string))),
						PublicKeyBase64:  base64.StdEncoding.EncodeToString([]byte(pubKey)),
					},
					Subject: dto.Subject{
						C:  strings.Join(cert.Subject.Country, " "),
						ST: strings.Join(cert.Subject.Province, " "),
						L:  strings.Join(cert.Subject.Locality, " "),
						O:  strings.Join(cert.Subject.Organization, " "),
						OU: strings.Join(cert.Subject.OrganizationalUnit, " "),
						CN: cert.Subject.CommonName,
					},
					KeyMetadata: dto.PrivateKeyMetadataWithStregth{
						KeyType:     keyType.String(),
						KeyBits:     keyBits,
						KeyStrength: keyStrength,
					},
					ValidFrom: cert.NotBefore.String(),
					ValidTo:   cert.NotAfter.String(),
				})
			}
		}

	}
	return certs, nil

}

func (vs *VaultSecrets) DeleteCert(ctx context.Context, caType dto.CAType, caName string, serialNumber string) error {
	logger := vs.getLoggerFromContext(ctx)

	options := map[string]interface{}{
		"serial_number": serialNumber,
	}

	cert, err := vs.GetCert(ctx, caType, caName, serialNumber)
	if cert.Status == "revoked" {
		return &lamassuErrors.GenericError{
			Message:    "the certificate is already revoked",
			StatusCode: 412,
		}
	}

	_, err = vs.client.Logical().Write(vs.pkiPath+caType.ToVaultPath()+caName+"/revoke", options)
	if err != nil {
		level.Debug(logger).Log("err", err, "msg", "Could not revoke cert with serial number "+serialNumber+" from CA "+caName)
		err = errors.New("could not revoke cert from CA")
		return err
	}
	return nil
}

func (vs *VaultSecrets) hasEnrollerRole(ctx context.Context, caType dto.CAType, caName string) bool {
	data, _ := vs.client.Logical().Read(vs.pkiPath + caType.ToVaultPath() + caName + "/roles/enroller")

	if data == nil {
		return false
	} else {
		return true
	}
}

func DecodeCert(cert []byte) (x509.Certificate, error) {
	pemBlock, _ := pem.Decode(cert)
	if pemBlock == nil {
		err := errors.New("cannot find the next formatted block")
		// level.Error(vs.logger).Log("err", err)
		return x509.Certificate{}, err
	}
	if pemBlock.Type != "CERTIFICATE" || len(pemBlock.Headers) != 0 {
		err := errors.New("unmatched type of headers")
		// level.Error(vs.logger).Log("err", err)
		return x509.Certificate{}, err
	}
	caCert, err := x509.ParseCertificate(pemBlock.Bytes)
	if err != nil {
		// level.Error(vs.logger).Log("err", err, "msg", "Could not parse "+caName+" CA certificate")
		return x509.Certificate{}, err
	}
	return *caCert, nil
}

func getPublicKeyInfo(cert x509.Certificate) (string, dto.KeyType, int, string) {
	key, _ := dto.ParseKeyType(cert.PublicKeyAlgorithm.String())
	var keyBits int
	switch key.String() {
	case "RSA":
		keyBits = cert.PublicKey.(*rsa.PublicKey).N.BitLen()
	case "EC":
		keyBits = cert.PublicKey.(*ecdsa.PublicKey).Params().BitSize
	}
	publicKeyDer, _ := x509.MarshalPKIXPublicKey(cert.PublicKey)
	publicKeyBlock := pem.Block{
		Type:  "PUBLIC KEY",
		Bytes: publicKeyDer,
	}
	publicKeyPem := string(pem.EncodeToMemory(&publicKeyBlock))

	var keyStrength string = "unknown"
	switch key.String() {
	case "RSA":
		if keyBits < 2048 {
			keyStrength = "low"
		} else if keyBits >= 2048 && keyBits < 3072 {
			keyStrength = "medium"
		} else {
			keyStrength = "high"
		}
	case "EC":
		if keyBits <= 128 {
			keyStrength = "low"
		} else if keyBits > 128 && keyBits < 256 {
			keyStrength = "medium"
		} else {
			keyStrength = "high"
		}
	}

	return publicKeyPem, key, keyBits, keyStrength
}<|MERGE_RESOLUTION|>--- conflicted
+++ resolved
@@ -253,14 +253,7 @@
 }
 
 func (vs *VaultSecrets) GetCAs(ctx context.Context, caType dto.CAType) ([]dto.Cert, error) {
-<<<<<<< HEAD
-	logger := ctx.Value(utils.LamassuLoggerContextKey).(log.Logger)
-
-	parentSpan := opentracing.SpanFromContext(ctx)
-	span := opentracing.StartSpan("lamassu-ca-api: vault-api GET /v1/sys/mounts", opentracing.ChildOf(parentSpan.Context()))
-=======
-	logger := vs.getLoggerFromContext(ctx)
->>>>>>> 533946ab
+	logger := vs.getLoggerFromContext(ctx)
 	resp, err := vs.client.Sys().ListMounts()
 
 	if err != nil {
@@ -479,11 +472,7 @@
 }
 
 func (vs *VaultSecrets) GetIssuedCerts(ctx context.Context, caType dto.CAType, caName string, serialnumbers []ca.IssuedCerts) ([]dto.Cert, error) {
-<<<<<<< HEAD
-	logger := ctx.Value(utils.LamassuLoggerContextKey).(log.Logger)
-=======
-	logger := vs.getLoggerFromContext(ctx)
->>>>>>> 533946ab
+	logger := vs.getLoggerFromContext(ctx)
 
 	var certs []dto.Cert
 	certs = make([]dto.Cert, 0)
@@ -532,16 +521,8 @@
 				if caCert.SerialNumber == elem.SerialNumber {
 					continue
 				}
-<<<<<<< HEAD
-				span := opentracing.StartSpan("lamassu-ca-api: vault-api GET /v1/"+vs.pkiPath+caType.ToVaultPath()+caName+"/cert/"+elem.SerialNumber, opentracing.ChildOf(parentSpan.Context()))
-				certResponse, err := vs.client.Logical().Read(vs.pkiPath + caType.ToVaultPath() + caName + "/cert/" + elem.SerialNumber)
-				span.Finish()
-
-				if err != nil || certResponse == nil {
-=======
 				certResponse, err := vs.client.Logical().Read(vs.pkiPath + caType.ToVaultPath() + caName + "/cert/" + elem.SerialNumber)
 				if err != nil {
->>>>>>> 533946ab
 					level.Debug(logger).Log("err", err, "msg", "Could not read certificate "+elem.SerialNumber+" from CA "+caName)
 					continue
 				}
