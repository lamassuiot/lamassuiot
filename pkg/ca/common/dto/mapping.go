--- conflicted
+++ resolved
@@ -58,11 +58,7 @@
 	// Common name of the CA certificate
 	// required: true
 	// example: Lamassu-Root-CA1-RSA4096
-<<<<<<< HEAD
-	CommonName string `json:"common_name"`
-=======
-	CN string `json:"common_name" validate:"required"`
->>>>>>> fa763107
+	CommonName string `json:"common_name" validate:"required"`
 
 	// Organization of the CA certificate
 	// required: true
