--- conflicted
+++ resolved
@@ -708,29 +708,15 @@
 		return err
 	}
 
-<<<<<<< HEAD
 	_, err = svc.DeviceSDK.CreateDeviceEvent(ctx, services.CreateDeviceEventInput{
 		DeviceID:    input.DeviceID,
 		Timestamp:   time.Now(),
 		Type:        models.DeviceEventTypeShadowUpdated,
-		Description: fmt.Sprintf("Remediation Actions: %s", strings.Join(addedActions, ", ")),
+		Description: fmt.Sprintf("Remediation Actions: %s", strings.Join(actionsLogs, ", ")),
 		Source:      models.AWSIoTSource(svc.ConnectorID),
 	})
 	if err != nil {
 		logrus.Errorf("could not create device event: %s", err)
-=======
-	device.IdentitySlot.Events[time.Now()] = models.DeviceEvent{
-		EvenType:          models.DeviceEventTypeShadowUpdated,
-		EventDescriptions: fmt.Sprintf("Remediation Actions: %s", strings.Join(actionsLogs, ", ")),
-	}
-
-	_, err = svc.DeviceSDK.UpdateDeviceIdentitySlot(ctx, services.UpdateDeviceIdentitySlotInput{
-		ID:   input.DeviceID,
-		Slot: *device.IdentitySlot,
-	})
-	if err != nil {
-		lFunc.Errorf("could not update device metadata: %s", err)
->>>>>>> 829a8514
 		return err
 	}
 
