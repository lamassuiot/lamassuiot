package assemblers

import (
	"bytes"
	"context"
	"crypto"
	"crypto/x509"
	"encoding/base64"
	"fmt"
	"io"
	"net/http"
	"net/url"
	"testing"
	"time"

	external_clients "github.com/lamassuiot/lamassuiot/v2/pkg/clients/external"
	"github.com/lamassuiot/lamassuiot/v2/pkg/config"
	"github.com/lamassuiot/lamassuiot/v2/pkg/helpers"
	"github.com/lamassuiot/lamassuiot/v2/pkg/models"
	"github.com/lamassuiot/lamassuiot/v2/pkg/services"
	"golang.org/x/crypto/ocsp"
)

func TestBaseCRL(t *testing.T) {
	serverTest, err := StartVAServiceTestServer(t)
	if err != nil {
		t.Fatalf("could not create VA test server")
	}

	var testcases = []struct {
		name        string
		before      func(services.CAService) ([]*models.Certificate, error)
		resultCheck func(certs []*models.Certificate, issuer *models.CACertificate, crl *x509.RevocationList, err error)
	}{
		{
			name: "OK/GetCRL-10-Certificates",
			before: func(caSDK services.CAService) ([]*models.Certificate, error) {
				crtsToIssue := 10
				crts := []*models.Certificate{}
				for i := 0; i < crtsToIssue; i++ {
					crt, err := generateCertificate(caSDK)
					if err != nil {
						return nil, err
					}

					crt, err = caSDK.UpdateCertificateStatus(context.Background(), services.UpdateCertificateStatusInput{
						SerialNumber:     crt.SerialNumber,
						NewStatus:        models.StatusRevoked,
						RevocationReason: ocsp.Superseded,
					})
					if err != nil {
						return nil, err
					}

					crts = append(crts, crt)
				}
				return crts, nil
			},
			resultCheck: func(crts []*models.Certificate, issuer *models.CACertificate, crl *x509.RevocationList, err error) {
				if len(crl.RevokedCertificateEntries) != len(crts) {
					t.Fatalf("crl should have %d entries, got %d", len(crts), len(crl.RevokedCertificateEntries))
				}
			},
		},
		{
			name: "OK/CheckSignature",
			before: func(caSDK services.CAService) ([]*models.Certificate, error) {
				crtsToIssue := 10
				crts := []*models.Certificate{}
				for i := 0; i < crtsToIssue; i++ {
					crt, err := generateCertificate(caSDK)
					if err != nil {
						return nil, err
					}

					crt, err = caSDK.UpdateCertificateStatus(context.Background(), services.UpdateCertificateStatusInput{
						SerialNumber:     crt.SerialNumber,
						NewStatus:        models.StatusRevoked,
						RevocationReason: ocsp.Superseded,
					})
					if err != nil {
						return nil, err
					}

					crts = append(crts, crt)
				}
				return crts, nil
			},
			resultCheck: func(crts []*models.Certificate, issuer *models.CACertificate, crl *x509.RevocationList, err error) {
				if err != nil {
					t.Fatalf("should've got CRL, but got error: %s", err)
				}

				if err = crl.CheckSignatureFrom((*x509.Certificate)(issuer.Certificate.Certificate)); err != nil {
					t.Fatalf("invalid CRL signature: %s", err)
				}
			},
		},
	}

	for _, tc := range testcases {
		tc := tc

		t.Run(tc.name, func(t *testing.T) {
			serverTest.BeforeEach()
			_, err := initCAForVA(serverTest)
			if err != nil {
				t.Fatalf("could not init CA for VA: %s", err)
			}
			issuerCA, err := serverTest.CA.Service.GetCAByID(context.Background(), services.GetCAByIDInput{CAID: DefaultCAID})
			if err != nil {
				t.Fatalf("could not get issuer CA: %s", err)
			}

			crts, err := tc.before(serverTest.CA.Service)
			if err != nil {
				t.Fatalf("could not run 'before' function:  %s", err)
			}

			crl, err := external_clients.GetCRLResponse(fmt.Sprintf("%s/crl/%s", serverTest.VA.HttpServerURL, DefaultCAID), (*x509.Certificate)(issuerCA.Certificate.Certificate), nil, true)
			if err != nil {
				t.Fatalf("could not get CRL: %s", err)
			}

			tc.resultCheck(crts, issuerCA, crl, err)
		})
	}
}

func TestCRLNumber(t *testing.T) {
	serverTest, err := StartVAServiceTestServer(t)
	if err != nil {
		t.Fatalf("could not create VA test server")
	}

	caSDK := serverTest.CA.HttpCASDK

	serverTest.BeforeEach()
	ca, err := initCAForVA(serverTest)
	if err != nil {
		t.Fatalf("could not init CA for VA: %s", err)
	}

	crtsToIssue := 10
	for i := 0; i < crtsToIssue; i++ {
		_, err := generateCertificate(caSDK)
		if err != nil {
			t.Fatalf("could not generate certificate: %s", err)
		}
	}

	iters := 15
	var prevCrl *x509.RevocationList
	for i := range iters {
		crl, err := external_clients.GetCRLResponse(fmt.Sprintf("%s/crl/%s", serverTest.VA.HttpServerURL, DefaultCAID), (*x509.Certificate)(ca.Certificate.Certificate), nil, true)
		if err != nil {
			t.Fatalf("could not get CRL: %s", err)
		}

		if prevCrl != nil {
			if crl.Number.Cmp(prevCrl.Number) <= 0 {
				t.Fatalf("iter %d: new CRL has a lower number", i)
			}
		}

		prevCrl = crl
	}
}

func TestPostOCSP(t *testing.T) {
	t.Parallel()

	serverTest, err := StartVAServiceTestServer(t)
	if err != nil {
		t.Fatalf("could not create VA test server")
	}

	serverTest.BeforeEach()
	_, err = initCAForVA(serverTest)
	if err != nil {
		t.Fatalf("could not init CA for VA: %s", err)
	}

	var testcases = []struct {
		name        string
		before      func(services.CAService, *models.Certificate) error
		resultCheck func(*models.Certificate, *models.CACertificate, *ocsp.Response, error) error
	}{
		{
			name:   "OK/Valid-OCSP-Signature",
			before: func(caSDK services.CAService, crt *models.Certificate) error { return nil },
			resultCheck: func(crt *models.Certificate, issuer *models.CACertificate, response *ocsp.Response, err error) error {
				if err != nil {
					return fmt.Errorf("should've got OCSP Response, but got error: %s", err)
				}

				if helpers.SerialNumberToString(response.SerialNumber) != crt.SerialNumber {
					return fmt.Errorf("ocsp response has different serial number than the certificate. Got %s, should've got %s", helpers.SerialNumberToString(response.SerialNumber), crt.SerialNumber)
				}

				if err = response.CheckSignatureFrom((*x509.Certificate)(issuer.Certificate.Certificate)); err != nil {
					return fmt.Errorf("invalid signature in OCSP Response: %s", err)
				}

				return nil
			},
		},
		{
			name:   "OK/Active-Certificates",
			before: func(caSDK services.CAService, crt *models.Certificate) error { return nil },
			resultCheck: func(crt *models.Certificate, issuer *models.CACertificate, response *ocsp.Response, err error) error {
				if err != nil {
					return fmt.Errorf("should've got OCSP Response, but got error: %s", err)
				}

				if response.Status != ocsp.Good {
					return fmt.Errorf("should've been in Good status, got status: %d", response.Status)
				}

				return nil
			},
		},
		{
			name: "OK/Revoked-Certificate",
			before: func(caSDK services.CAService, crt *models.Certificate) error {
				_, err := caSDK.UpdateCertificateStatus(context.Background(), services.UpdateCertificateStatusInput{
					SerialNumber:     crt.SerialNumber,
					NewStatus:        models.StatusRevoked,
					RevocationReason: ocsp.Unspecified,
				})
				return err
			},
			resultCheck: func(crt *models.Certificate, issuer *models.CACertificate, response *ocsp.Response, err error) error {
				if err != nil {
					return fmt.Errorf("should've got OCSP Response, but got error: %s", err)
				}

				if response.Status != ocsp.Revoked {
					return fmt.Errorf("should've been in Revoke status, got status: %d", response.Status)
				}

				if response.RevocationReason != ocsp.Unspecified {
					return fmt.Errorf("should've got Unspecified revocation reason, got status: %d", response.RevocationReason)
				}
				return nil
			},
		},
	}

	for _, tc := range testcases {
		tc := tc

		t.Run(tc.name, func(t *testing.T) {

			crt, err := generateCertificate(serverTest.CA.Service)
			if err != nil {
				t.Fatalf("failed generating crt in test case: %s", err)
			}

			issuerCA, err := serverTest.CA.Service.GetCAByID(context.Background(), services.GetCAByIDInput{CAID: DefaultCAID})
			if err != nil {
				t.Fatalf("could not get issuer CA: %s", err)
			}

			err = tc.before(serverTest.CA.Service, crt)
			if err != nil {
				t.Fatalf("could not run before OCSP Request-Response: %s", err)
			}

			response, err := getOCSPResponsePost(serverTest.VA.HttpServerURL, crt, issuerCA)

			err = tc.resultCheck(crt, issuerCA, response, err)
			if err != nil {
				t.Fatalf("unexpected result in test case: %s", err)
			}
		})
	}
}
func TestGetOCSP(t *testing.T) {
	t.Skip("Skipping test for now")
	serverTest, err := StartVAServiceTestServer(t)
	if err != nil {
		t.Fatalf("could not create VA test server")
	}
	serverTest.BeforeEach()
	_, err = initCAForVA(serverTest)
	if err != nil {
		t.Fatalf("could not init CA for VA: %s", err)
	}

	issuerCA, err := serverTest.CA.Service.GetCAByID(context.Background(), services.GetCAByIDInput{CAID: DefaultCAID})
	if err != nil {
		t.Fatalf("could not get issuer CA: %s", err)
	}

	crt, err := generateCertificate(serverTest.CA.Service)
	if err != nil {
		t.Fatalf("failed generating crt in test case: %s", err)
	}

	response, err := getOCSPResponseGet(serverTest.VA.HttpServerURL, crt, issuerCA)
	if err != nil {
		t.Fatalf("failed getting OCSP response: %s", err)
	}

	if response.Status != ocsp.Good {
		t.Errorf("should've been in Good status, got status: %d", response.Status)
	}
}

func TestCheckOCSPRevocationCodes(t *testing.T) {
	var testcases = map[int]string{
		ocsp.Unspecified:          "Unspecified",
		ocsp.KeyCompromise:        "KeyCompromise",
		ocsp.CACompromise:         "CACompromise",
		ocsp.AffiliationChanged:   "AffiliationChanged",
		ocsp.Superseded:           "Superseded",
		ocsp.CessationOfOperation: "CessationOfOperation",
		ocsp.CertificateHold:      "CertificateHold",
		ocsp.RemoveFromCRL:        "RemoveFromCRL",
		ocsp.PrivilegeWithdrawn:   "PrivilegeWithdrawn",
		ocsp.AACompromise:         "AACompromise",
	}

	serverTest, err := StartVAServiceTestServer(t)
	if err != nil {
		t.Fatalf("could not create VA test server")
	}
	serverTest.BeforeEach()
	_, err = initCAForVA(serverTest)
	if err != nil {
		t.Fatalf("could not init CA for VA: %s", err)
	}

	issuerCA, err := serverTest.CA.Service.GetCAByID(context.Background(), services.GetCAByIDInput{CAID: DefaultCAID})
	if err != nil {
		t.Fatalf("could not get issuer CA: %s", err)
	}

	for reason, reasonName := range testcases {
		t.Run(fmt.Sprintf("Revocation-%s", reasonName), func(t *testing.T) {
			crt, err := generateCertificate(serverTest.CA.Service)
			if err != nil {
				t.Fatalf("failed generating crt in test case: %s", err)
			}

			_, err = serverTest.CA.Service.UpdateCertificateStatus(context.Background(), services.UpdateCertificateStatusInput{
				SerialNumber:     crt.SerialNumber,
				NewStatus:        models.StatusRevoked,
				RevocationReason: models.RevocationReason(reason),
			})
			if err != nil {
				t.Fatalf("failed revoking certificate: %s", err)
			}

			response, err := getOCSPResponsePost(serverTest.VA.HttpServerURL, crt, issuerCA)
			if err != nil {
				t.Fatalf("failed getting OCSP response: %s", err)
			}

			if response.Status != ocsp.Revoked {
				t.Errorf("should've been in Revoke status, got status: %d", response.Status)
			}

			if response.RevocationReason != reason {
				t.Fatalf("should've got %s revocation reason, got status: %d", reasonName, response.RevocationReason)
			}
		})
	}
}

func generateCertificate(caSDK services.CAService) (*models.Certificate, error) {
	key, err := helpers.GenerateRSAKey(2048)
	if err != nil {
		return nil, fmt.Errorf("could not generate private key: %s", err)
	}

	csr, err := helpers.GenerateCertificateRequest(models.Subject{CommonName: "my-cert"}, key)
	if err != nil {
		return nil, fmt.Errorf("could not generate csr: %s", err)
	}

	crt, err := caSDK.SignCertificate(context.Background(), services.SignCertificateInput{
		CAID:               DefaultCAID,
		CertRequest:        (*models.X509CertificateRequest)(csr),
		UseExplicitSubject: false,
	})
	if err != nil {
		return nil, fmt.Errorf("could not sign csr: %s", err)
	}

	return crt, nil
}

func getOCSPResponsePost(ocspServerURL string, crt *models.Certificate, issuer *models.CACertificate) (*ocsp.Response, error) {
	opts := &ocsp.RequestOptions{Hash: crypto.SHA1}
	buffer, err := ocsp.CreateRequest((*x509.Certificate)(crt.Certificate), (*x509.Certificate)(issuer.Certificate.Certificate), opts)
	if err != nil {
		return nil, fmt.Errorf("could not generate OCSP request: %s", err)
	}

	httpRequest, err := http.NewRequest(http.MethodPost, fmt.Sprintf("%s/ocsp", ocspServerURL), bytes.NewBuffer(buffer))
	if err != nil {
		return nil, fmt.Errorf("could not generate HTTP OCSP request: %s", err)
	}
	ocspUrl, err := url.Parse(ocspServerURL)
	if err != nil {
		return nil, fmt.Errorf("could not parse OCSP server URL: %s", err)
	}

	httpRequest.Header.Add("Content-Type", "application/ocsp-request")
	httpRequest.Header.Add("Accept", "application/ocsp-response")
	httpRequest.Header.Add("host", ocspUrl.Host)

	httpClient := &http.Client{}
	httpResponse, err := httpClient.Do(httpRequest)
	if err != nil {
		return nil, fmt.Errorf("could not DO OCSP request: %s", err)
	}

	defer httpResponse.Body.Close()
	output, err := io.ReadAll(httpResponse.Body)
	if err != nil {
		return nil, fmt.Errorf("could not decode OCSP response: %s", err)
	}

	response, err := ocsp.ParseResponse(output, (*x509.Certificate)(issuer.Certificate.Certificate))
	if err != nil {
		return nil, fmt.Errorf("could not parse OCSP response: %s", err)
	}

	return response, nil
}

func getOCSPResponseGet(ocspServerURL string, crt *models.Certificate, issuer *models.CACertificate) (*ocsp.Response, error) {
	opts := &ocsp.RequestOptions{Hash: crypto.SHA1}
	buffer, err := ocsp.CreateRequest((*x509.Certificate)(crt.Certificate), (*x509.Certificate)(issuer.Certificate.Certificate), opts)
	if err != nil {
		return nil, fmt.Errorf("could not generate OCSP request: %s", err)
	}

	encOCSPReq := url.QueryEscape(base64.StdEncoding.EncodeToString(buffer))

	httpRequest, err := http.NewRequest(http.MethodGet, fmt.Sprintf("%s/ocsp/%s", ocspServerURL, encOCSPReq), bytes.NewBuffer(buffer))
	if err != nil {
		return nil, fmt.Errorf("could not generate HTTP OCSP request: %s", err)
	}
	ocspUrl, err := url.Parse(ocspServerURL)
	if err != nil {
		return nil, fmt.Errorf("could not parse OCSP server URL: %s", err)
	}

	httpRequest.Header.Add("Content-Type", "application/ocsp-request")
	httpRequest.Header.Add("Accept", "application/ocsp-response")
	httpRequest.Header.Add("host", ocspUrl.Host)

	httpClient := &http.Client{}
	httpResponse, err := httpClient.Do(httpRequest)
	if err != nil {
		return nil, fmt.Errorf("could not DO OCSP request: %s", err)
	}

	defer httpResponse.Body.Close()
	output, err := io.ReadAll(httpResponse.Body)
	if err != nil {
		return nil, fmt.Errorf("could not decode OCSP response: %s", err)
	}

	response, err := ocsp.ParseResponse(output, (*x509.Certificate)(issuer.Certificate.Certificate))
	if err != nil {
		return nil, fmt.Errorf("could not parse OCSP response: %s", err)
	}

	return response, nil
}

func StartVAServiceTestServer(t *testing.T) (*TestServer, error) {
	eventBusConfig := &TestEventBusConfig{
		config: config.EventBusEngine{Enabled: false},
	}

	storageConfig, err := PreparePostgresForTest([]string{"ca"})
	if err != nil {
		t.Fatalf("could not prepare Postgres test server: %s", err)
	}

	cryptoConfig := PrepareCryptoEnginesForTest([]CryptoEngine{GOLANG})
	testServer, err := AssembleServices(storageConfig, eventBusConfig, cryptoConfig, []Service{CA, VA})
	if err != nil {
		t.Fatalf("could not assemble Server with HTTP server")
	}

	t.Cleanup(testServer.AfterSuite)

	return testServer, nil
}

func initCAForVA(testServer *TestServer) (*models.CACertificate, error) {
	//Init CA Server with 1 CA
	caDUr := models.TimeDuration(time.Hour * 24)
	issuanceDur := models.TimeDuration(time.Hour * 12)
<<<<<<< HEAD
	_, err := testServer.CA.Service.CreateCA(context.Background(), services.CreateCAInput{
		ID:           DefaultCAID,
		KeyMetadata:  models.KeyMetadata{Type: models.KeyType(x509.RSA), Bits: 2048},
		Subject:      models.Subject{CommonName: "TestCA"},
		CAExpiration: models.Expiration{Type: models.Duration, Duration: &caDUr},
		DefaultIssuanceProfile: models.IssuanceProfile{
			KeyUsage:          x509.KeyUsageCRLSign,
			ExtendedKeyUsages: []x509.ExtKeyUsage{x509.ExtKeyUsageOCSPSigning},
			Expiration:        models.Expiration{Type: models.Duration, Duration: &issuanceDur},
		},
=======
	ca, err := testServer.CA.Service.CreateCA(context.Background(), services.CreateCAInput{
		ID:                 DefaultCAID,
		KeyMetadata:        models.KeyMetadata{Type: models.KeyType(x509.RSA), Bits: 2048},
		Subject:            models.Subject{CommonName: "TestCA"},
		CAExpiration:       models.Expiration{Type: models.Duration, Duration: &caDUr},
		IssuanceExpiration: models.Expiration{Type: models.Duration, Duration: &issuanceDur},
>>>>>>> 2e07d51b
	})
	if err != nil {
		return nil, err
	}
	return ca, nil
}

//Hacer la función de test de getCRL<|MERGE_RESOLUTION|>--- conflicted
+++ resolved
@@ -499,8 +499,7 @@
 	//Init CA Server with 1 CA
 	caDUr := models.TimeDuration(time.Hour * 24)
 	issuanceDur := models.TimeDuration(time.Hour * 12)
-<<<<<<< HEAD
-	_, err := testServer.CA.Service.CreateCA(context.Background(), services.CreateCAInput{
+	ca, err := testServer.CA.Service.CreateCA(context.Background(), services.CreateCAInput{
 		ID:           DefaultCAID,
 		KeyMetadata:  models.KeyMetadata{Type: models.KeyType(x509.RSA), Bits: 2048},
 		Subject:      models.Subject{CommonName: "TestCA"},
@@ -510,14 +509,6 @@
 			ExtendedKeyUsages: []x509.ExtKeyUsage{x509.ExtKeyUsageOCSPSigning},
 			Expiration:        models.Expiration{Type: models.Duration, Duration: &issuanceDur},
 		},
-=======
-	ca, err := testServer.CA.Service.CreateCA(context.Background(), services.CreateCAInput{
-		ID:                 DefaultCAID,
-		KeyMetadata:        models.KeyMetadata{Type: models.KeyType(x509.RSA), Bits: 2048},
-		Subject:            models.Subject{CommonName: "TestCA"},
-		CAExpiration:       models.Expiration{Type: models.Duration, Duration: &caDUr},
-		IssuanceExpiration: models.Expiration{Type: models.Duration, Duration: &issuanceDur},
->>>>>>> 2e07d51b
 	})
 	if err != nil {
 		return nil, err
