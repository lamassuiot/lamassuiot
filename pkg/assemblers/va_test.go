--- conflicted
+++ resolved
@@ -13,11 +13,8 @@
 	"testing"
 	"time"
 
-<<<<<<< HEAD
+	external_clients "github.com/lamassuiot/lamassuiot/v2/pkg/clients/external"
 	"github.com/lamassuiot/lamassuiot/v2/pkg/config"
-=======
-	external_clients "github.com/lamassuiot/lamassuiot/v2/pkg/clients/external"
->>>>>>> 1de37883
 	"github.com/lamassuiot/lamassuiot/v2/pkg/helpers"
 	"github.com/lamassuiot/lamassuiot/v2/pkg/models"
 	"github.com/lamassuiot/lamassuiot/v2/pkg/services"
@@ -145,7 +142,7 @@
 	}
 
 	crtsToIssue := 10
-	for i := 0; i < crtsToIssue; i++ {
+	for i := range crtsToIssue {
 		_, err := generateCertificate(caSDK)
 		if err != nil {
 			t.Fatalf("could not generate certificate: %s", err)
