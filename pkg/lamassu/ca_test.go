package lamassu

import (
	"context"
	"crypto/ecdsa"
	"crypto/elliptic"
	"crypto/rand"
	"crypto/rsa"
	"crypto/sha256"
	"crypto/x509"
	"crypto/x509/pkix"
	"encoding/base64"
	"errors"
	"fmt"
	"math/big"
	"net/http"
	"strconv"
	"testing"
	"time"

	"github.com/lamassuiot/lamassuiot/pkg/v3/clients"
	"github.com/lamassuiot/lamassuiot/pkg/v3/config"
	"github.com/lamassuiot/lamassuiot/pkg/v3/errs"
	"github.com/lamassuiot/lamassuiot/pkg/v3/helpers"
	"github.com/lamassuiot/lamassuiot/pkg/v3/models"
	"github.com/lamassuiot/lamassuiot/pkg/v3/resources"
	"github.com/lamassuiot/lamassuiot/pkg/v3/services"
	"github.com/lamassuiot/lamassuiot/pkg/v3/storage/postgres"
	vault_test "github.com/lamassuiot/lamassuiot/pkg/v3/test/subsystems/cryptoengines/keyvaultkv2"
	postgres_test "github.com/lamassuiot/lamassuiot/pkg/v3/test/subsystems/storage/postgres"
	"golang.org/x/crypto/ocsp"
)

const DefaultCAID = "111111-2222"
const DefaultCACN = "MyCA"

func TestCryptoEngines(t *testing.T) {
	caTest, err := BuildCATestServer()
	if err != nil {
		t.Fatalf("could not create CA test server: %s", err)
	}

	t.Cleanup(caTest.AfterSuite)

	var testcases = []struct {
		name        string
		resultCheck func(engines []*models.CryptoEngineProvider, err error) error
	}{
		{
			name: "OK/Got-2-Engines",
			resultCheck: func(engines []*models.CryptoEngineProvider, err error) error {
				if err != nil {
					return fmt.Errorf("should've got no error, but got one: %s", err)
				}

				if len(engines) != 2 {
					return fmt.Errorf("should've got two engines, but got %d", len(engines))
				}

				return nil
			},
		},
	}

	for _, tc := range testcases {
		tc := tc

		t.Run(tc.name, func(t *testing.T) {

			err = caTest.BeforeEach()
			if err != nil {
				t.Fatalf("failed running 'BeforeEach' func in test case: %s", err)
			}

			err = tc.resultCheck(caTest.Service.GetCryptoEngineProvider(context.Background()))
			if err != nil {
				t.Fatalf("unexpected result in test case: %s", err)
			}

		})
	}
}
func TestCreateCA(t *testing.T) {
	caTest, err := BuildCATestServer()
	if err != nil {
		t.Fatalf("could not create CA test server: %s", err)
	}

	t.Cleanup(caTest.AfterSuite)

	caID := "12345-11111"
	caDUr := models.TimeDuration(time.Hour * 24)
	issuanceDur := models.TimeDuration(time.Hour * 12)

	var testcases = []struct {
		name        string
		before      func(svc services.CAService) error
		run         func(caSDK services.CAService) (*models.CACertificate, error)
		resultCheck func(createdCA *models.CACertificate, err error) error
	}{
		{
			name:   "OK/KeyType-RSA",
			before: func(svc services.CAService) error { return nil },
			run: func(caSDK services.CAService) (*models.CACertificate, error) {
				return caSDK.CreateCA(context.Background(), services.CreateCAInput{
					ID:                 caID,
					KeyMetadata:        models.KeyMetadata{Type: models.KeyType(x509.RSA), Bits: 2048},
					Subject:            models.Subject{CommonName: "TestCA"},
					CAExpiration:       models.Expiration{Type: models.Duration, Duration: &caDUr},
					IssuanceExpiration: models.Expiration{Type: models.Duration, Duration: &issuanceDur},
				})
			},
			resultCheck: func(createdCA *models.CACertificate, err error) error {
				if err != nil {
					return fmt.Errorf("should've created CA without error, but got error: %s", err)
				}

				return nil
			},
		},
		{
			name:   "OK/KeyType-ECC",
			before: func(svc services.CAService) error { return nil },
			run: func(caSDK services.CAService) (*models.CACertificate, error) {
				return caSDK.CreateCA(context.Background(), services.CreateCAInput{
					ID:                 caID,
					KeyMetadata:        models.KeyMetadata{Type: models.KeyType(x509.ECDSA), Bits: 256},
					Subject:            models.Subject{CommonName: "TestCA"},
					CAExpiration:       models.Expiration{Type: models.Duration, Duration: &caDUr},
					IssuanceExpiration: models.Expiration{Type: models.Duration, Duration: &issuanceDur},
				})
			},
			resultCheck: func(createdCA *models.CACertificate, err error) error {
				if err != nil {
					return fmt.Errorf("should've created CA without error, but got error: %s", err)
				}

				return nil
			},
		},
		{
			name:   "OK/Expiration-Duration",
			before: func(svc services.CAService) error { return nil },
			run: func(caSDK services.CAService) (*models.CACertificate, error) {
				return caSDK.CreateCA(context.Background(), services.CreateCAInput{
					ID:                 caID,
					KeyMetadata:        models.KeyMetadata{Type: models.KeyType(x509.RSA), Bits: 2048},
					Subject:            models.Subject{CommonName: "TestCA"},
					CAExpiration:       models.Expiration{Type: models.Duration, Duration: &caDUr},
					IssuanceExpiration: models.Expiration{Type: models.Duration, Duration: &issuanceDur},
				})
			},
			resultCheck: func(createdCA *models.CACertificate, err error) error {
				if err != nil {
					return fmt.Errorf("should've created CA without error, but got error: %s", err)
				}

				return nil
			},
		},
		{
			name:   "OK/Expiration-Time",
			before: func(svc services.CAService) error { return nil },
			run: func(caSDK services.CAService) (*models.CACertificate, error) {
				tCA := time.Date(9999, 11, 31, 23, 59, 59, 0, time.UTC)
				tIssue := time.Date(9999, 11, 30, 23, 59, 59, 0, time.UTC)
				return caSDK.CreateCA(context.Background(), services.CreateCAInput{
					ID:                 caID,
					KeyMetadata:        models.KeyMetadata{Type: models.KeyType(x509.RSA), Bits: 2048},
					Subject:            models.Subject{CommonName: "TestCA"},
					CAExpiration:       models.Expiration{Type: models.Time, Time: &tCA},
					IssuanceExpiration: models.Expiration{Type: models.Time, Time: &tIssue},
				})
			},
			resultCheck: func(createdCA *models.CACertificate, err error) error {
				if err != nil {
					return fmt.Errorf("should've created CA without error, but got error: %s", err)
				}

				if createdCA.ValidTo.Year() != 9999 {
					t.Fatalf("CA certificate should expire on 9999 but got %d", createdCA.ValidTo.Year())
				}

				return nil
			},
		},
		{
			name: "Error/Duplicate-CA-ID",
			before: func(svc services.CAService) error {
				_, err := svc.CreateCA(context.Background(), services.CreateCAInput{
					ID:                 caID,
					KeyMetadata:        models.KeyMetadata{Type: models.KeyType(x509.RSA), Bits: 2048},
					Subject:            models.Subject{CommonName: "TestCA"},
					CAExpiration:       models.Expiration{Type: models.Duration, Duration: &caDUr},
					IssuanceExpiration: models.Expiration{Type: models.Duration, Duration: &issuanceDur},
				})
				if err != nil {
					return err
				}
				return nil
			},
			run: func(caSDK services.CAService) (*models.CACertificate, error) {
				return caSDK.CreateCA(context.Background(), services.CreateCAInput{
					ID:                 caID,
					KeyMetadata:        models.KeyMetadata{Type: models.KeyType(x509.RSA), Bits: 2048},
					Subject:            models.Subject{CommonName: "TestCA"},
					CAExpiration:       models.Expiration{Type: models.Duration, Duration: &caDUr},
					IssuanceExpiration: models.Expiration{Type: models.Duration, Duration: &issuanceDur},
				})
			},
			resultCheck: func(createdCA *models.CACertificate, err error) error {
				if err == nil {
					return fmt.Errorf("should've got error. Got none")
				}

				if !errors.Is(err, errs.ErrCAAlreadyExists) {
					return fmt.Errorf("should've got error %s. Got: %s", errs.ErrCAAlreadyExists, err)
				}

				return nil
			},
		},
	}

	for _, tc := range testcases {
		tc := tc

		t.Run(tc.name, func(t *testing.T) {

			err = caTest.BeforeEach()
			if err != nil {
				t.Fatalf("failed running 'BeforeEach' func in test case: %s", err)
			}

			err = tc.before(caTest.Service)
			if err != nil {
				t.Fatalf("failed running 'before' func in test case: %s", err)
			}

			err = tc.resultCheck(tc.run(caTest.HttpCASDK))
			if err != nil {
				t.Fatalf("unexpected result in test case: %s", err)
			}

		})
	}
}
func TestGetCertificatesByCaAndStatus(t *testing.T) {
	caTest, err := BuildCATestServer()
	if err != nil {
		t.Fatalf("could not create CA test server: %s", err)
	}

	t.Cleanup(caTest.AfterSuite)
	t.Parallel()

	var testcases = []struct {
		name        string
		before      func(svc services.CAService) error
		run         func(caSDK services.CAService) ([]*models.Certificate, error)
		resultCheck func(certs []*models.Certificate, err error) error
	}{
		{
			name: "OK/Pagination10-pagesize5-without-pagination",
			before: func(svc services.CAService) error {
				certsToIssue := 10
				for i := 0; i < certsToIssue; i++ {
					key, err := helpers.GenerateRSAKey(2048)
					if err != nil {
						return fmt.Errorf("Error creating the private key: %s", err)
					}
					csr, _ := helpers.GenerateCertificateRequest(models.Subject{CommonName: fmt.Sprintf("cert-%d", i)}, key)
					_, err = svc.SignCertificate(context.Background(), services.SignCertificateInput{CAID: DefaultCAID, SignVerbatim: true, CertRequest: (*models.X509CertificateRequest)(csr)})
					if err != nil {
						return err
					}
				}
				return nil
			},
			run: func(caSDK services.CAService) ([]*models.Certificate, error) {
				issuedCerts := []*models.Certificate{}
				_, err := caSDK.GetCertificatesByCaAndStatus(context.Background(), services.GetCertificatesByCaAndStatusInput{
					CAID:   DefaultCAID,
					Status: models.StatusActive,
					ListInput: services.ListInput[models.Certificate]{
						ExhaustiveRun: false,
						QueryParameters: &resources.QueryParameters{
							PageSize: 5,
						},
						ApplyFunc: func(elem models.Certificate) {
							issuedCerts = append(issuedCerts, &elem)
						},
					},
				})

				return issuedCerts, err
			},
			resultCheck: func(certs []*models.Certificate, err error) error {
				if err != nil {
					return fmt.Errorf("should've got no error, but got error: %s", err)
				}

				if len(certs) != 5 {
					return fmt.Errorf("unexpected count of the certificates %d", len(certs))
				}

				return nil
			},
		},
		{
			name: "OK/Pagination15-pagesize5-with-pagination",
			before: func(svc services.CAService) error {
				certsToIssue := 15
				for i := 0; i < certsToIssue; i++ {
					key, _ := helpers.GenerateRSAKey(2048)
					csr, _ := helpers.GenerateCertificateRequest(models.Subject{CommonName: fmt.Sprintf("cert-%d", i)}, key)
					_, err := svc.SignCertificate(context.Background(), services.SignCertificateInput{CAID: DefaultCAID, SignVerbatim: true, CertRequest: (*models.X509CertificateRequest)(csr)})
					if err != nil {
						return err
					}
				}
				return nil
			},
			run: func(caSDK services.CAService) ([]*models.Certificate, error) {
				issuedCerts := []*models.Certificate{}
				_, err := caSDK.GetCertificatesByCaAndStatus(context.Background(), services.GetCertificatesByCaAndStatusInput{
					CAID:   DefaultCAID,
					Status: models.StatusActive,
					ListInput: services.ListInput[models.Certificate]{
						ExhaustiveRun: true,
						QueryParameters: &resources.QueryParameters{
							PageSize: 5,
						},
						ApplyFunc: func(elem models.Certificate) {
							issuedCerts = append(issuedCerts, &elem)
						},
					},
				})

				return issuedCerts, err
			},
			resultCheck: func(certs []*models.Certificate, err error) error {
				if err != nil {
					return fmt.Errorf("should've got no error, but got error: %s", err)
				}

				if len(certs) != 15 {
					return fmt.Errorf("unexpected count of certificates. got %d", len(certs))
				}

				return nil
			},
		},
	}

	for _, tc := range testcases {
		tc := tc

		t.Run(tc.name, func(t *testing.T) {
			//
			err = caTest.BeforeEach()
			if err != nil {
				t.Fatalf("failed running 'BeforeEach' func in test case: %s", err)
			}

			_, err = initCA(caTest.Service)
			if err != nil {
				t.Fatalf("failed running 'initCA' func in test case: %s", err)
			}

			err = tc.before(caTest.Service)
			if err != nil {
				t.Fatalf("failed running 'before' func in test case: %s", err)
			}

			err = tc.resultCheck(tc.run(caTest.HttpCASDK))
			if err != nil {
				t.Fatalf("unexpected result in test case: %s", err)
			}

		})
	}
}
func TestRevokeCA(t *testing.T) {
	caTest, err := BuildCATestServer()
	if err != nil {
		t.Fatalf("could not create CA test server: %s", err)
	}

	t.Cleanup(caTest.AfterSuite)

	var testcases = []struct {
		name        string
		run         func(caSDK services.CAService) (*models.CACertificate, error)
		resultCheck func(revokedCA *models.CACertificate, issuedCerts []*models.Certificate, err error) error
	}{
		{
			name: "OK/RevokeWith0CertsIssued",
			run: func(caSDK services.CAService) (*models.CACertificate, error) {
				return caSDK.UpdateCAStatus(context.Background(), services.UpdateCAStatusInput{
					CAID:             DefaultCAID,
					Status:           models.StatusRevoked,
					RevocationReason: ocsp.AACompromise,
				})
			},
			resultCheck: func(revokedCA *models.CACertificate, issuedCerts []*models.Certificate, err error) error {
				if err != nil {
					return fmt.Errorf("should've got no error but got error: %s", err)
				}

				if revokedCA.Status != models.StatusRevoked {
					return fmt.Errorf("CA should have Revoked status but is in %s status", revokedCA.Status)
				}

				if revokedCA.RevocationReason != ocsp.AACompromise {
					return fmt.Errorf("CA should have RevocationReason AACompromise status but is in %s reason", revokedCA.RevocationReason)
				}

				return nil
			},
		},
		{
			name: "OK/RevokeWith20CertsIssued",
			run: func(caSDK services.CAService) (*models.CACertificate, error) {
				issue20 := 20
				for i := 0; i < issue20; i++ {
					key, err := helpers.GenerateRSAKey(2048)
					if err != nil {
						return nil, err
					}

					csr, err := helpers.GenerateCertificateRequest(models.Subject{CommonName: fmt.Sprintf("test-%d", i)}, key)
					if err != nil {
						return nil, err
					}

					caSDK.SignCertificate(context.Background(), services.SignCertificateInput{
						CAID:         DefaultCAID,
						CertRequest:  (*models.X509CertificateRequest)(csr),
						SignVerbatim: true,
					})
				}
				caSDK.SignCertificate(context.Background(), services.SignCertificateInput{
					CAID: DefaultCAID,
				})

				return caSDK.UpdateCAStatus(context.Background(), services.UpdateCAStatusInput{
					CAID:             DefaultCAID,
					Status:           models.StatusRevoked,
					RevocationReason: ocsp.AACompromise,
				})
			},
			resultCheck: func(revokedCA *models.CACertificate, issuedCerts []*models.Certificate, err error) error {
				if err != nil {
					return fmt.Errorf("should've got no error but got error: %s", err)
				}

				if revokedCA.Status != models.StatusRevoked {
					return fmt.Errorf("CA should have Revoked status but is in %s status", revokedCA.Status)
				}

				for _, crt := range issuedCerts {
					if crt.Status != models.StatusRevoked {
						return fmt.Errorf("issued certificate %s should have Revoked status but is in %s status", crt.SerialNumber, crt.Status)
					}
				}

				return nil
			},
		},
	}

	for _, tc := range testcases {
		tc := tc

		t.Run(tc.name, func(t *testing.T) {
			err = caTest.BeforeEach()
			if err != nil {
				t.Fatalf("failed running 'BeforeEach' func in test case: %s", err)
			}

			_, err = initCA(caTest.Service)
			if err != nil {
				t.Fatalf("failed running 'init CA' func in test case: %s", err)
			}

			ca, err := tc.run(caTest.HttpCASDK)
			if err != nil {
				t.Fatalf("failed running 'run' func in test case: %s", err)
			}

			issuedCerts := []*models.Certificate{}
			caTest.Service.GetCertificatesByCA(context.Background(), services.GetCertificatesByCAInput{
				CAID: DefaultCAID,
				ListInput: services.ListInput[models.Certificate]{
					QueryParameters: &resources.QueryParameters{},
					ExhaustiveRun:   true,
					ApplyFunc: func(elem models.Certificate) {
						issuedCerts = append(issuedCerts, &elem)
					},
				},
			})

			err = tc.resultCheck(ca, issuedCerts, err)
			if err != nil {
				t.Fatalf("unexpected result in test case: %s", err)
			}

		})
	}
}

func TestUpdateCAMetadata(t *testing.T) {
	caTest, err := BuildCATestServer()
	if err != nil {
		t.Fatalf("could not create CA test server: %s", err)
	}

	t.Cleanup(caTest.AfterSuite)
	var testcases = []struct {
		name        string
		before      func(svc services.CAService) error
		run         func(caSDK services.CAService) error
		resultCheck func(err error) error
	}{
		{
			name:   "OK/UpdateCAMetadata",
			before: func(svc services.CAService) error { return nil },
			run: func(caSDK services.CAService) error {

				ud := make(map[string]interface{})
				ud["userName"] = "noob"
				//cas := []*models.CACertificate{}
				_, err := caSDK.UpdateCAMetadata(context.Background(), services.UpdateCAMetadataInput{
					CAID:     DefaultCAID,
					Metadata: ud,
				})
				if err != nil {
					t.Errorf("failed updating the metadata of the CA: %s", err)
				}
				return err
			},
			resultCheck: func(err error) error {
				if err != nil {
					return fmt.Errorf("should've changed the metadata without error, but it occurs an error: %s", err)
				}
				//Figure it out, which is the purpose of this
				return nil
			},
		},
		{
			name:   "Err/UpdateCAMetadataCANotExist",
			before: func(svc services.CAService) error { return nil },
			run: func(caSDK services.CAService) error {

				ud := make(map[string]interface{})
				ud["userName"] = "noob"
				//cas := []*models.CACertificate{}
				_, err := caSDK.UpdateCAMetadata(context.Background(), services.UpdateCAMetadataInput{
					CAID:     "sdfsfgsd",
					Metadata: ud,
				})
				if err != nil {
					t.Logf("failed updating the metadata of the CA: %s", err)
				}
				return err
			},
			resultCheck: func(err error) error {
				if err == nil {
					return fmt.Errorf("should've got error. Got none")
				}

				if !errors.Is(err, errs.ErrCANotFound) {
					return fmt.Errorf("got unexpected error: %s", err)
				}
				return nil
			},
		},
	}

	for _, tc := range testcases {
		tc := tc

		t.Run(tc.name, func(t *testing.T) {
			//
			// err := postgres_test.BeforeEach()
			// fmt.Errorf("Error while running BeforeEach job: %s", err)

			err = caTest.BeforeEach()
			if err != nil {
				t.Fatalf("failed running 'BeforeEach' cleanup func in test case: %s", err)
			}

			//Init CA Server with 1 CA
			_, err = initCA(caTest.Service)
			if err != nil {
				t.Fatalf("failed running initCA: %s", err)
			}

			err = tc.before(caTest.Service)
			if err != nil {
				t.Fatalf("failed running 'before' func in test case: %s", err)
			}

			err = tc.resultCheck(tc.run(caTest.HttpCASDK))
			if err != nil {
				t.Fatalf("unexpected result in test case: %s", err)
			}
		})
	}
}

func TestGetCAsByCommonName(t *testing.T) {
	caTest, err := BuildCATestServer()
	if err != nil {
		t.Fatalf("could not create CA test server: %s", err)
	}

	t.Cleanup(caTest.AfterSuite)

	var testcases = []struct {
		name        string
		before      func(svc services.CAService) error
		run         func(caSDK services.CAService) ([]*models.CACertificate, error)
		resultCheck func([]*models.CACertificate, error) error
	}{
		{
			name:   "OK/CAsCommonName",
			before: func(svc services.CAService) error { return nil },
			run: func(caSDK services.CAService) ([]*models.CACertificate, error) {
				cas := []*models.CACertificate{}
				_, err := caSDK.GetCAsByCommonName(context.Background(), services.GetCAsByCommonNameInput{
					CommonName: DefaultCACN,
					ApplyFunc: func(cert models.CACertificate) {
						cas = append(cas, &cert)
					},
				})
				return cas, err
			},
			resultCheck: func(cas []*models.CACertificate, err error) error {
				if err != nil {
					return fmt.Errorf("should've got CAs without error, but got error: %s", err)
				}

				if len(cas) != 1 {
					return fmt.Errorf("should've got 1 CA but got %d", len(cas))
				}
				return nil
			},
		},
	}

	for _, tc := range testcases {
		tc := tc

		t.Run(tc.name, func(t *testing.T) {

			err = caTest.BeforeEach()
			if err != nil {
				t.Fatalf("failed running 'BeforeEach' func in test case: %s", err)
			}

			//Init CA Server with 1 CA
			_, err = initCA(caTest.Service)
			if err != nil {
				t.Fatalf("failed running initCA: %s", err)
			}

			err = tc.before(caTest.Service)
			if err != nil {
				t.Fatalf("failed running 'before' func in test case: %s", err)
			}

			err = tc.resultCheck(tc.run(caTest.HttpCASDK))
			if err != nil {
				t.Fatalf("unexpected result in test case: %s", err)
			}

		})
	}
}

func TestUpdateCertificateMetadata(t *testing.T) {
	caTest, err := BuildCATestServer()
	if err != nil {
		t.Fatalf("could not create CA test server: %s", err)
	}

	t.Cleanup(caTest.AfterSuite)

	var testcases = []struct {
		name        string
		before      func(svc services.CAService) error
		run         func(caSDK services.CAService) error
		resultCheck func(error) error
	}{
		{
			name:   "OK/UpdateCertificateMetadata",
			before: func(svc services.CAService) error { return nil },
			run: func(caSDK services.CAService) error {

				key, err := helpers.GenerateRSAKey(2048)
				if err != nil {
					return fmt.Errorf("Error creating the private key: %s", err)
				}

				csr, _ := helpers.GenerateCertificateRequest(models.Subject{CommonName: fmt.Sprintf("cert-%d", 1)}, key)
				cert, err := caSDK.SignCertificate(context.Background(), services.SignCertificateInput{CAID: DefaultCAID, SignVerbatim: true, CertRequest: (*models.X509CertificateRequest)(csr)})
				if err != nil {
					return err
				}
				ud := make(map[string]interface{})
				ud["userName"] = "noob"
				_, err = caSDK.UpdateCertificateMetadata(context.Background(), services.UpdateCertificateMetadataInput{
					SerialNumber: cert.SerialNumber,
					Metadata:     ud,
				})
				return err
			},
			resultCheck: func(err error) error {
				if err != nil {
					return fmt.Errorf("should've update without error, but got error: %s", err)
				}
				return nil
			},
		},
		{
			name:   "Err/UpdateCertificateMetadata",
			before: func(svc services.CAService) error { return nil },
			run: func(caSDK services.CAService) error {

				ud := make(map[string]interface{})
				ud["userName"] = "noob"
				_, err = caSDK.UpdateCertificateMetadata(context.Background(), services.UpdateCertificateMetadataInput{
					SerialNumber: "dadaafgsdtw",
					Metadata:     ud,
				})
				return err
			},
			resultCheck: func(err error) error {
				if err == nil {
					return fmt.Errorf("should've got error. Got none")
				}

				if !errors.Is(err, errs.ErrCertificateNotFound) {
					return fmt.Errorf("got unexpected error: %s", err)
				}

				return nil
			},
		},
		{
			name:   "Err/UpdateCertificateErrorStructureWithNil",
			before: func(svc services.CAService) error { return nil },
			run: func(caSDK services.CAService) error {

				ud := make(map[string]interface{})
				ud["userName"] = "noob"
				_, err = caSDK.UpdateCertificateMetadata(context.Background(), services.UpdateCertificateMetadataInput{
					SerialNumber: "dadaafgsdtw",
					Metadata:     nil,
				})
				return err
			},
			resultCheck: func(err error) error {
				if err == nil {
					return fmt.Errorf("should've got error. Got none")
				}

				if !errors.Is(err, errs.ErrValidateBadRequest) {
					return fmt.Errorf("got unexpected error: %s", err)
				}

				return nil
			},
		},
	}

	for _, tc := range testcases {
		tc := tc

		t.Run(tc.name, func(t *testing.T) {

			err = caTest.BeforeEach()
			if err != nil {
				t.Fatalf("failed running 'BeforeEach' func in test case: %s", err)
			}

			//Init CA Server with 1 CA
			_, err = initCA(caTest.Service)
			if err != nil {
				t.Fatalf("failed running initCA: %s", err)
			}

			err = tc.before(caTest.Service)
			if err != nil {
				t.Fatalf("failed running 'before' func in test case: %s", err)
			}

			err = tc.resultCheck(tc.run(caTest.HttpCASDK))
			if err != nil {
				t.Fatalf("unexpected result in test case: %s", err)
			}

		})
	}
}
func TestUpdateCAStatus(t *testing.T) {
	caTest, err := BuildCATestServer()
	if err != nil {
		t.Fatalf("could not create CA test server: %s", err)
	}

	t.Cleanup(caTest.AfterSuite)
	var testcases = []struct {
		name        string
		before      func(svc services.CAService) error
		run         func(caSDK services.CAService) (*models.CACertificate, error)
		resultCheck func(*models.CACertificate, error) error
	}{
		{
			name:   "OK/UpdateCAStatusExp",
			before: func(svc services.CAService) error { return nil },
			run: func(caSDK services.CAService) (*models.CACertificate, error) {
				caStatus := models.StatusExpired
				res, err := caSDK.UpdateCAStatus(context.Background(), services.UpdateCAStatusInput{
					CAID:             DefaultCAID,
					Status:           caStatus,
					RevocationReason: models.RevocationReason(2),
				})

				if err != nil {
					return nil, fmt.Errorf("Got error while updating the status of the CA %s", err)
				}

				ca, err := caSDK.GetCAByID(context.Background(), services.GetCAByIDInput{
					CAID: DefaultCAID,
				})
				if err != nil {
					return nil, fmt.Errorf("Got error while checking the status of the CA %s", err)
				}
				if ca.Status != caStatus {
					return nil, fmt.Errorf("The updating process does not gone well")
				}
				return res, err
			},
			resultCheck: func(cas *models.CACertificate, err error) error {
				if err != nil {
					return fmt.Errorf("should've got the process without error, but got error: %s", err)
				}
				return nil
			},
		},
		{
			name:   "OK/UpdateCAStatusCANotExist",
			before: func(svc services.CAService) error { return nil },
			run: func(caSDK services.CAService) (*models.CACertificate, error) {
				caStatus := models.StatusExpired
				res, err := caSDK.UpdateCAStatus(context.Background(), services.UpdateCAStatusInput{
					CAID:             "sdadaad",
					Status:           caStatus,
					RevocationReason: models.RevocationReason(2),
				})

				if err != nil {
					return nil, fmt.Errorf("Got error while updating the status of the CA %s", err)
				}

				ca, err := caSDK.GetCAByID(context.Background(), services.GetCAByIDInput{
					CAID: DefaultCAID,
				})
				if err != nil {
					return nil, fmt.Errorf("Got error while checking the status of the CA %s", err)
				}
				if ca.Status != caStatus {
					return nil, fmt.Errorf("The updating process does not gone well")
				}
				return res, err
			},
			resultCheck: func(cas *models.CACertificate, err error) error {
				if err == nil {
					return fmt.Errorf("should've got the process with error, but did not get error: %s", err)
				}
				return nil
			},
		},
		{
			name:   "OK/UpdateCAStatusRevo",
			before: func(svc services.CAService) error { return nil },
			run: func(caSDK services.CAService) (*models.CACertificate, error) {
				caStatus := models.StatusRevoked
				//cas := []*models.CACertificate{}
				res, err := caSDK.UpdateCAStatus(context.Background(), services.UpdateCAStatusInput{
					CAID:             DefaultCAID,
					Status:           caStatus,
					RevocationReason: models.RevocationReason(2),
				})

				if err != nil {
					return nil, fmt.Errorf("Got error while updating the status of the CA %s", err)
				}

				ca, err := caSDK.GetCAByID(context.Background(), services.GetCAByIDInput{
					CAID: DefaultCAID,
				})
				if err != nil {
					return nil, fmt.Errorf("Got error while checking the status of the CA %s", err)
				}
				if ca.Status != caStatus {
					return nil, fmt.Errorf("The updating process does not gone well")
				}
				return res, err
			},
			resultCheck: func(cas *models.CACertificate, err error) error {
				if err != nil {
					return fmt.Errorf("should've got the process without error, but got error: %s", err)
				}
				return nil
			},
		},
	}

	for _, tc := range testcases {
		tc := tc

		t.Run(tc.name, func(t *testing.T) {
			//
			// err := postgres_test.BeforeEach()
			// fmt.Errorf("Error while running BeforeEach job: %s", err)

			err = caTest.BeforeEach()
			if err != nil {
				t.Fatalf("failed running 'BeforeEach' cleanup func in test case: %s", err)
			}

			//Init CA Server with 1 CA
			_, err = initCA(caTest.Service)
			if err != nil {
				t.Fatalf("failed running initCA: %s", err)
			}

			err = tc.before(caTest.Service)
			if err != nil {
				t.Fatalf("failed running 'before' func in test case: %s", err)
			}

			err = tc.resultCheck(tc.run(caTest.HttpCASDK))
			if err != nil {
				t.Fatalf("unexpected result in test case: %s", err)
			}
		})
	}
}

func TestGetStats(t *testing.T) {
	caTest, err := BuildCATestServer()
	if err != nil {
		t.Fatalf("could not create CA test server: %s", err)
	}

	t.Cleanup(caTest.AfterSuite)
	var testcases = []struct {
		name        string
		before      func(svc services.CAService) error
		run         func(caSDK services.CAService) (*models.CAStats, error)
		resultCheck func(*models.CAStats, error) error
	}{
		{
			name:   "OK/GetsStatsCA",
			before: func(svc services.CAService) error { return nil },
			run: func(caSDK services.CAService) (*models.CAStats, error) {
				//cas := []*models.CACertificate{}
				res, err := caSDK.GetStats(context.Background())
				return res, err
			},
			resultCheck: func(cas *models.CAStats, err error) error {
				if err != nil {
					return fmt.Errorf("should've got CAs without error, but got error: %s", err)
				}
				//Figure it out, which is the purpose of this
				return nil
			},
		},
	}

	for _, tc := range testcases {
		tc := tc

		t.Run(tc.name, func(t *testing.T) {
			//
			// err := postgres_test.BeforeEach()
			// fmt.Errorf("Error while running BeforeEach job: %s", err)

			err = caTest.BeforeEach()
			if err != nil {
				t.Fatalf("failed running 'BeforeEach' cleanup func in test case: %s", err)
			}

			//Init CA Server with 1 CA
			_, err = initCA(caTest.Service)
			if err != nil {
				t.Fatalf("failed running initCA: %s", err)
			}

			err = tc.before(caTest.Service)
			if err != nil {
				t.Fatalf("failed running 'before' func in test case: %s", err)
			}

			err = tc.resultCheck(tc.run(caTest.HttpCASDK))
			if err != nil {
				t.Fatalf("unexpected result in test case: %s", err)
			}
		})
	}
}

func TestGetCertificates(t *testing.T) {
	caTest, err := BuildCATestServer()
	if err != nil {
		t.Fatalf("could not create CA test server: %s", err)
	}

	t.Cleanup(caTest.AfterSuite)
	var testcases = []struct {
		name        string
		before      func(svc services.CAService) error
		run         func(caSDK services.CAService) ([]*models.Certificate, error)
		resultCheck func([]*models.Certificate, error) error
	}{
		{
			name: "OK/GetsCertificatesEXRunTrue",
			before: func(svc services.CAService) error {

				for i := 0; i < 20; i++ {
					key, err := helpers.GenerateRSAKey(2048)
					if err != nil {
						return fmt.Errorf("Error creating the private key: %s", err)
					}

					csr, _ := helpers.GenerateCertificateRequest(models.Subject{CommonName: fmt.Sprintf("cert-%d", 1)}, key)
					_, err = svc.SignCertificate(context.Background(), services.SignCertificateInput{CAID: DefaultCAID, SignVerbatim: true, CertRequest: (*models.X509CertificateRequest)(csr)})
					if err != nil {
						return err
					}
				}

				return nil
			},
			run: func(caSDK services.CAService) ([]*models.Certificate, error) {
				issuedCerts := []*models.Certificate{}
				_, err := caSDK.GetCertificates(context.Background(), services.GetCertificatesInput{
					ListInput: services.ListInput[models.Certificate]{
						ExhaustiveRun: true,
						QueryParameters: &resources.QueryParameters{
							PageSize: 5,
						},
						ApplyFunc: func(elem models.Certificate) {
							issuedCerts = append(issuedCerts, &elem)
						},
					},
				})

				return issuedCerts, err
			},
			resultCheck: func(certs []*models.Certificate, err error) error {
				if len(certs) != 20 {
					return fmt.Errorf("should've got 20 certificates, the content of the all files: %s", err)
				}
				if err != nil {
					return fmt.Errorf("should've got the certificates without error, but got error: %s", err)
				}
				return nil
			},
		},
		{
			name: "OK/GetsCertificatesEXRunFalse",
			before: func(svc services.CAService) error {

				for i := 0; i < 20; i++ {
					key, err := helpers.GenerateRSAKey(2048)
					if err != nil {
						return fmt.Errorf("Error creating the private key: %s", err)
					}

					csr, _ := helpers.GenerateCertificateRequest(models.Subject{CommonName: fmt.Sprintf("cert-%d", 1)}, key)
					_, err = svc.SignCertificate(context.Background(), services.SignCertificateInput{CAID: DefaultCAID, SignVerbatim: true, CertRequest: (*models.X509CertificateRequest)(csr)})
					if err != nil {
						return err
					}
				}

				return nil
			},
			run: func(caSDK services.CAService) ([]*models.Certificate, error) {

				issuedCerts := []*models.Certificate{}
				_, err := caSDK.GetCertificates(context.Background(), services.GetCertificatesInput{
					ListInput: services.ListInput[models.Certificate]{
						ExhaustiveRun: false,
						QueryParameters: &resources.QueryParameters{
							PageSize: 5,
						},
						ApplyFunc: func(elem models.Certificate) {
							issuedCerts = append(issuedCerts, &elem)
						},
					},
				})
				return issuedCerts, err
			},
			resultCheck: func(certs []*models.Certificate, err error) error {

				if len(certs) != 5 {
					return fmt.Errorf("should've got 5 certificates, the content of the first page: %s", err)
				}
				if err != nil {
					return fmt.Errorf("should've got the certificates without error, but got error: %s", err)
				}
				return nil
			},
		},
	}

	for _, tc := range testcases {
		tc := tc

		t.Run(tc.name, func(t *testing.T) {
			//
			// err := postgres_test.BeforeEach()
			// fmt.Errorf("Error while running BeforeEach job: %s", err)

			err = caTest.BeforeEach()
			if err != nil {
				t.Fatalf("failed running 'BeforeEach' cleanup func in test case: %s", err)
			}

			//Init CA Server with 1 CA
			_, err = initCA(caTest.Service)
			if err != nil {
				t.Fatalf("failed running initCA: %s", err)
			}

			err = tc.before(caTest.Service)
			if err != nil {
				t.Fatalf("failed running 'before' func in test case: %s", err)
			}

			err = tc.resultCheck(tc.run(caTest.HttpCASDK))
			if err != nil {
				t.Fatalf("unexpected result in test case: %s", err)
			}
		})
	}
}

func TestGetCertificatesByCA(t *testing.T) {
	caTest, err := BuildCATestServer()
	if err != nil {
		t.Fatalf("could not create CA test server: %s", err)
	}

	t.Cleanup(caTest.AfterSuite)
	var testcases = []struct {
		name        string
		before      func(svc services.CAService) error
		run         func(caSDK services.CAService) ([]*models.Certificate, error)
		resultCheck func([]*models.Certificate, error) error
	}{
		{
			name: "OK/GetCertificatesByCAExRunFalse",
			before: func(svc services.CAService) error {

				for i := 0; i < 20; i++ {
					key, err := helpers.GenerateRSAKey(2048)
					if err != nil {
						return fmt.Errorf("Error creating the private key: %s", err)
					}

					csr, _ := helpers.GenerateCertificateRequest(models.Subject{CommonName: fmt.Sprintf("cert-%d", 1)}, key)
					_, err = svc.SignCertificate(context.Background(), services.SignCertificateInput{CAID: DefaultCAID, SignVerbatim: true, CertRequest: (*models.X509CertificateRequest)(csr)})
					if err != nil {
						return err
					}
				}

				return nil
			},
			run: func(caSDK services.CAService) ([]*models.Certificate, error) {
				issuedCerts := []*models.Certificate{}
				_, err := caSDK.GetCertificatesByCA(context.Background(), services.GetCertificatesByCAInput{
					ListInput: services.ListInput[models.Certificate]{
						ExhaustiveRun: false,
						QueryParameters: &resources.QueryParameters{
							PageSize: 5,
						},
						ApplyFunc: func(elem models.Certificate) {
							issuedCerts = append(issuedCerts, &elem)
						},
					},
					CAID: DefaultCAID,
				})

				return issuedCerts, err
			},
			resultCheck: func(certs []*models.Certificate, err error) error {
				if len(certs) != 5 {
					return fmt.Errorf("should've got 20 certificates, the content of the all files: %s", err)
				}
				if err != nil {
					return fmt.Errorf("should've got the certificates without error, but got error: %s", err)
				}
				return nil
			},
		},
		{
			name: "OK/GetCertificatesByCAExRunTrue",
			before: func(svc services.CAService) error {

				for i := 0; i < 20; i++ {
					key, err := helpers.GenerateRSAKey(2048)
					if err != nil {
						return fmt.Errorf("Error creating the private key: %s", err)
					}

					csr, _ := helpers.GenerateCertificateRequest(models.Subject{CommonName: fmt.Sprintf("cert-%d", 1)}, key)
					_, err = svc.SignCertificate(context.Background(), services.SignCertificateInput{CAID: DefaultCAID, SignVerbatim: true, CertRequest: (*models.X509CertificateRequest)(csr)})
					if err != nil {
						return err
					}
				}

				return nil
			},
			run: func(caSDK services.CAService) ([]*models.Certificate, error) {
				issuedCerts := []*models.Certificate{}
				_, err := caSDK.GetCertificatesByCA(context.Background(), services.GetCertificatesByCAInput{
					ListInput: services.ListInput[models.Certificate]{
						ExhaustiveRun: true,
						QueryParameters: &resources.QueryParameters{
							PageSize: 5,
						},
						ApplyFunc: func(elem models.Certificate) {
							issuedCerts = append(issuedCerts, &elem)
						},
					},
					CAID: DefaultCAID,
				})

				return issuedCerts, err
			},
			resultCheck: func(certs []*models.Certificate, err error) error {
				if len(certs) != 20 {
					return fmt.Errorf("should've got 20 certificates, the content of the all files: %s", err)
				}
				if err != nil {
					return fmt.Errorf("should've got the certificates without error, but got error: %s", err)
				}
				return nil
			},
		},
		{
			name: "OK/GetCertificatesByCANotExistERunFalse",
			before: func(svc services.CAService) error {

				for i := 0; i < 20; i++ {
					key, err := helpers.GenerateRSAKey(2048)
					if err != nil {
						return fmt.Errorf("Error creating the private key: %s", err)
					}

					csr, _ := helpers.GenerateCertificateRequest(models.Subject{CommonName: fmt.Sprintf("cert-%d", 1)}, key)
					_, err = svc.SignCertificate(context.Background(), services.SignCertificateInput{CAID: DefaultCAID, SignVerbatim: true, CertRequest: (*models.X509CertificateRequest)(csr)})
					if err != nil {
						return err
					}
				}

				return nil
			},
			run: func(caSDK services.CAService) ([]*models.Certificate, error) {
				issuedCerts := []*models.Certificate{}
				_, err := caSDK.GetCertificatesByCA(context.Background(), services.GetCertificatesByCAInput{
					ListInput: services.ListInput[models.Certificate]{
						ExhaustiveRun: false,
						QueryParameters: &resources.QueryParameters{
							PageSize: 5,
						},
						ApplyFunc: func(elem models.Certificate) {
							issuedCerts = append(issuedCerts, &elem)
						},
					},
					CAID: "manex",
				})

				return issuedCerts, err
			},
			resultCheck: func(certs []*models.Certificate, err error) error {
				if err == nil {
					return fmt.Errorf("should've got error. Got none")
				}

				if !errors.Is(err, errs.ErrCANotFound) {
					return fmt.Errorf("got unexpected error: %s", err)
				}
				return nil
			},
		},
		{
			name: "OK/GetCertificatesByCANotExistERunTrue",
			before: func(svc services.CAService) error {

				for i := 0; i < 20; i++ {
					key, err := helpers.GenerateRSAKey(2048)
					if err != nil {
						return fmt.Errorf("Error creating the private key: %s", err)
					}

					csr, _ := helpers.GenerateCertificateRequest(models.Subject{CommonName: fmt.Sprintf("cert-%d", 1)}, key)
					_, err = svc.SignCertificate(context.Background(), services.SignCertificateInput{CAID: DefaultCAID, SignVerbatim: true, CertRequest: (*models.X509CertificateRequest)(csr)})
					if err != nil {
						return err
					}
				}

				return nil
			},
			run: func(caSDK services.CAService) ([]*models.Certificate, error) {
				issuedCerts := []*models.Certificate{}
				_, err := caSDK.GetCertificatesByCA(context.Background(), services.GetCertificatesByCAInput{
					ListInput: services.ListInput[models.Certificate]{
						ExhaustiveRun: true,
						QueryParameters: &resources.QueryParameters{
							PageSize: 5,
						},
						ApplyFunc: func(elem models.Certificate) {
							issuedCerts = append(issuedCerts, &elem)
						},
					},
					CAID: "manex",
				})

				return issuedCerts, err
			},
			resultCheck: func(certs []*models.Certificate, err error) error {
				if err == nil {
					return fmt.Errorf("should've got error. Got none")
				}

				if !errors.Is(err, errs.ErrCANotFound) {
					return fmt.Errorf("got unexpected error: %s", err)
				}
				return nil
			},
		},
	}

	for _, tc := range testcases {
		tc := tc

		t.Run(tc.name, func(t *testing.T) {
			//
			// err := postgres_test.BeforeEach()
			// fmt.Errorf("Error while running BeforeEach job: %s", err)

			err = caTest.BeforeEach()
			if err != nil {
				t.Fatalf("failed running 'BeforeEach' cleanup func in test case: %s", err)
			}

			//Init CA Server with 1 CA
			_, err = initCA(caTest.Service)
			if err != nil {
				t.Fatalf("failed running initCA: %s", err)
			}

			err = tc.before(caTest.Service)
			if err != nil {
				t.Fatalf("failed running 'before' func in test case: %s", err)
			}

			err = tc.resultCheck(tc.run(caTest.HttpCASDK))
			if err != nil {
				t.Fatalf("unexpected result in test case: %s", err)
			}
		})
	}
}

func TestImportCA(t *testing.T) {

	caTest, err := BuildCATestServer()
	if err != nil {
		t.Fatalf("could not create CA test server: %s", err)
	}

	t.Cleanup(caTest.AfterSuite)

	generateSelfSignedCA := func(keyType x509.PublicKeyAlgorithm) (*x509.Certificate, any, error) {
		var err error
		var key any
		var pubKey any

		switch keyType {
		case x509.RSA:
			rsaKey, err := helpers.GenerateRSAKey(2048)
			if err != nil {
				return nil, nil, err
			}
			key = rsaKey
			pubKey = &rsaKey.PublicKey
		case x509.ECDSA:
			eccKey, err := helpers.GenerateECDSAKey(elliptic.P224())
			if err != nil {
				return nil, nil, err
			}
			key = eccKey
			pubKey = &eccKey.PublicKey
		}

		if err != nil {
			return nil, nil, err
		}

		sn, _ := rand.Int(rand.Reader, new(big.Int).Lsh(big.NewInt(1), 160))
		template := x509.Certificate{
			SerialNumber: sn,
			Subject: pkix.Name{
				CommonName: "Test-CA-External",
			},
			NotBefore:             time.Now(),
			NotAfter:              time.Now().Add(time.Hour * 5),
			KeyUsage:              x509.KeyUsageDigitalSignature | x509.KeyUsageCertSign | x509.KeyUsageCRLSign | x509.KeyUsage(x509.ExtKeyUsageOCSPSigning),
			ExtKeyUsage:           []x509.ExtKeyUsage{x509.ExtKeyUsageClientAuth, x509.ExtKeyUsageServerAuth},
			BasicConstraintsValid: true,
		}

		derBytes, err := x509.CreateCertificate(rand.Reader, &template, &template, pubKey, key)
		if err != nil {
			return nil, nil, err
		}

		cert, err := x509.ParseCertificate(derBytes)
		if err != nil {
			return nil, nil, err
		}

		return cert, key, nil

	}
	var testcases = []struct {
		name        string
		before      func(svc services.CAService) error
		run         func(caSDK services.CAService) (*models.CAStats, error)
		resultCheck func(*models.CAStats, error) error
	}{
		{
			name:   "OK/ImportingExternalCA",
			before: func(svc services.CAService) error { return nil },
			run: func(caSDK services.CAService) (*models.CAStats, error) {
				ca, _, err := generateSelfSignedCA(x509.RSA)
				var duration time.Duration = 100
				if err != nil {
					fmt.Errorf("Failed creating the certificate %s", err)
				}
				_, err = caSDK.ImportCA(context.Background(), services.ImportCAInput{
					ID:     "c1acdb823dd8ac113d2b0a1aaa03e6abf45b4d24e0bf7d8adef322c06987baca",
					CAType: models.CertificateTypeExternal,
					IssuanceExpiration: models.Expiration{
						Type:     models.Duration,
						Duration: (*models.TimeDuration)(&duration),
					},
					CACertificate: (*models.X509Certificate)(ca),

					//Here are missing a lot of parameterss
				})
				if err != nil {
					fmt.Errorf("Failed importing the new CA to Lamassu %s", err)
				}
				return nil, err
			},
			resultCheck: func(cas *models.CAStats, err error) error {
				if err != nil {
					return fmt.Errorf("should have gone correct, but got an error: %s", err)
				}

				return nil
			},
		},
		{
			name:   "OK/ImportingImportedCA",
			before: func(svc services.CAService) error { return nil },
			run: func(caSDK services.CAService) (*models.CAStats, error) {
				ca, key, err := generateSelfSignedCA(x509.RSA)
				var duration time.Duration = 100
				if err != nil {
					fmt.Errorf("Failed creating the certificate %s", err)
				}
				_, err = caSDK.ImportCA(context.Background(), services.ImportCAInput{
					ID:     "c1acdb823dd8ac113d2b0a1aaa03e6a4e0bf7d8adef322c06987baca",
					CAType: models.CertificateTypeImportedWithKey,
					IssuanceExpiration: models.Expiration{
						Type:     models.Duration,
						Duration: (*models.TimeDuration)(&duration),
					},
					CACertificate: (*models.X509Certificate)(ca),
					CARSAKey:      (key).(*rsa.PrivateKey),
					KeyType:       models.KeyType(x509.RSA),
					//Here are missing a lot of parameterss
				})
				if err != nil {
					fmt.Errorf("Failed importing the new CA to Lamassu %s", err)
				}
				return nil, err
			},
			resultCheck: func(cas *models.CAStats, err error) error {
				if err != nil {
					return fmt.Errorf("should have gone correct, but got an error: %s", err)
				}
				return nil
			},
		},
		{
			name:   "Err_InputVal/ImportingImporteEngineID",
			before: func(svc services.CAService) error { return nil },
			run: func(caSDK services.CAService) (*models.CAStats, error) {
				ca, key, err := generateSelfSignedCA(x509.RSA)
				var duration time.Duration = 100
				if err != nil {
					fmt.Errorf("Failed creating the certificate %s", err)
				}
				engines, _ := caSDK.GetCryptoEngineProvider(context.Background())

				fmt.Println(engines)
				_, err = caSDK.ImportCA(context.Background(), services.ImportCAInput{
					ID:     "c1acdb823dd8ac113d2b0a1aaa03e6a4e0bf7d8adef322c06987baca",
					CAType: models.CertificateTypeImportedWithKey,
					IssuanceExpiration: models.Expiration{
						Type:     models.Duration,
						Duration: (*models.TimeDuration)(&duration),
					},
					CACertificate: (*models.X509Certificate)(ca),
					CARSAKey:      (key).(*rsa.PrivateKey),
					KeyType:       models.KeyType(x509.RSA),
					EngineID:      engines[0].ID,

					//Here are missing a lot of parameterss
				})
				if err != nil {
					fmt.Errorf("Failed importing the new CA to Lamassu %s", err)
				}
				return nil, err
			},
			resultCheck: func(cas *models.CAStats, err error) error {
				if err != nil {
					return fmt.Errorf("should have gone correct, but got an error: %s", err)
				}
				return nil
			},
		},
		{
			name:   "OK/ImportingImportedECDSACA",
			before: func(svc services.CAService) error { return nil },
			run: func(caSDK services.CAService) (*models.CAStats, error) {
				ca, key, err := generateSelfSignedCA(x509.ECDSA)
				var duration time.Duration = 100
				if err != nil {
					fmt.Errorf("Failed creating the certificate %s", err)
				}
				_, err = caSDK.ImportCA(context.Background(), services.ImportCAInput{
					ID:     "c1acdb823dd8ac113d2b0a1aaa0adef322c06987baca",
					CAType: models.CertificateTypeImportedWithKey,
					IssuanceExpiration: models.Expiration{
						Type:     models.Duration,
						Duration: (*models.TimeDuration)(&duration),
					},
					CACertificate: (*models.X509Certificate)(ca),
					CAECKey:       (key).(*ecdsa.PrivateKey),
					KeyType:       models.KeyType(x509.ECDSA),
					//Here are missing a lot of parameterss
				})
				if err != nil {
					fmt.Errorf("Failed importing the new CA to Lamassu %s", err)
				}
				return nil, err
			},
			resultCheck: func(cas *models.CAStats, err error) error {
				if err != nil {
					return fmt.Errorf("should have gone correct, but got an error: %s", err)
				}
				return nil
			},
		},
		{
			name:   "OK/ImportingImportedCAWithoutId",
			before: func(svc services.CAService) error { return nil },
			run: func(caSDK services.CAService) (*models.CAStats, error) {
				ca, key, err := generateSelfSignedCA(x509.RSA)
				var duration time.Duration = 100
				if err != nil {
					fmt.Errorf("Failed creating the certificate %s", err)
				}
				_, err = caSDK.ImportCA(context.Background(), services.ImportCAInput{
					CAType: models.CertificateTypeImportedWithKey,
					IssuanceExpiration: models.Expiration{
						Type:     models.Duration,
						Duration: (*models.TimeDuration)(&duration),
					},
					CACertificate: (*models.X509Certificate)(ca),
					CARSAKey:      (key).(*rsa.PrivateKey),
					KeyType:       models.KeyType(x509.RSA),
					//Here are missing a lot of parameterss
				})
				if err != nil {
					fmt.Errorf("Failed importing the new CA to Lamassu %s", err)
				}
				return nil, err
			},
			resultCheck: func(cas *models.CAStats, err error) error {
				if err != nil {
					return fmt.Errorf("should have gone correct, but got an error: %s", err)
				}
				return nil
			},
		},
	}
	for _, tc := range testcases {
		tc := tc

		t.Run(tc.name, func(t *testing.T) {
			//
			// err := postgres_test.BeforeEach()
			// fmt.Errorf("Error while running BeforeEach job: %s", err)

			err = caTest.BeforeEach()
			if err != nil {
				t.Fatalf("failed running 'BeforeEach' cleanup func in test case: %s", err)
			}

			//Init CA Server with 1 CA
			_, err = initCA(caTest.Service)
			if err != nil {
				t.Fatalf("failed running initCA: %s", err)
			}

			err = tc.before(caTest.Service)
			if err != nil {
				t.Fatalf("failed running 'before' func in test case: %s", err)
			}

			err = tc.resultCheck(tc.run(caTest.HttpCASDK))
			if err != nil {
				t.Fatalf("unexpected result in test case: %s", err)
			}

		})
	}
}

func TestDeleteCA(t *testing.T) {

	caTest, err := BuildCATestServer()
	if err != nil {
		t.Fatalf("could not create CA test server: %s", err)
	}

	t.Cleanup(caTest.AfterSuite)
	var testcases = []struct {
		name        string
		before      func(svc services.CAService) error
		run         func(caSDK services.CAService) error
		resultCheck func(error) error
	}{
		{
			name: "Err/CADoesNotExist",
			before: func(svc services.CAService) error {

				return nil
			},
			run: func(caSDK services.CAService) error {
				//cas := []*models.CACertificate{}
				err := caSDK.DeleteCA(context.Background(), services.DeleteCAInput{
					CAID: "DefaulasdadtCAID",
				})
				return err
			},
			resultCheck: func(err error) error {
				if err == nil {
					return fmt.Errorf("should've got error. Got none")
				}

				if !errors.Is(err, errs.ErrCANotFound) {
					return fmt.Errorf("got unexpected error: %s", err)
				}
				return nil
			},
		},
		{
			name: "Err/CAExistCore",
			before: func(svc services.CAService) error {

				_, err = svc.UpdateCAStatus(context.Background(), services.UpdateCAStatusInput{
					CAID:             DefaultCAID,
					Status:           models.StatusRevoked,
					RevocationReason: models.RevocationReason(1),
				})

				if err != nil {
					return fmt.Errorf("Error updating the CA status to expired")
				}
				return err

			},
			run: func(caSDK services.CAService) error {
				//cas := []*models.CACertificate{}
				err := caSDK.DeleteCA(context.Background(), services.DeleteCAInput{
					CAID: DefaultCAID,
				})
				return err
			},
			resultCheck: func(err error) error {
				if err != nil {
					return fmt.Errorf("got unexpected error: %s", err)
				}
				return nil
			},
		},
		{
			name: "Err/CAStatusActive",
			before: func(svc services.CAService) error {

				_, err = svc.UpdateCAStatus(context.Background(), services.UpdateCAStatusInput{
					CAID:             DefaultCAID,
					Status:           models.StatusActive,
					RevocationReason: models.RevocationReason(1),
				})

				if err != nil {
					return fmt.Errorf("Error updating the CA status to expired")
				}
				return err

			},
			run: func(caSDK services.CAService) error {
				//cas := []*models.CACertificate{}
				err := caSDK.DeleteCA(context.Background(), services.DeleteCAInput{
					CAID: DefaultCAID,
				})

				return err
			},
			resultCheck: func(err error) error {
				if !errors.Is(err, errs.ErrCAStatus) {
					return fmt.Errorf("got unexpected error: %s", err)
				}
				return nil
			},
		},
	}

	for _, tc := range testcases {
		tc := tc

		t.Run(tc.name, func(t *testing.T) {

			err = caTest.BeforeEach()
			if err != nil {
				t.Fatalf("failed running 'BeforeEach' cleanup func in test case: %s", err)
			}

			//Init CA Server with 1 CA
			_, err = initCA(caTest.Service)
			if err != nil {
				t.Fatalf("failed running initCA: %s", err)
			}

			err = tc.before(caTest.Service)
			if err != nil {
				t.Fatalf("failed running 'before' func in test case: %s", err)
			}

			err = tc.resultCheck(tc.run(caTest.HttpCASDK))
			if err != nil {
				t.Fatalf("unexpected result in test case: %s", err)
			}
		})
	}
}

func TestGetCAs(t *testing.T) {

	caTest, err := BuildCATestServer()
	if err != nil {
		t.Fatalf("could not create CA test server: %s", err)
	}

	t.Cleanup(caTest.AfterSuite)
	var testcases = []struct {
		name        string
		before      func(svc services.CAService) error
		run         func(caSDK services.CAService) ([]*models.CACertificate, error)
		resultCheck func([]*models.CACertificate, error) error
	}{
		{
			name: "Err/GetCAsExRunTrue",
			before: func(svc services.CAService) error {

				return nil
			},
			run: func(caSDK services.CAService) ([]*models.CACertificate, error) {
				cas := []*models.CACertificate{}
				res, err := caSDK.GetCAs(context.Background(), services.GetCAsInput{
					ExhaustiveRun: true,
					ApplyFunc: func(elem models.CACertificate) {
						cas = append(cas, &elem)
					},
				})
				fmt.Println(res)
				return cas, err
			},
			resultCheck: func(cas []*models.CACertificate, err error) error {
				if err != nil {
					return fmt.Errorf("should've gone correctly, but got error.")
				}
				if len(cas) != 1 {
					return fmt.Errorf("should've got only one CA and the received quantity is different.")
				}
				return nil
			},
		},
		{
			name: "Err/GetCAsExRunFalse",
			before: func(svc services.CAService) error {
				var caName string
				caDUr := models.TimeDuration(time.Hour * 24)
				issuanceDur := models.TimeDuration(time.Hour * 12)
				for i := 0; i < 5; i++ {
					caName = DefaultCAID + strconv.Itoa(i)
					res, _ := svc.CreateCA(context.Background(), services.CreateCAInput{
						ID:                 caName,
						KeyMetadata:        models.KeyMetadata{Type: models.KeyType(x509.RSA), Bits: 2048},
						Subject:            models.Subject{CommonName: DefaultCACN},
						CAExpiration:       models.Expiration{Type: models.Duration, Duration: &caDUr},
						IssuanceExpiration: models.Expiration{Type: models.Duration, Duration: &issuanceDur},
					})
					fmt.Println(res)
				}

				return nil
			},
			run: func(caSDK services.CAService) ([]*models.CACertificate, error) {
				cas := []*models.CACertificate{}
				res, err := caSDK.GetCAs(context.Background(), services.GetCAsInput{
					ExhaustiveRun: false,
					ApplyFunc: func(elem models.CACertificate) {
						cas = append(cas, &elem)
					},
					QueryParameters: &resources.QueryParameters{
						PageSize: 2,
					},
				})
				fmt.Println(res)
				return cas, err
			},
			resultCheck: func(cas []*models.CACertificate, err error) error {
				if err != nil {
					return fmt.Errorf("should've gone correctly, but got error.")
				}
				if len(cas) != 2 {
					return fmt.Errorf("should've got only two CAS, but got %d.", len(cas))
				}
				return nil
			},
		},
		{
			name: "Err/GetCAsExRunTrue",
			before: func(svc services.CAService) error {
				var caName string
				caDUr := models.TimeDuration(time.Hour * 24)
				issuanceDur := models.TimeDuration(time.Hour * 12)
				for i := 0; i < 5; i++ {
					caName = DefaultCAID + strconv.Itoa(i)
					res, _ := svc.CreateCA(context.Background(), services.CreateCAInput{
						ID:                 caName,
						KeyMetadata:        models.KeyMetadata{Type: models.KeyType(x509.RSA), Bits: 2048},
						Subject:            models.Subject{CommonName: DefaultCACN},
						CAExpiration:       models.Expiration{Type: models.Duration, Duration: &caDUr},
						IssuanceExpiration: models.Expiration{Type: models.Duration, Duration: &issuanceDur},
					})
					fmt.Println(res)
				}

				return nil
			},
			run: func(caSDK services.CAService) ([]*models.CACertificate, error) {
				cas := []*models.CACertificate{}
				res, err := caSDK.GetCAs(context.Background(), services.GetCAsInput{
					ExhaustiveRun: true,
					ApplyFunc: func(elem models.CACertificate) {
						cas = append(cas, &elem)
					},
					QueryParameters: &resources.QueryParameters{
						PageSize: 2,
					},
				})
				fmt.Println(res)
				return cas, err
			},
			resultCheck: func(cas []*models.CACertificate, err error) error {
				if err != nil {
					return fmt.Errorf("should've gone correctly, but got error.")
				}
				if len(cas) != 6 {
					return fmt.Errorf("should've got 6 CAs, but got %d.", len(cas))
				}
				return nil
			},
		},
	}

	for _, tc := range testcases {
		tc := tc

		t.Run(tc.name, func(t *testing.T) {

			err = caTest.BeforeEach()
			if err != nil {
				t.Fatalf("failed running 'BeforeEach' cleanup func in test case: %s", err)
			}

			//Init CA Server with 1 CA
			_, err = initCA(caTest.Service)
			if err != nil {
				t.Fatalf("failed running initCA: %s", err)
			}

			err = tc.before(caTest.Service)
			if err != nil {
				t.Fatalf("failed running 'before' func in test case: %s", err)
			}

			err = tc.resultCheck(tc.run(caTest.HttpCASDK))
			if err != nil {
				t.Fatalf("unexpected result in test case: %s", err)
			}
		})
	}
}

func TestGetCertificatesByExpirationDate(t *testing.T) {

	caTest, err := BuildCATestServer()
	if err != nil {
		t.Fatalf("could not create CA test server: %s", err)
	}

	t.Cleanup(caTest.AfterSuite)
	var testcases = []struct {
		name        string
		before      func(svc services.CAService) error
		run         func(caSDK services.CAService) ([]*models.Certificate, error)
		resultCheck func([]*models.Certificate, error) error
	}{
		{
			name: "Err/GetCAGertByExpDate",
			before: func(svc services.CAService) error {
				for i := 0; i < 20; i++ {
					key, err := helpers.GenerateRSAKey(2048)
					if err != nil {
						return fmt.Errorf("Error creating the private key: %s", err)
					}

					csr, _ := helpers.GenerateCertificateRequest(models.Subject{CommonName: fmt.Sprintf("cert-%d", 1)}, key)
					_, err = svc.SignCertificate(context.Background(), services.SignCertificateInput{CAID: DefaultCAID, SignVerbatim: true, CertRequest: (*models.X509CertificateRequest)(csr)})
					if err != nil {
						return err
					}
				}
				return nil
			},
			run: func(caSDK services.CAService) ([]*models.Certificate, error) {
				cas := []*models.Certificate{}
				res, err := caSDK.GetCertificatesByExpirationDate(context.Background(), services.GetCertificatesByExpirationDateInput{
					ExpiresAfter:  time.Now(),
					ExpiresBefore: time.Date(2025, 0, 0, 0, 0, 0, 0, time.UTC),
					ListInput: services.ListInput[models.Certificate]{
						ExhaustiveRun: true,
						QueryParameters: &resources.QueryParameters{
							PageSize: 2,
						},
						ApplyFunc: func(elem models.Certificate) {
							cas = append(cas, &elem)
						},
					},
				})
				fmt.Println(res)
				return cas, err
			},
			resultCheck: func(cas []*models.Certificate, err error) error {
				if err != nil {
					return fmt.Errorf("should've gone correctly, but got error.")
				}
				if len(cas) != 20 {
					return fmt.Errorf("should've got only one CA and the received quantity is different.")
				}
				return nil
			},
		},
		{
			name: "Err/GetCAGertByExpDateExhaustiveRun",
			before: func(svc services.CAService) error {
				for i := 0; i < 20; i++ {
					key, err := helpers.GenerateRSAKey(2048)
					if err != nil {
						return fmt.Errorf("Error creating the private key: %s", err)
					}

					csr, _ := helpers.GenerateCertificateRequest(models.Subject{CommonName: fmt.Sprintf("cert-%d", 1)}, key)
					_, err = svc.SignCertificate(context.Background(), services.SignCertificateInput{CAID: DefaultCAID, SignVerbatim: true, CertRequest: (*models.X509CertificateRequest)(csr)})
					if err != nil {
						return err
					}
				}
				return nil
			},
			run: func(caSDK services.CAService) ([]*models.Certificate, error) {
				cas := []*models.Certificate{}
				res, err := caSDK.GetCertificatesByExpirationDate(context.Background(), services.GetCertificatesByExpirationDateInput{
					ExpiresAfter:  time.Now(),
					ExpiresBefore: time.Date(2025, 0, 0, 0, 0, 0, 0, time.UTC),
					ListInput: services.ListInput[models.Certificate]{
						ExhaustiveRun: false,
						QueryParameters: &resources.QueryParameters{
							PageSize: 2,
						},
						ApplyFunc: func(elem models.Certificate) {
							cas = append(cas, &elem)
						},
					},
				})
				fmt.Println(res)
				return cas, err
			},
			resultCheck: func(cas []*models.Certificate, err error) error {
				if err != nil {
					return fmt.Errorf("should've gone correctly, but got error.")
				}
				if len(cas) != 2 {
					return fmt.Errorf("should've got only one CA and the received quantity is different.")
				}
				return nil
			},
		},
		{
			name: "Err/GetCAGertByExpDateIncDate",
			before: func(svc services.CAService) error {
				for i := 0; i < 20; i++ {
					key, err := helpers.GenerateRSAKey(2048)
					if err != nil {
						return fmt.Errorf("Error creating the private key: %s", err)
					}

					csr, _ := helpers.GenerateCertificateRequest(models.Subject{CommonName: fmt.Sprintf("cert-%d", 1)}, key)
					_, err = svc.SignCertificate(context.Background(), services.SignCertificateInput{CAID: DefaultCAID, SignVerbatim: true, CertRequest: (*models.X509CertificateRequest)(csr)})
					if err != nil {
						return err
					}
				}
				return nil
			},
			run: func(caSDK services.CAService) ([]*models.Certificate, error) {
				cas := []*models.Certificate{}
				res, err := caSDK.GetCertificatesByExpirationDate(context.Background(), services.GetCertificatesByExpirationDateInput{
					ExpiresAfter:  time.Now(),
					ExpiresBefore: time.Date(2010, 0, 0, 0, 0, 0, 0, time.UTC),
					ListInput: services.ListInput[models.Certificate]{
						ExhaustiveRun: true,
						QueryParameters: &resources.QueryParameters{
							PageSize: 2,
						},
						ApplyFunc: func(elem models.Certificate) {
							cas = append(cas, &elem)
						},
					},
				})
				fmt.Println(res)
				return cas, err
			},
			resultCheck: func(cas []*models.Certificate, err error) error {
				if err != nil {
					return fmt.Errorf("should've gone correctly, but got error.")
				}
				if len(cas) != 0 {
					return fmt.Errorf("should've got only one CA and the received quantity is different.")
				}
				return nil
			},
		},
	}

	for _, tc := range testcases {
		tc := tc

		t.Run(tc.name, func(t *testing.T) {

			err = caTest.BeforeEach()
			if err != nil {
				t.Fatalf("failed running 'BeforeEach' cleanup func in test case: %s", err)
			}

			//Init CA Server with 1 CA
			_, err = initCA(caTest.Service)
			if err != nil {
				t.Fatalf("failed running initCA: %s", err)
			}

			err = tc.before(caTest.Service)
			if err != nil {
				t.Fatalf("failed running 'before' func in test case: %s", err)
			}

			err = tc.resultCheck(tc.run(caTest.HttpCASDK))
			if err != nil {
				t.Fatalf("unexpected result in test case: %s", err)
			}
		})
	}
}

func TestSignatureVerify(t *testing.T) {
	caTest, err := BuildCATestServer()
	if err != nil {
		t.Fatalf("could not create CA test server: %s", err)
	}

	t.Cleanup(caTest.AfterSuite)
	var testcases = []struct {
		name        string
		before      func(svc services.CAService) error
		run         func(caSDK services.CAService) (bool, error)
		resultCheck func(bool, error) error
	}{
		{
			name:   "OK/TestSignatureVerifyPlainMes",
			before: func(svc services.CAService) error { return nil },
			run: func(caSDK services.CAService) (bool, error) {

				mess := "manex"
				messB := []byte(mess)
				messba64 := base64.StdEncoding.EncodeToString(messB)
				sign, err := caSDK.SignatureSign(context.Background(), services.SignatureSignInput{
					CAID:             DefaultCAID,
					Message:          []byte(messba64),
					MessageType:      models.Raw,
					SigningAlgorithm: "RSASSA_PSS_SHA_256",
				})

				//cas := []*models.CACertificate{}
				res, err := caSDK.SignatureVerify(context.Background(), services.SignatureVerifyInput{
					CAID:             DefaultCAID,
					Signature:        sign,
					SigningAlgorithm: "RSASSA_PSS_SHA_512",
					MessageType:      models.Raw,
					Message:          []byte(messba64),
				})
				return res, err
			},
			resultCheck: func(bol bool, err error) error {
				fmt.Println(bol)
				if !errors.Is(err, errs.ErrCAStatus) {
					return fmt.Errorf("got unexpected error: %s", err)
				}
				return nil
			},
		},
		{
			name:   "OK/TestSignatureVerifyHashMes",
			before: func(svc services.CAService) error { return nil },
			run: func(caSDK services.CAService) (bool, error) {
				h := sha256.New()
				mess := "manex"
				messB := []byte(mess)
				h.Write([]byte(messB))
				messH := h.Sum(nil)
				messba64 := base64.StdEncoding.EncodeToString(messH)
				sign, err := caSDK.SignatureSign(context.Background(), services.SignatureSignInput{
					CAID:             DefaultCAID,
					Message:          []byte(messba64),
					MessageType:      models.Raw,
					SigningAlgorithm: "RSASSA_PSS_SHA_256",
				})

				//cas := []*models.CACertificate{}
				res, err := caSDK.SignatureVerify(context.Background(), services.SignatureVerifyInput{
					CAID:             DefaultCAID,
					Signature:        sign,
					SigningAlgorithm: "RSASSA_PSS_SHA_512",
					MessageType:      models.Raw,
					Message:          []byte(messba64),
				})
				return res, err
			},
			resultCheck: func(bol bool, err error) error {
				fmt.Println(bol)
				if !errors.Is(err, errs.ErrCAStatus) {
					return fmt.Errorf("got unexpected error: %s", err)
				}
				return nil
			},
		},
	}

	for _, tc := range testcases {
		tc := tc

		t.Run(tc.name, func(t *testing.T) {
			//
			// err := postgres_test.BeforeEach()
			// fmt.Errorf("Error while running BeforeEach job: %s", err)

			err = caTest.BeforeEach()
			if err != nil {
				t.Fatalf("failed running 'BeforeEach' cleanup func in test case: %s", err)
			}

			//Init CA Server with 1 CA
			_, err = initCA(caTest.Service)
			if err != nil {
				t.Fatalf("failed running initCA: %s", err)
			}

			err = tc.before(caTest.Service)
			if err != nil {
				t.Fatalf("failed running 'before' func in test case: %s", err)
			}

			err = tc.resultCheck(tc.run(caTest.HttpCASDK))
			if err != nil {
				t.Fatalf("unexpected result in test case: %s", err)
			}
		})
	}
}

func TestHierarchy(t *testing.T) {
	caTest, err := BuildCATestServer()
	if err != nil {
		t.Fatalf("could not create CA test server: %s", err)
	}

	t.Cleanup(caTest.AfterSuite)
	var testcases = []struct {
		name        string
		before      func(svc services.CAService) error
<<<<<<< HEAD
		run         func(caSDK services.CAService) error
		resultCheck func(parentCA, childCA *x509.Certificate, err error) error
	}{
		{
			name: "OK/TestThreeLevelHierarchy-UsingDuration",
=======
		run         func(caSDK services.CAService) ([]models.CACertificate, error)
		resultCheck func([]models.CACertificate, error) error
	}{
		{
			name: "OK/TestHighDurationRootCA",
>>>>>>> 202667d0
			before: func(svc services.CAService) error {

				return nil
			},
			run: func(caSDK services.CAService) ([]models.CACertificate, error) {
				var cas []models.CACertificate
				caDurRootCA := models.TimeDuration(time.Hour * 25)
				caDurChild1 := models.TimeDuration(time.Hour * 24)
				caDurChild2 := models.TimeDuration(time.Hour * 23)
				caIss := models.TimeDuration(time.Minute * 3)

				rootCA, err := caSDK.CreateCA(context.Background(), services.CreateCAInput{
					KeyMetadata:        models.KeyMetadata{Type: models.KeyType(x509.RSA), Bits: 2048},
					Subject:            models.Subject{CommonName: "CA Lvl 1"},
					CAExpiration:       models.Expiration{Type: models.Duration, Duration: &caDurRootCA},
					IssuanceExpiration: models.Expiration{Type: models.Duration, Duration: &caIss},
				})

				if err != nil {
					t.Fatalf("failed creating the root CA: %s", err)
				}
				cas = append(cas, *rootCA)

				childCALvl1, err := caSDK.CreateCA(context.Background(), services.CreateCAInput{
					KeyMetadata:        models.KeyMetadata{Type: models.KeyType(x509.RSA), Bits: 2048},
					Subject:            models.Subject{CommonName: "CA Lvl 1"},
					CAExpiration:       models.Expiration{Type: models.Duration, Duration: &caDurChild1},
					IssuanceExpiration: models.Expiration{Type: models.Duration, Duration: &caIss},
					ParentID:           rootCA.ID,
				})
				if err != nil {
					t.Fatalf("failed creating the first CA child: %s", err)
				}
				cas = append(cas, *childCALvl1)
				fmt.Println("=============================")
				fmt.Println("CN:" + childCALvl1.Subject.CommonName)
				fmt.Println("ID:" + childCALvl1.ID)
				fmt.Println("SN:" + childCALvl1.SerialNumber)
				fmt.Println("=============================")

				childCALvl2, err := caSDK.CreateCA(context.Background(), services.CreateCAInput{
					KeyMetadata:        models.KeyMetadata{Type: models.KeyType(x509.RSA), Bits: 2048},
					Subject:            models.Subject{CommonName: "CA Lvl 2"},
					CAExpiration:       models.Expiration{Type: models.Duration, Duration: &caDurChild2},
					IssuanceExpiration: models.Expiration{Type: models.Duration, Duration: &caIss},
					ParentID:           childCALvl1.ID,
					ID:                 "Lvl2",
				})
				if err != nil {
					t.Fatalf("failed creating the second CA child: %s", err)
				}

				fmt.Println("=============================")
				fmt.Println("CN:" + childCALvl2.Subject.CommonName)
				fmt.Println("ID:" + childCALvl2.ID)
				fmt.Println("SN:" + childCALvl2.SerialNumber)
				fmt.Println("=============================")

				//cas := []*models.CACertificate{}

				return cas, err
			},
<<<<<<< HEAD
			resultCheck: func(parentCA, childCA *x509.Certificate, err error) error {
=======
			resultCheck: func(cas []models.CACertificate, err error) error {

				rootCa := cas[0]
				childCa := cas[1]

				if rootCa.Certificate.ValidTo.Before(childCa.Certificate.ValidTo) {
					return fmt.Errorf("requested CA would expire after parent CA")
				}

>>>>>>> 202667d0
				if err != nil {
					return fmt.Errorf("got unexpected error: %s", err)
				}

				if parentCA.NotAfter.After(childCA.NotAfter) {
					return fmt.Errorf("Child CA expires after ParentCA")
				}

				return nil
			},
		},
		{
			name: "ERR/ChildCAExpiresAfterRootCA",
			before: func(svc services.CAService) error {

				return nil
			},
			run: func(caSDK services.CAService) ([]models.CACertificate, error) {
				var cas []models.CACertificate
				caDurChild1 := models.TimeDuration(time.Hour * 26)
				caDurRootCA := models.TimeDuration(time.Hour * 25)

				caIss := models.TimeDuration(time.Minute * 3)

				rootCA, err := caSDK.CreateCA(context.Background(), services.CreateCAInput{
					KeyMetadata:        models.KeyMetadata{Type: models.KeyType(x509.RSA), Bits: 2048},
					Subject:            models.Subject{CommonName: "CA Lvl 1"},
					CAExpiration:       models.Expiration{Type: models.Duration, Duration: &caDurRootCA},
					IssuanceExpiration: models.Expiration{Type: models.Duration, Duration: &caIss},
				})

				if err != nil {
					t.Fatalf("failed creating the root CA: %s", err)
				}
				cas = append(cas, *rootCA)
				_, err = caSDK.CreateCA(context.Background(), services.CreateCAInput{
					KeyMetadata:        models.KeyMetadata{Type: models.KeyType(x509.RSA), Bits: 2048},
					Subject:            models.Subject{CommonName: "CA Lvl 1"},
					CAExpiration:       models.Expiration{Type: models.Duration, Duration: &caDurChild1},
					IssuanceExpiration: models.Expiration{Type: models.Duration, Duration: &caIss},
					ParentID:           rootCA.ID,
					ID:                 "Lvl1",
				})

				//cas := []*models.CACertificate{}

				return cas, err
			},
			resultCheck: func(cas []models.CACertificate, err error) error {

				if err == nil {
					return fmt.Errorf("got unexpected error: %s", err)
				}

				return nil
			},
		},
		{
<<<<<<< HEAD
			name: "OK/ThreeLevelWithFixedDates",
=======
			name: "OK/TesHightDateLimitRootCA",
>>>>>>> 202667d0
			before: func(svc services.CAService) error {

				return nil
			},
<<<<<<< HEAD
			run: func(caSDK services.CAService) error {
				caRDLim := time.Date(3000, 12, 1, 0, 0, 0, 0, time.Local)   // expires the 1st of december of 3000
				caCDLim1 := time.Date(3000, 11, 28, 0, 0, 0, 0, time.Local) // expires the 28th of november of 3000
				caCDLim2 := time.Date(3000, 11, 27, 0, 0, 0, 0, time.Local) // expires the 27 of november of 3000

				issuanceDur := time.Date(3000, 11, 20, 0, 0, 0, 0, time.Local) // fixed issuance: the 20 of november of 3000
=======
			run: func(caSDK services.CAService) ([]models.CACertificate, error) {
				var cas []models.CACertificate
				caRDLim := time.Date(2030, 12, 1, 0, 0, 0, 0, time.Local)
				caCDLim1 := time.Date(2030, 11, 28, 0, 0, 0, 0, time.Local)
				caCDLim2 := time.Date(2030, 11, 27, 0, 0, 0, 0, time.Local)

				issuanceDur := time.Date(2030, 11, 20, 0, 0, 0, 0, time.Local)
>>>>>>> 202667d0
				ca, err := caSDK.CreateCA(context.Background(), services.CreateCAInput{
					KeyMetadata:        models.KeyMetadata{Type: models.KeyType(x509.RSA), Bits: 2048},
					Subject:            models.Subject{CommonName: DefaultCACN},
					CAExpiration:       models.Expiration{Type: models.Time, Time: &caRDLim},
					IssuanceExpiration: models.Expiration{Type: models.Time, Time: &issuanceDur},
				})
				if err != nil {
					t.Fatalf("failed creating the first CA child: %s", err)
				}
				cas = append(cas, *ca)

				fmt.Println("=============================")
				fmt.Println("CN:" + ca.Subject.CommonName)
				fmt.Println("ID:" + ca.ID)
				fmt.Println("SN:" + ca.SerialNumber)
				fmt.Println("=============================")

				caIss := time.Date(2030, 11, 20, 0, 0, 0, 0, time.Local)

				childCALvl1, err := caSDK.CreateCA(context.Background(), services.CreateCAInput{
					KeyMetadata:        models.KeyMetadata{Type: models.KeyType(x509.RSA), Bits: 2048},
					Subject:            models.Subject{CommonName: "CA Lvl 1"},
					CAExpiration:       models.Expiration{Type: models.Time, Time: &caCDLim1},
					IssuanceExpiration: models.Expiration{Type: models.Time, Time: &caIss},
					ParentID:           ca.ID,
				})
				if err != nil {
					t.Fatalf("failed creating the first CA child: %s", err)
				}
				cas = append(cas, *childCALvl1)
				fmt.Println("=============================")
				fmt.Println("CN:" + childCALvl1.Subject.CommonName)
				fmt.Println("ID:" + childCALvl1.ID)
				fmt.Println("SN:" + childCALvl1.SerialNumber)
				fmt.Println("=============================")

				childCALvl2, err := caSDK.CreateCA(context.Background(), services.CreateCAInput{
					KeyMetadata:        models.KeyMetadata{Type: models.KeyType(x509.RSA), Bits: 2048},
					Subject:            models.Subject{CommonName: "CA Lvl 1"},
					CAExpiration:       models.Expiration{Type: models.Time, Time: &caCDLim2},
					IssuanceExpiration: models.Expiration{Type: models.Time, Time: &caIss},
					ParentID:           childCALvl1.ID,
				})
				if err != nil {
					t.Fatalf("failed creating the first CA child: %s", err)
				}

				fmt.Println("=============================")
				fmt.Println("CN:" + childCALvl2.Subject.CommonName)
				fmt.Println("ID:" + childCALvl2.ID)
				fmt.Println("SN:" + childCALvl2.SerialNumber)
				fmt.Println("=============================")

				//cas := []*models.CACertificate{}

				return cas, err
			},
			resultCheck: func(cas []models.CACertificate, err error) error {
				rootCa := cas[0]
				childCa := cas[1]

				if rootCa.Certificate.ValidTo.Before(childCa.Certificate.ValidTo) {
					return fmt.Errorf("requested CA would expire after parent CA")
				}

				if err != nil {
					return fmt.Errorf("got unexpected error: %s", err)
				}

				return nil
			},
		},
		{
<<<<<<< HEAD
			name: "ERR/ChildCAExpiresAfterParentCA-UsingFixedDates",
=======
			name: "ERR/TestLessDateLimitRootCA",
>>>>>>> 202667d0
			before: func(svc services.CAService) error {
				return nil
			},
			run: func(caSDK services.CAService) ([]models.CACertificate, error) {
				var cas []models.CACertificate
				caRDLim := time.Date(2030, 12, 1, 0, 0, 0, 0, time.Local)
				caCDLim1 := time.Date(2030, 12, 2, 0, 0, 0, 0, time.Local)

				caIss := time.Date(2030, 11, 20, 0, 0, 0, 0, time.Local)
				ca, err := caSDK.CreateCA(context.Background(), services.CreateCAInput{
					KeyMetadata:        models.KeyMetadata{Type: models.KeyType(x509.RSA), Bits: 2048},
					Subject:            models.Subject{CommonName: DefaultCACN},
					CAExpiration:       models.Expiration{Type: models.Time, Time: &caRDLim},
					IssuanceExpiration: models.Expiration{Type: models.Time, Time: &caIss},
				})
				cas = append(cas, *ca)
				_, err = caSDK.CreateCA(context.Background(), services.CreateCAInput{
					KeyMetadata:        models.KeyMetadata{Type: models.KeyType(x509.RSA), Bits: 2048},
					Subject:            models.Subject{CommonName: "CA Lvl 1"},
					CAExpiration:       models.Expiration{Type: models.Time, Time: &caCDLim1},
					IssuanceExpiration: models.Expiration{Type: models.Time, Time: &caIss},
					ParentID:           ca.ID,
				})

				//cas := []*models.CACertificate{}

				return cas, err
			},
			resultCheck: func(cas []models.CACertificate, err error) error {

				if err == nil {
					return fmt.Errorf("got unexpected error: %s", err)
				}

				return nil
			},
		},
		{
<<<<<<< HEAD
			name: "OK/TestMixedExpirationFormats",
=======
			name: "OK/TestMixedExpirationTimeFormats",
>>>>>>> 202667d0
			before: func(svc services.CAService) error {
				return nil
			},
<<<<<<< HEAD
			run: func(caSDK services.CAService) error {

				caRDLim := time.Date(3000, 12, 1, 0, 0, 0, 0, time.Local)
=======
			run: func(caSDK services.CAService) ([]models.CACertificate, error) {
				var cas []models.CACertificate
				caRDLim := time.Date(2030, 12, 1, 0, 0, 0, 0, time.Local)
>>>>>>> 202667d0
				caDurChild1 := models.TimeDuration(time.Hour * 26)

				caIss := time.Date(3000, 11, 20, 0, 0, 0, 0, time.Local)
				ca, err := caSDK.CreateCA(context.Background(), services.CreateCAInput{
					KeyMetadata:        models.KeyMetadata{Type: models.KeyType(x509.RSA), Bits: 2048},
					Subject:            models.Subject{CommonName: DefaultCACN},
					CAExpiration:       models.Expiration{Type: models.Time, Time: &caRDLim},
					IssuanceExpiration: models.Expiration{Type: models.Time, Time: &caIss},
				})
				cas = append(cas, *ca)
				caIss2 := models.TimeDuration(time.Minute * 3)

				childCALvl1, err := caSDK.CreateCA(context.Background(), services.CreateCAInput{
					KeyMetadata:        models.KeyMetadata{Type: models.KeyType(x509.RSA), Bits: 2048},
					Subject:            models.Subject{CommonName: "CA Lvl 1"},
					CAExpiration:       models.Expiration{Type: models.Duration, Duration: &caDurChild1},
					IssuanceExpiration: models.Expiration{Type: models.Duration, Duration: &caIss2},
					ParentID:           ca.ID,
				})
				cas = append(cas, *childCALvl1)

				//cas := []*models.CACertificate{}

				return cas, err
			},
			resultCheck: func(cas []models.CACertificate, err error) error {

				rootCa := cas[0]
				childCa := cas[1]

				if rootCa.Certificate.ValidTo.Before(childCa.Certificate.ValidTo) {
					return fmt.Errorf("requested CA would expire after parent CA")
				}

				if err != nil {
					return fmt.Errorf("got unexpected error: %s", err)
				}

				return nil
			},
		},
	}

	for _, tc := range testcases {
		tc := tc

		t.Run(tc.name, func(t *testing.T) {
			//
			// err := postgres_test.BeforeEach()
			// fmt.Errorf("Error while running BeforeEach job: %s", err)

			err = caTest.BeforeEach()
			if err != nil {
				t.Fatalf("failed running 'BeforeEach' cleanup func in test case: %s", err)
			}

			//Init CA Server with 1 CA
			_, err = initCA(caTest.Service)
			if err != nil {
				t.Fatalf("failed running initCA: %s", err)
			}

			err = tc.before(caTest.Service)
			if err != nil {
				t.Fatalf("failed running 'before' func in test case: %s", err)
			}

			err = tc.resultCheck(tc.run(caTest.HttpCASDK))
			if err != nil {
				t.Fatalf("unexpected result in test case: %s", err)
			}
		})
	}
}

type CATestServer struct {
	Service    services.CAService
	HttpCASDK  services.CAService
	BeforeEach func() error
	AfterSuite func()
}

func initCA(caSDK services.CAService) (*models.CACertificate, error) {
	caDUr := models.TimeDuration(time.Hour * 25)
	issuanceDur := models.TimeDuration(time.Minute * 12)
	ca, err := caSDK.CreateCA(context.Background(), services.CreateCAInput{
		ID:                 DefaultCAID,
		KeyMetadata:        models.KeyMetadata{Type: models.KeyType(x509.RSA), Bits: 2048},
		Subject:            models.Subject{CommonName: DefaultCACN},
		CAExpiration:       models.Expiration{Type: models.Duration, Duration: &caDUr},
		IssuanceExpiration: models.Expiration{Type: models.Duration, Duration: &issuanceDur},
	})

	return ca, err
}

func BuildCATestServer() (*CATestServer, error) {
	vaultSDKConf, vaultSuite := vault_test.BeforeSuite()

	pConfig, postgresSuite := postgres_test.BeforeSuite("ca")

	svc, port, err := AssembleCAServiceWithHTTPServer(config.CAConfig{
		BaseConfig: config.BaseConfig{
			Logs: config.BaseConfigLogging{
				Level: config.Info,
			},
			Server: config.HttpServer{
				LogLevel:           config.Info,
				HealthCheckLogging: false,
				Protocol:           config.HTTP,
			},
			AMQPConnection: config.AMQPConnection{
				Enabled: false,
			},
		},
		Storage: config.PluggableStorageEngine{
			LogLevel: config.Info,
			Provider: config.Postgres,
			Postgres: pConfig,
		},
		CryptoEngines: config.CryptoEngines{
			LogLevel:      config.Info,
			DefaultEngine: "filesystem-1",
			GolangProvider: []config.GolangEngineConfig{
				config.GolangEngineConfig{
					ID:               "filesystem-1",
					Metadata:         map[string]interface{}{},
					StorageDirectory: "/tmp/lms-test/",
				},
			},
			HashicorpVaultKV2Provider: []config.HashicorpVaultCryptoEngineConfig{
				config.HashicorpVaultCryptoEngineConfig{
					ID:                "vault-1",
					HashicorpVaultSDK: vaultSDKConf,
					Metadata:          map[string]interface{}{},
				},
			},
		},
		CryptoMonitoring: config.CryptoMonitoring{
			Enabled: false,
		},
		VAServerURL: "http://dev.lamassu.test",
	}, models.APIServiceInfo{
		Version:   "test",
		BuildSHA:  "-",
		BuildTime: "-",
	})

	if err != nil {
		return nil, fmt.Errorf("could not assemble CA with HTTP server")
	}

	return &CATestServer{
		Service:   *svc,
		HttpCASDK: clients.NewHttpCAClient(http.DefaultClient, fmt.Sprintf("http://127.0.0.1:%d", port)),
		BeforeEach: func() error {
			err := postgresSuite.BeforeEach()
			if err != nil {
				return fmt.Errorf("could not run postgres BeforeEach: %s", err)
			}

			//reinitialize tables schemas
			_, err = postgres.NewCAPostgresRepository(postgresSuite.DB)
			if err != nil {
				return fmt.Errorf("could not run reinitialize CA tables: %s", err)
			}

			_, err = postgres.NewCertificateRepository(postgresSuite.DB)
			if err != nil {
				return fmt.Errorf("could not run reinitialize Certificates tables: %s", err)
			}

			err = vaultSuite.BeforeEach()
			if err != nil {
				return fmt.Errorf("could not run vault BeforeEach: %s", err)
			}

			return nil
		},
		AfterSuite: func() {
			fmt.Println("TEST CLEANUP")
			postgresSuite.AfterSuite()
			vaultSuite.AfterSuite()
		},
	}, nil
}<|MERGE_RESOLUTION|>--- conflicted
+++ resolved
@@ -2251,19 +2251,11 @@
 	var testcases = []struct {
 		name        string
 		before      func(svc services.CAService) error
-<<<<<<< HEAD
-		run         func(caSDK services.CAService) error
-		resultCheck func(parentCA, childCA *x509.Certificate, err error) error
-	}{
-		{
-			name: "OK/TestThreeLevelHierarchy-UsingDuration",
-=======
 		run         func(caSDK services.CAService) ([]models.CACertificate, error)
 		resultCheck func([]models.CACertificate, error) error
 	}{
 		{
 			name: "OK/TestHighDurationRootCA",
->>>>>>> 202667d0
 			before: func(svc services.CAService) error {
 
 				return nil
@@ -2326,9 +2318,6 @@
 
 				return cas, err
 			},
-<<<<<<< HEAD
-			resultCheck: func(parentCA, childCA *x509.Certificate, err error) error {
-=======
 			resultCheck: func(cas []models.CACertificate, err error) error {
 
 				rootCa := cas[0]
@@ -2338,7 +2327,6 @@
 					return fmt.Errorf("requested CA would expire after parent CA")
 				}
 
->>>>>>> 202667d0
 				if err != nil {
 					return fmt.Errorf("got unexpected error: %s", err)
 				}
@@ -2397,31 +2385,17 @@
 			},
 		},
 		{
-<<<<<<< HEAD
-			name: "OK/ThreeLevelWithFixedDates",
-=======
 			name: "OK/TesHightDateLimitRootCA",
->>>>>>> 202667d0
 			before: func(svc services.CAService) error {
 
 				return nil
 			},
-<<<<<<< HEAD
 			run: func(caSDK services.CAService) error {
 				caRDLim := time.Date(3000, 12, 1, 0, 0, 0, 0, time.Local)   // expires the 1st of december of 3000
 				caCDLim1 := time.Date(3000, 11, 28, 0, 0, 0, 0, time.Local) // expires the 28th of november of 3000
 				caCDLim2 := time.Date(3000, 11, 27, 0, 0, 0, 0, time.Local) // expires the 27 of november of 3000
 
 				issuanceDur := time.Date(3000, 11, 20, 0, 0, 0, 0, time.Local) // fixed issuance: the 20 of november of 3000
-=======
-			run: func(caSDK services.CAService) ([]models.CACertificate, error) {
-				var cas []models.CACertificate
-				caRDLim := time.Date(2030, 12, 1, 0, 0, 0, 0, time.Local)
-				caCDLim1 := time.Date(2030, 11, 28, 0, 0, 0, 0, time.Local)
-				caCDLim2 := time.Date(2030, 11, 27, 0, 0, 0, 0, time.Local)
-
-				issuanceDur := time.Date(2030, 11, 20, 0, 0, 0, 0, time.Local)
->>>>>>> 202667d0
 				ca, err := caSDK.CreateCA(context.Background(), services.CreateCAInput{
 					KeyMetadata:        models.KeyMetadata{Type: models.KeyType(x509.RSA), Bits: 2048},
 					Subject:            models.Subject{CommonName: DefaultCACN},
@@ -2495,11 +2469,7 @@
 			},
 		},
 		{
-<<<<<<< HEAD
 			name: "ERR/ChildCAExpiresAfterParentCA-UsingFixedDates",
-=======
-			name: "ERR/TestLessDateLimitRootCA",
->>>>>>> 202667d0
 			before: func(svc services.CAService) error {
 				return nil
 			},
@@ -2538,23 +2508,13 @@
 			},
 		},
 		{
-<<<<<<< HEAD
-			name: "OK/TestMixedExpirationFormats",
-=======
 			name: "OK/TestMixedExpirationTimeFormats",
->>>>>>> 202667d0
 			before: func(svc services.CAService) error {
 				return nil
 			},
-<<<<<<< HEAD
 			run: func(caSDK services.CAService) error {
 
 				caRDLim := time.Date(3000, 12, 1, 0, 0, 0, 0, time.Local)
-=======
-			run: func(caSDK services.CAService) ([]models.CACertificate, error) {
-				var cas []models.CACertificate
-				caRDLim := time.Date(2030, 12, 1, 0, 0, 0, 0, time.Local)
->>>>>>> 202667d0
 				caDurChild1 := models.TimeDuration(time.Hour * 26)
 
 				caIss := time.Date(3000, 11, 20, 0, 0, 0, 0, time.Local)
