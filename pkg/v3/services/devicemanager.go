--- conflicted
+++ resolved
@@ -84,8 +84,8 @@
 		CreationDate: now,
 		Logs: map[time.Time]models.LogMsg{
 			now: {
-				Msg:         "Device Created. Pending provision",
-				Criticality: models.InfoCriticality,
+				Message:     "Device Created. Pending provision",
+				Criticality: models.CRITICAL,
 			},
 		},
 	}
@@ -199,11 +199,6 @@
 	return device, nil
 }
 
-<<<<<<< HEAD
-type UpdateIdentitySlotInput struct {
-	ID   string              `validate:"required"`
-	Slot models.Slot[string] `validate:"required"`
-=======
 type UpdateDeviceMetadataInput struct {
 	ID       string         `validate:"required"`
 	Metadata map[string]any `validate:"required"`
@@ -236,9 +231,8 @@
 }
 
 type UpdateDeviceIdentitySlotInput struct {
-	ID   string                          `validate:"required"`
-	Slot models.Slot[models.Certificate] `validate:"required"`
->>>>>>> b69c0f3a
+	ID   string              `validate:"required"`
+	Slot models.Slot[string] `validate:"required"`
 }
 
 func (svc DeviceManagerServiceImpl) UpdateDeviceIdentitySlot(input UpdateDeviceIdentitySlotInput) (*models.Device, error) {
