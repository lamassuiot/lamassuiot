package resources

import "github.com/lamassuiot/lamassuiot/pkg/v3/models"

type CreateDeviceBody struct {
	ID        string         `json:"id"`
	Alias     string         `json:"alias"`
	Tags      []string       `json:"tags"`
	Metadata  map[string]any `json:"metadata"`
	DMSID     string         `json:"dms_id"`
	Icon      string         `json:"icon"`
	IconColor string         `json:"icon_color"`
}

<<<<<<< HEAD
type UpdateIdentitySlotBody struct {
	models.Slot[string]
=======
type UpdateDeviceMetadataBody struct {
	Metadata map[string]any `json:"metadata"`
}

type UpdateDeviceIdentitySlotBody struct {
	models.Slot[models.Certificate]
}

type UpdateDeviceMetadataBody struct {
	Metadata map[string]any `json:"metadata"`
>>>>>>> b69c0f3a
}<|MERGE_RESOLUTION|>--- conflicted
+++ resolved
@@ -12,19 +12,10 @@
 	IconColor string         `json:"icon_color"`
 }
 
-<<<<<<< HEAD
-type UpdateIdentitySlotBody struct {
+type UpdateDeviceIdentitySlotBody struct {
 	models.Slot[string]
-=======
-type UpdateDeviceMetadataBody struct {
-	Metadata map[string]any `json:"metadata"`
-}
-
-type UpdateDeviceIdentitySlotBody struct {
-	models.Slot[models.Certificate]
 }
 
 type UpdateDeviceMetadataBody struct {
 	Metadata map[string]any `json:"metadata"`
->>>>>>> b69c0f3a
 }