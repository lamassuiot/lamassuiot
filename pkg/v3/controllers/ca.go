--- conflicted
+++ resolved
@@ -82,6 +82,7 @@
 
 	funCtx := helpers.ConfigureContextWithRequestID(context.Background(), ctx.Request.Header)
 	ca, err := r.svc.CreateCA(funCtx, services.CreateCAInput{
+		ParentID:           requestBody.ParentID,
 		ID:                 requestBody.ID,
 		KeyMetadata:        requestBody.KeyMetadata,
 		Subject:            requestBody.Subject,
@@ -977,34 +978,22 @@
 }
 
 func (r *caHttpRoutes) UpdateCertificateMetadata(ctx *gin.Context) {
-<<<<<<< HEAD
+	type uriParams struct {
+		SerialNumber string `uri:"sn" binding:"required"`
+	}
+
+	var params uriParams
+	if err := ctx.ShouldBindUri(&params); err != nil {
+		ctx.JSON(400, gin.H{"err": err.Error()})
+		return
+	}
+
 	var requestBody resources.UpdateCertificateMetadataBody
 	if err := ctx.BindJSON(&requestBody); err != nil {
 		ctx.JSON(400, gin.H{"err": err.Error()})
 		return
 	}
 
-=======
->>>>>>> 818fd3ae
-	type uriParams struct {
-		SerialNumber string `uri:"sn" binding:"required"`
-	}
-
-	var params uriParams
-	if err := ctx.ShouldBindUri(&params); err != nil {
-		ctx.JSON(400, gin.H{"err": err.Error()})
-		return
-	}
-
-<<<<<<< HEAD
-=======
-	var requestBody resources.UpdateCertificateMetadataBody
-	if err := ctx.BindJSON(&requestBody); err != nil {
-		ctx.JSON(400, gin.H{"err": err.Error()})
-		return
-	}
-
->>>>>>> 818fd3ae
 	funCtx := helpers.ConfigureContextWithRequestID(context.Background(), ctx.Request.Header)
 	cert, err := r.svc.UpdateCertificateMetadata(funCtx, services.UpdateCertificateMetadataInput{
 		SerialNumber: params.SerialNumber,
@@ -1015,20 +1004,13 @@
 		switch err {
 		case errs.ErrCertificateNotFound:
 			ctx.JSON(404, gin.H{"err": err.Error()})
-<<<<<<< HEAD
-=======
 		case errs.ErrCertificateStatusTransitionNotAllowed:
 			ctx.JSON(400, gin.H{"err": err.Error()})
->>>>>>> 818fd3ae
-		case errs.ErrValidateBadRequest:
-			ctx.JSON(400, gin.H{"err": err.Error()})
-		default:
-			ctx.JSON(500, gin.H{"err": err.Error()})
-		}
-<<<<<<< HEAD
-
-=======
->>>>>>> 818fd3ae
+		case errs.ErrValidateBadRequest:
+			ctx.JSON(400, gin.H{"err": err.Error()})
+		default:
+			ctx.JSON(500, gin.H{"err": err.Error()})
+		}
 		return
 	}
 	ctx.JSON(200, cert)
