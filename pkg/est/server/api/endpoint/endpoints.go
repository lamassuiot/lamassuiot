package endpoint

import (
	"context"
	"crypto/rsa"
	"crypto/x509"

	"github.com/go-kit/kit/endpoint"
	"github.com/go-playground/validator/v10"
	esterror "github.com/lamassuiot/lamassuiot/pkg/est/server/api/errors"
	"github.com/lamassuiot/lamassuiot/pkg/est/server/api/service"
)

type Endpoints struct {
	HealthEndpoint       endpoint.Endpoint
	GetCAsEndpoint       endpoint.Endpoint
	EnrollerEndpoint     endpoint.Endpoint
	ReenrollerEndpoint   endpoint.Endpoint
	ServerKeyGenEndpoint endpoint.Endpoint
}

func MakeServerEndpoints(s service.ESTService) Endpoints {
	var healthEndpoint = MakeHealthEndpoint(s)
	var getCasEndpoint = MakeGetCAsEndpoint(s)
	var enrollEndpoint = MakeEnrollEndpoint(s)
	var reenrollEndpoint = MakeReenrollEndpoint(s)
	var serverkeygenEndpoint = MakeServerKeyGenEndpoint(s)

	return Endpoints{
		HealthEndpoint:       healthEndpoint,
		GetCAsEndpoint:       getCasEndpoint,
		EnrollerEndpoint:     enrollEndpoint,
		ReenrollerEndpoint:   reenrollEndpoint,
		ServerKeyGenEndpoint: serverkeygenEndpoint,
	}
}

func MakeHealthEndpoint(s service.ESTService) endpoint.Endpoint {
	return func(ctx context.Context, request interface{}) (response interface{}, err error) {
		healthy := s.Health(ctx)
		return HealthResponse{Healthy: healthy}, nil
	}
}

func MakeGetCAsEndpoint(s service.ESTService) endpoint.Endpoint {
	return func(ctx context.Context, request interface{}) (response interface{}, err error) {
		req := request.(CACertsRequest)
		cas, err := s.CACerts(ctx, req.Aps)
		return GetCasResponse{Certs: cas, PemResponse: req.PemResponse}, err
	}
}

func MakeEnrollEndpoint(s service.ESTService) endpoint.Endpoint {
	return func(ctx context.Context, request interface{}) (response interface{}, err error) {
		req := request.(EnrollRequest)
		err = ValidatetEnrollRequest(req)
		if err != nil {
			valError := esterror.ValidationError{
				Msg: err.Error(),
			}
			return nil, &valError
		}

		ctx = context.WithValue(ctx, "dmsName", req.DmsName)
<<<<<<< HEAD
		crt, err := s.Enroll(ctx, req.Csr, req.Crt, req.Aps)
=======
		crt, err := s.Enroll(ctx, req.Csr, req.CrtChain, req.Aps)
>>>>>>> 3ec85fe0
		return EnrollReenrollResponse{Cert: crt, PemResponse: req.PemResponse}, err
	}
}

func MakeReenrollEndpoint(s service.ESTService) endpoint.Endpoint {
	return func(ctx context.Context, request interface{}) (response interface{}, err error) {
		req := request.(ReenrollRequest)
		err = ValidatetReenrollRequest(req)
		if err != nil {
			valError := esterror.ValidationError{
				Msg: err.Error(),
			}
			return nil, &valError
		}
		crt, err := s.Reenroll(ctx, req.Csr, req.Crt, req.Aps)
		return EnrollReenrollResponse{Cert: crt, PemResponse: req.PemResponse}, err
	}
}

func MakeServerKeyGenEndpoint(s service.ESTService) endpoint.Endpoint {
	return func(ctx context.Context, request interface{}) (response interface{}, err error) {
		req := request.(ServerKeyGenRequest)
		err = ValidateServerKeyGenRequest(req)
		if err != nil {
			valError := esterror.ValidationError{
				Msg: err.Error(),
			}
			return nil, &valError
		}
		ctx = context.WithValue(ctx, "dmsName", req.DmsName)
		crt, key, err := s.ServerKeyGen(ctx, req.Csr, req.Crt, req.Aps)
		return ServerKeyGenResponse{Cert: crt, Key: key}, err
	}
}

type EmptyRequest struct{}

type EnrollRequest struct {
	Aps         string                   `validate:"required"`
	Csr         *x509.CertificateRequest `validate:"required"`
<<<<<<< HEAD
	Crt         *x509.Certificate        `validate:"required"`
=======
	CrtChain    []*x509.Certificate      `validate:"required"`
>>>>>>> 3ec85fe0
	DmsName     string
	PemResponse bool
}

type CACertsRequest struct {
	Aps         string
	PemResponse bool
}

func ValidatetEnrollRequest(request EnrollRequest) error {
	validate := validator.New()
	return validate.Struct(request)
}

type ReenrollRequest struct {
	Aps         string
	Csr         *x509.CertificateRequest `validate:"required"`
	Crt         *x509.Certificate        `validate:"required"`
	PemResponse bool
}

func ValidatetReenrollRequest(request ReenrollRequest) error {
	validate := validator.New()
	return validate.Struct(request)
}

type ServerKeyGenRequest struct {
	Csr     *x509.CertificateRequest `validate:"required"`
	Aps     string                   `validate:"required"`
	Crt     *x509.Certificate        `validate:"required"`
	DmsName string
}

func ValidateServerKeyGenRequest(request ServerKeyGenRequest) error {
	validate := validator.New()
	return validate.Struct(request)
}

type HealthResponse struct {
	Healthy bool  `json:"healthy,omitempty"`
	Err     error `json:"err,omitempty"`
}

type GetCasResponse struct {
	Certs       []*x509.Certificate
	PemResponse bool
}

type EnrollReenrollResponse struct {
	Cert        *x509.Certificate
	CaCert      *x509.Certificate
	PemResponse bool
}
type ServerKeyGenResponse struct {
	Cert   *x509.Certificate
	Key    *rsa.PrivateKey
	CaCert *x509.Certificate
}<|MERGE_RESOLUTION|>--- conflicted
+++ resolved
@@ -62,11 +62,7 @@
 		}
 
 		ctx = context.WithValue(ctx, "dmsName", req.DmsName)
-<<<<<<< HEAD
-		crt, err := s.Enroll(ctx, req.Csr, req.Crt, req.Aps)
-=======
 		crt, err := s.Enroll(ctx, req.Csr, req.CrtChain, req.Aps)
->>>>>>> 3ec85fe0
 		return EnrollReenrollResponse{Cert: crt, PemResponse: req.PemResponse}, err
 	}
 }
@@ -107,11 +103,7 @@
 type EnrollRequest struct {
 	Aps         string                   `validate:"required"`
 	Csr         *x509.CertificateRequest `validate:"required"`
-<<<<<<< HEAD
-	Crt         *x509.Certificate        `validate:"required"`
-=======
 	CrtChain    []*x509.Certificate      `validate:"required"`
->>>>>>> 3ec85fe0
 	DmsName     string
 	PemResponse bool
 }
