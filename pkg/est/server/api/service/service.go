--- conflicted
+++ resolved
@@ -17,11 +17,7 @@
 	//CSRAttrs(ctx context.Context, aps string, r *http.Request) (CSRAttrs, error)
 
 	// Enroll requests a new certificate. See RFC7030 4.2.
-<<<<<<< HEAD
-	Enroll(ctx context.Context, csr *x509.CertificateRequest, cert *x509.Certificate, aps string) (*x509.Certificate, error)
-=======
 	Enroll(ctx context.Context, csr *x509.CertificateRequest, certChain []*x509.Certificate, aps string) (*x509.Certificate, error)
->>>>>>> 3ec85fe0
 
 	// Reenroll requests renewal/rekey of an existing certificate. See RFC7030
 	// 4.2.
