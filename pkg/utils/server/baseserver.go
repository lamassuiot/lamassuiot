package server

import (
	"crypto/tls"
	"crypto/x509"
	"encoding/json"
	"fmt"
	"io/ioutil"
	"net/http"
	"os"
	"strings"
	"time"

	// stdout "go.opentelemetry.io/otel/exporters/stdout/stdouttrace"

	amqptransport "github.com/go-kit/kit/transport/amqp"
	"github.com/go-kit/log"
	"github.com/go-kit/log/level"
	"github.com/kelseyhightower/envconfig"

	"github.com/streadway/amqp"
)

var (
	sha1ver   string = "test"              // sha1 revision used to build the program
	buildTime string = time.Now().String() // when the executable was built
)

type Configuration interface {
	GetBaseConfiguration() *BaseConfiguration
	GetConfiguration() interface{}
}

type BaseConfiguration struct {
<<<<<<< HEAD
	ServiceName            string `required:"true" split_words:"true"`
	DebugMode              bool   `required:"true" split_words:"true"`
	Port                   string `required:"true" split_words:"true"`
	Protocol               string `required:"true" split_words:"true"`
	CertFile               string `split_words:"true"`
	KeyFile                string `split_words:"true"`
	MutualTLSEnabled       bool   `split_words:"true"`
	MutualTLSClientCA      string `split_words:"true"`
	AmqpServerHost         string `required:"true" split_words:"true"`
	AmqpServerEnableTLS    bool   `required:"true" split_words:"true"`
	AmqpServerPort         string `required:"true" split_words:"true"`
	AmqpServerCACert       string `split_words:"true"`
	AmqpServerUseBasicAuth bool   `required:"true" split_words:"true"`
	AmqpServerUsername     string `split_words:"true"`
	AmqpServerPassword     string `split_words:"true"`
=======
	ServiceName         string `required:"true" split_words:"true"`
	DebugMode           bool   `required:"true" split_words:"true"`
	Port                string `required:"true" split_words:"true"`
	Protocol            string `required:"true" split_words:"true"`
	CertFile            string `split_words:"true"`
	KeyFile             string `split_words:"true"`
	MutualTLSEnabled    bool   `split_words:"true"`
	MutualTLSClientCA   string `split_words:"true"`
	AmqpServerHost      string `required:"true" split_words:"true"`
	AmqpServerEnableTLS bool   `required:"true" split_words:"true"`
	AmqpServerPort      string `required:"true" split_words:"true"`
	AmqpServerCACert    string `split_words:"true"`
>>>>>>> ed43d340
}

type AmqpPublishMessage struct {
	Exchange  string
	Key       string
	Mandatory bool
	Immediate bool
	Msg       amqp.Publishing
}

type amqpConsumerConfig struct {
	Subscriber  *amqptransport.Subscriber
	RoutingKeys []string
}

type Server struct {
	Logger        log.Logger
	cfg           *BaseConfiguration
	mux           *http.ServeMux
	amqpConsumers map[string]amqpConsumerConfig //map queuName to amqptransport.Subscriber and routing key
	AmqpPublisher chan AmqpPublishMessage
}

func NewServer(config Configuration) *Server {
	var logger log.Logger
	logger = log.NewLogfmtLogger(os.Stdout)
	logger = log.With(logger, "ts", log.DefaultTimestampUTC)

	err := envconfig.Process("", config.GetConfiguration())
	if err != nil {
		level.Error(logger).Log("err", err, "msg", "Could not process configuration")
		os.Exit(1)
	}

	baseConfig := config.GetBaseConfiguration()

	if baseConfig.DebugMode {
		logger = level.NewFilter(logger, level.AllowDebug())
		level.Debug(logger).Log("msg", "Starting in debug mode...")
	}

	logger = log.With(logger, "caller", log.DefaultCaller)
	mux := http.NewServeMux()

	http.Handle("/info", accessControl(infoHandler()))

	s := Server{
		Logger:        logger,
		cfg:           baseConfig,
		mux:           mux,
		amqpConsumers: map[string]amqpConsumerConfig{},
		AmqpPublisher: make(chan AmqpPublishMessage, 100),
	}

	return &s
}

func (s *Server) AddAmqpConsumer(queuName string, routingKeys []string, subscriber *amqptransport.Subscriber) {
	s.amqpConsumers[queuName] = amqpConsumerConfig{
		Subscriber:  subscriber,
		RoutingKeys: routingKeys,
	}
}

func (s *Server) AddHttpHandler(path string, handler http.Handler) {
	http.Handle(path, accessControl(handler))
}

func (s *Server) AddHttpFuncHandler(path string, handler func(http.ResponseWriter, *http.Request)) {
	http.HandleFunc(path, handler)
}

func (s *Server) Run(errorsChannel chan error) {
	go func() {
		var err error
		var amqpConn *amqp.Connection
		userPassUrlPrefix := ""
		if s.cfg.AmqpServerUseBasicAuth {
			userPassUrlPrefix = fmt.Sprintf("%s:%s@", s.cfg.AmqpServerUsername, s.cfg.AmqpServerPassword)
		}

		if s.cfg.AmqpServerEnableTLS {
			amq_cfg := tls.Config{}
			amq_cfg.RootCAs = x509.NewCertPool()

			amqpCA, err := ioutil.ReadFile(s.cfg.AmqpServerCACert)
			if err != nil {
				level.Error(s.Logger).Log("err", err, "msg", "Could not read AMQP CA certificate")
				os.Exit(1)
			}

<<<<<<< HEAD
			amq_cfg.RootCAs.AppendCertsFromPEM(amqpCA)
			cert, err := tls.LoadX509KeyPair(s.cfg.CertFile, s.cfg.KeyFile)

			if err != nil {
				level.Error(s.Logger).Log("err", err, "msg", "Could not load AMQP TLS certificate")
				os.Exit(1)
			}

			amq_cfg.Certificates = append(amq_cfg.Certificates, cert)

			amqpConn, err = amqp.DialTLS(fmt.Sprintf("amqps://%s%s:%s", userPassUrlPrefix, s.cfg.AmqpServerHost, s.cfg.AmqpServerPort), &amq_cfg)
=======
		amq_cfg.Certificates = append(amq_cfg.Certificates, cert)

		var amqpConn *amqp.Connection
		if s.cfg.AmqpServerEnableTLS {
			amqpConn, err = amqp.DialTLS(fmt.Sprintf("amqps://%s:%s", s.cfg.AmqpServerHost, s.cfg.AmqpServerPort), &amq_cfg)
>>>>>>> ed43d340
			if err != nil {
				level.Error(s.Logger).Log("err", err, "msg", "Failed to connect to AMQP with TLS")
				os.Exit(1)
			}
		} else {
<<<<<<< HEAD
			amqpConn, err = amqp.Dial(fmt.Sprintf("amqp://%s%s:%s", userPassUrlPrefix, s.cfg.AmqpServerHost, s.cfg.AmqpServerPort))
=======
			amqpConn, err = amqp.Dial(fmt.Sprintf("amqp://%s:%s", s.cfg.AmqpServerHost, s.cfg.AmqpServerPort))
>>>>>>> ed43d340
			if err != nil {
				level.Error(s.Logger).Log("err", err, "msg", "Failed to connect to AMQP")
				os.Exit(1)
			}
		}
		// defer amqpConn.Close()

		amqpChannel, err := amqpConn.Channel()
		if err != nil {
			level.Error(s.Logger).Log("err", err, "msg", "Failed to create AMQP channel")
			os.Exit(1)
		}
		// defer amqpChannel.Close()

		amqpChannel.ExchangeDeclare(
			"lamassu", // name
			"topic",   // type
			true,      // durable
			false,     // auto-deleted
			false,     // internal
			false,     // no-wait
			nil,       // arguments
		)

		for queueName, consumerConfig := range s.amqpConsumers {
			consumerQueue, err := amqpChannel.QueueDeclare(queueName, true, false, false, false, nil)
			if err != nil {
				level.Error(s.Logger).Log("err", err, "msg", fmt.Sprintf("Failed to create AMQP %s queue", queueName))
				os.Exit(1)
			}

			for _, routingKey := range consumerConfig.RoutingKeys {
				err = amqpChannel.QueueBind(
					consumerQueue.Name, // queue name
					routingKey,         // routing key
					"lamassu",          // exchange
					false,
					nil,
				)
				if err != nil {
					level.Error(s.Logger).Log("err", err, "msg", fmt.Sprintf("Failed to bind AMQP [%s] queue with routing key [%s]", queueName, routingKey))
					os.Exit(1)
				}
			}

			msgDelivery, err := amqpChannel.Consume(consumerQueue.Name, fmt.Sprintf("%s-consumer-%s", s.cfg.ServiceName, queueName), true, false, false, false, nil)
			if err != nil {
				level.Error(s.Logger).Log("err", err, "msg", fmt.Sprintf("Failed to consume AMQP %s queue", queueName))
				os.Exit(1)
			}

			msgHandler := consumerConfig.Subscriber.ServeDelivery(amqpChannel)

			go func() {
				for {
					select {
					case msg := <-msgDelivery:
						msgHandler(&msg)
					}
				}
			}()

			level.Info(s.Logger).Log("msg", fmt.Sprintf("Waiting messages for queue %s", queueName))
		}

		go func() {
			for {
				select {
				case amqpMessage := <-s.AmqpPublisher:
					amqpErr := amqpChannel.Publish(amqpMessage.Exchange, amqpMessage.Key, amqpMessage.Mandatory, amqpMessage.Immediate, amqpMessage.Msg)
					if amqpErr != nil {
						level.Error(s.Logger).Log("msg", "Error while publishing to AMQP queue", "err", amqpErr)
					}
				}
			}
		}()

		go func() {
			if strings.ToLower(s.cfg.Protocol) == "https" {
				if s.cfg.MutualTLSEnabled {
					mTlsCertPool := x509.NewCertPool()
					caCert, err := ioutil.ReadFile(s.cfg.MutualTLSClientCA)
					if err != nil {
						level.Error(s.Logger).Log("err", err, "msg", "Could not read client CA file")
						os.Exit(1)
					}

					if !mTlsCertPool.AppendCertsFromPEM(caCert) {
						level.Error(s.Logger).Log("msg", "Could not append client CA to cert pool")
						os.Exit(1)
					}

					tlsConfig := &tls.Config{
						ClientCAs:  mTlsCertPool,
						ClientAuth: tls.RequireAndVerifyClientCert,
					}

					http := &http.Server{
						Addr:      ":" + s.cfg.Port,
						TLSConfig: tlsConfig,
					}

					level.Info(s.Logger).Log("transport", "Mutual TLS", "address", ":"+s.cfg.Port, "msg", "listening")
					errorsChannel <- http.ListenAndServeTLS(s.cfg.CertFile, s.cfg.KeyFile)

				} else {
					level.Info(s.Logger).Log("transport", "HTTPS", "address", ":"+s.cfg.Port, "msg", "listening")
					errorsChannel <- http.ListenAndServeTLS(":"+s.cfg.Port, s.cfg.CertFile, s.cfg.KeyFile, nil)
				}
			} else if strings.ToLower(s.cfg.Protocol) == "http" {
				level.Info(s.Logger).Log("transport", "HTTP", "address", ":"+s.cfg.Port, "msg", "listening")
				errorsChannel <- http.ListenAndServe(":"+s.cfg.Port, nil)
			} else {
				level.Error(s.Logger).Log("err", "msg", "Unknown protocol")
				os.Exit(1)
			}
		}()

	}()
}

func infoHandler() http.HandlerFunc {
	return func(w http.ResponseWriter, r *http.Request) {
		info := struct {
			BuildVersion string `json:"build_version"`
			BuildTime    string `json:"build_time"`
		}{
			BuildVersion: sha1ver,
			BuildTime:    buildTime,
		}
		infoData, _ := json.Marshal(&info)
		w.Header().Add("content-type", "application/json; charset=utf-8")
		w.Write(infoData)
	}
}

func accessControl(h http.Handler) http.Handler {
	return http.HandlerFunc(func(w http.ResponseWriter, r *http.Request) {

		w.Header().Set("Access-Control-Allow-Origin", "*")
		w.Header().Set("Access-Control-Allow-Methods", "GET, POST, OPTIONS, PUT, DELETE")
		w.Header().Set("Access-Control-Allow-Headers", "Origin, Content-Type, Authorization")

		if r.Method == "OPTIONS" {
			return
		}

		h.ServeHTTP(w, r)
	})
}<|MERGE_RESOLUTION|>--- conflicted
+++ resolved
@@ -32,7 +32,6 @@
 }
 
 type BaseConfiguration struct {
-<<<<<<< HEAD
 	ServiceName            string `required:"true" split_words:"true"`
 	DebugMode              bool   `required:"true" split_words:"true"`
 	Port                   string `required:"true" split_words:"true"`
@@ -48,20 +47,6 @@
 	AmqpServerUseBasicAuth bool   `required:"true" split_words:"true"`
 	AmqpServerUsername     string `split_words:"true"`
 	AmqpServerPassword     string `split_words:"true"`
-=======
-	ServiceName         string `required:"true" split_words:"true"`
-	DebugMode           bool   `required:"true" split_words:"true"`
-	Port                string `required:"true" split_words:"true"`
-	Protocol            string `required:"true" split_words:"true"`
-	CertFile            string `split_words:"true"`
-	KeyFile             string `split_words:"true"`
-	MutualTLSEnabled    bool   `split_words:"true"`
-	MutualTLSClientCA   string `split_words:"true"`
-	AmqpServerHost      string `required:"true" split_words:"true"`
-	AmqpServerEnableTLS bool   `required:"true" split_words:"true"`
-	AmqpServerPort      string `required:"true" split_words:"true"`
-	AmqpServerCACert    string `split_words:"true"`
->>>>>>> ed43d340
 }
 
 type AmqpPublishMessage struct {
@@ -153,7 +138,6 @@
 				os.Exit(1)
 			}
 
-<<<<<<< HEAD
 			amq_cfg.RootCAs.AppendCertsFromPEM(amqpCA)
 			cert, err := tls.LoadX509KeyPair(s.cfg.CertFile, s.cfg.KeyFile)
 
@@ -165,23 +149,13 @@
 			amq_cfg.Certificates = append(amq_cfg.Certificates, cert)
 
 			amqpConn, err = amqp.DialTLS(fmt.Sprintf("amqps://%s%s:%s", userPassUrlPrefix, s.cfg.AmqpServerHost, s.cfg.AmqpServerPort), &amq_cfg)
-=======
-		amq_cfg.Certificates = append(amq_cfg.Certificates, cert)
-
-		var amqpConn *amqp.Connection
-		if s.cfg.AmqpServerEnableTLS {
-			amqpConn, err = amqp.DialTLS(fmt.Sprintf("amqps://%s:%s", s.cfg.AmqpServerHost, s.cfg.AmqpServerPort), &amq_cfg)
->>>>>>> ed43d340
+
 			if err != nil {
 				level.Error(s.Logger).Log("err", err, "msg", "Failed to connect to AMQP with TLS")
 				os.Exit(1)
 			}
 		} else {
-<<<<<<< HEAD
 			amqpConn, err = amqp.Dial(fmt.Sprintf("amqp://%s%s:%s", userPassUrlPrefix, s.cfg.AmqpServerHost, s.cfg.AmqpServerPort))
-=======
-			amqpConn, err = amqp.Dial(fmt.Sprintf("amqp://%s:%s", s.cfg.AmqpServerHost, s.cfg.AmqpServerPort))
->>>>>>> ed43d340
 			if err != nil {
 				level.Error(s.Logger).Log("err", err, "msg", "Failed to connect to AMQP")
 				os.Exit(1)
