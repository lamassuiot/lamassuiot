package estserver

import (
	"context"
	"crypto/ecdsa"
	"crypto/elliptic"
	"crypto/rand"
	"crypto/rsa"
	"crypto/x509"
	"encoding/base64"
	"encoding/pem"
	"errors"
	"reflect"
	"strconv"
	"time"

	"github.com/go-kit/kit/log"

	"github.com/go-kit/log/level"
	lamassuca "github.com/lamassuiot/lamassuiot/pkg/ca/client"
	caDTO "github.com/lamassuiot/lamassuiot/pkg/ca/common/dto"
	"github.com/lamassuiot/lamassuiot/pkg/device-manager/common/dto"
	devicesModel "github.com/lamassuiot/lamassuiot/pkg/device-manager/server/models/device"
	devicesStore "github.com/lamassuiot/lamassuiot/pkg/device-manager/server/models/device/store"
	dmsStore "github.com/lamassuiot/lamassuiot/pkg/device-manager/server/models/dms/store"
	"github.com/lamassuiot/lamassuiot/pkg/device-manager/server/utils"
	lamassuUtils "github.com/lamassuiot/lamassuiot/pkg/utils"

	esterror "github.com/lamassuiot/lamassuiot/pkg/est/server/api/errors"
	lamassuest "github.com/lamassuiot/lamassuiot/pkg/est/server/api/service"
)

type EstService struct {
	logger          log.Logger
	lamassuCaClient lamassuca.LamassuCaClient
	verifyUtils     utils.Utils
	devicesDb       devicesStore.DB
	dmsDb           dmsStore.DB
	minReenrollDays int
}

func NewEstService(lamassuCaClient *lamassuca.LamassuCaClient, verifyUtils *utils.Utils, devicesDb devicesStore.DB, dmsDb dmsStore.DB, minReenrollDays int, logger log.Logger) lamassuest.Service {

	return &EstService{
		lamassuCaClient: *lamassuCaClient,
		logger:          logger,
		verifyUtils:     *verifyUtils,
		devicesDb:       devicesDb,
		dmsDb:           dmsDb,
		minReenrollDays: minReenrollDays,
	}
}

type EstServiceI interface {
	Health(ctx context.Context) bool
	CACerts(ctx context.Context, aps string) ([]*x509.Certificate, error)
	Enroll(ctx context.Context, csr *x509.CertificateRequest, aps string, cert *x509.Certificate) (*x509.Certificate, error)
	Reenroll(ctx context.Context, cert *x509.Certificate, csr *x509.CertificateRequest, aps string) (*x509.Certificate, error)
	ServerKeyGen(ctx context.Context, csr *x509.CertificateRequest, aps string, cert *x509.Certificate) (*x509.Certificate, []byte, error)
}

func (s *EstService) Health(ctx context.Context) bool {
	return true
}

func (s *EstService) CACerts(ctx context.Context, aps string) ([]*x509.Certificate, error) {
	caType, err := caDTO.ParseCAType("pki")
	certs, err := s.lamassuCaClient.GetCAs(ctx, caType)
	if err != nil {
		level.Debug(s.logger).Log("err", err, "msg", "Error in client request")
		valError := esterror.ValidationError{
			Msg: err.Error(),
		}
		return nil, &valError
	}

	x509Certificates := []*x509.Certificate{}
	for _, v := range certs {
		data, _ := base64.StdEncoding.DecodeString(v.CertContent.CerificateBase64)
		block, _ := pem.Decode([]byte(data))
		cert, _ := x509.ParseCertificate(block.Bytes)
		x509Certificates = append(x509Certificates, cert)
	}
	level.Debug(s.logger).Log("msg", "Certificates sent CACerts method")
	return x509Certificates, nil
}

func (s *EstService) Enroll(ctx context.Context, csr *x509.CertificateRequest, aps string, clientCertificate *x509.Certificate) (*x509.Certificate, error) {
	var PrivateKeyMetadataWithStregth dto.PrivateKeyMetadataWithStregth
	var dmsDB dmsStore.DB
	deviceId := csr.Subject.CommonName
	sn := lamassuUtils.InsertNth(lamassuUtils.ToHexInt(clientCertificate.SerialNumber), 2)
	dmsId, err := s.dmsDb.SelectBySerialNumber(ctx, sn)
	if err != nil {
		return nil, err
	}
	aps, err = s.verifyCaName(ctx, aps, dmsDB, dmsId)
	if aps == "" {
		level.Debug(s.logger).Log("err", err, "msg", "Error DMS ID")
		authError := esterror.UnAuthorized{
			ResourceType: "DMS ID",
			ResourceId:   dmsId,
		}
		return &x509.Certificate{}, &authError
	}
	device, err := s.devicesDb.SelectDeviceById(ctx, deviceId)
	if err != nil {
		err = s.devicesDb.InsertDevice(ctx, csr.Subject.CommonName, csr.Subject.CommonName, dmsId, "", []string{}, "Cg/CgSmartphoneChip", "#0068D1")
		if err != nil {
			return nil, err
		}
	}
	device, _ = s.devicesDb.SelectDeviceById(ctx, deviceId)
	if device.Status == devicesModel.DeviceDecommisioned.String() {
		return nil, errors.New("cant issue a certificate for a decommisioned device")
	}

	if device.Status == devicesModel.DeviceProvisioned.String() {
		return nil, errors.New("The device (" + deviceId + ") already has a valid certificate")
	}
	caType, err := caDTO.ParseCAType("pki")
<<<<<<< HEAD
	dataCert, _, err := s.lamassuCaClient.SignCertificateRequest(ctx, caType, aps, csr, true, csr.Subject.CommonName)
	if err != nil {
		level.Debug(s.logger).Log("err", err, "msg", "Error in client request")
		valError := esterror.ValidationError{
			Msg: err.Error(),
		}
		return nil, &valError
	}
=======
	dataCert, _, err := s.lamassuCaClient.SignCertificateRequest(ctx, caType, aps, csr, true)

>>>>>>> fa763107
	deviceId = dataCert.Subject.CommonName
	level.Debug(s.logger).Log("msg", csr.PublicKeyAlgorithm.String())
	switch csr.PublicKeyAlgorithm.String() {
	case "RSA":
		PrivateKeyMetadataWithStregth.KeyType = "RSA"
		rsaPublicKey := csr.PublicKey.(*rsa.PublicKey)
		PrivateKeyMetadataWithStregth.KeyBits = rsaPublicKey.Size() * 8
	case "ECDSA":
		PrivateKeyMetadataWithStregth.KeyType = "EC"
		ecPublicKey := csr.PublicKey.(*ecdsa.PublicKey)
		PrivateKeyMetadataWithStregth.KeyBits = ecPublicKey.Curve.Params().BitSize
	}
	PrivateKeyMetadataWithStregth.KeyStrength = getKeyStrength(PrivateKeyMetadataWithStregth.KeyType, PrivateKeyMetadataWithStregth.KeyBits)
	level.Debug(s.logger).Log("msg", PrivateKeyMetadataWithStregth)

	subject := dto.Subject{
<<<<<<< HEAD
		CommonName:       csr.Subject.CommonName,
		Organization:     s.verifyUtils.CheckIfNull(csr.Subject.Organization),
		OrganizationUnit: s.verifyUtils.CheckIfNull(csr.Subject.OrganizationalUnit),
		Country:          s.verifyUtils.CheckIfNull(csr.Subject.Country),
		State:            s.verifyUtils.CheckIfNull(csr.Subject.Province),
		Locality:         s.verifyUtils.CheckIfNull(csr.Subject.Locality),
	}
	err = s.devicesDb.SetKeyAndSubject(ctx, PrivateKeyMetadataWithStregth, subject, subject.CommonName)
	if err != nil {
		return nil, err
	}
	serialNumber := lamassuUtils.InsertNth(lamassuUtils.ToHexInt(dataCert.SerialNumber), 2)
=======
		CN: csr.Subject.CommonName,
		O:  s.verifyUtils.CheckIfNull(csr.Subject.Organization),
		OU: s.verifyUtils.CheckIfNull(csr.Subject.OrganizationalUnit),
		C:  s.verifyUtils.CheckIfNull(csr.Subject.Country),
		ST: s.verifyUtils.CheckIfNull(csr.Subject.Province),
		L:  s.verifyUtils.CheckIfNull(csr.Subject.Locality),
	}
	err = s.devicesDb.SetKeyAndSubject(ctx, PrivateKeyMetadataWithStregth, subject, subject.CN)

	serialNumber := s.verifyUtils.InsertNth(s.verifyUtils.ToHexInt(dataCert.SerialNumber), 2)
>>>>>>> fa763107
	log := dto.DeviceLog{
		DeviceId:   deviceId,
		LogType:    devicesModel.LogProvisioned.String(),
		LogMessage: "The device has been provisioned through the enrollment process. The new certificate Serial Number is " + serialNumber,
	}

	err = s.devicesDb.InsertLog(ctx, log)
	if err != nil {
		return nil, err
	}

	certHistory := dto.DeviceCertHistory{
		SerialNumber: serialNumber,
		DeviceId:     deviceId,
		IsuuerName:   aps,
		Status:       devicesModel.CertHistoryActive.String(),
	}
	err = s.devicesDb.InsertDeviceCertHistory(ctx, certHistory)
	if err != nil {
		return nil, err
	}

	err = s.devicesDb.UpdateDeviceStatusByID(ctx, deviceId, devicesModel.DeviceProvisioned.String())
	if err != nil {
		return nil, err
	}

	err = s.devicesDb.UpdateDeviceCertificateSerialNumberByID(ctx, deviceId, serialNumber)
	if err != nil {
		return nil, err
	}

	level.Info(s.logger).Log("msg", "Certificate sent ENROLL method")
	return dataCert, nil
}

func (s *EstService) Reenroll(ctx context.Context, cert *x509.Certificate, csr *x509.CertificateRequest, aps string) (*x509.Certificate, error) {
	aps, err := s.verifyUtils.VerifyPeerCertificate(ctx, cert, false, nil)

	if err != nil {
		return nil, err
	}

	// Compare Subject fields
	if !reflect.DeepEqual(cert.Subject, csr.Subject) {
		return nil, err
	}

	deviceId := csr.Subject.CommonName
	device, err := s.devicesDb.SelectDeviceById(ctx, deviceId)
	if err != nil {
		return nil, err
	}
	if device.Status != devicesModel.DeviceProvisioned.String() {
		err := "Cant reenroll a device with status: " + device.Status
		return nil, errors.New(err)
	}
	currentCertHistory, err := s.devicesDb.SelectDeviceCertHistoryBySerialNumber(ctx, device.CurrentCertificate.SerialNumber)
	if err != nil {
		return nil, err
	}
	caType, err := caDTO.ParseCAType("pki")
	deviceCert, err := s.lamassuCaClient.GetCert(ctx, caType, currentCertHistory.IsuuerName, currentCertHistory.SerialNumber)

	if err != nil {
		return nil, err
	}

	certExpirationTime, err := time.Parse("2006-01-02 15:04:05 -0700 MST", deviceCert.ValidTo)
	if err != nil {
		errMsg := "Could not parse the device's cert expiration time"
		level.Debug(s.logger).Log("err", err, "msg", errMsg)
		return nil, err
	}
	if certExpirationTime.Before(time.Now().Add(time.Hour * 24 * time.Duration(s.minReenrollDays))) {

	} else {
		msg := "Cant reenroll a provisioned device before " + strconv.Itoa(s.minReenrollDays) + " days of its expiration time"
		return nil, errors.New(msg)
	}

	serialNumberToRevoke := currentCertHistory.SerialNumber

	err = s.lamassuCaClient.RevokeCert(ctx, caType, currentCertHistory.IsuuerName, serialNumberToRevoke)
	if err != nil {
		errMsg := "An error ocurred while revoking the current device's cert"
		level.Error(s.logger).Log("err", err, "msg", errMsg)
		return nil, err
	}
	/*err = s.devicesDb.UpdateDeviceCertHistory(ctx, deviceId, device.CurrentCertificate.SerialNumber, dto.CertHistoryRevoked)
	if err != nil {
		return nil, err
	}*/

	err = s.devicesDb.UpdateDeviceStatusByID(ctx, deviceId, devicesModel.DeviceCertRevoked.String())
	if err != nil {
		return nil, err
	}

	err = s.devicesDb.UpdateDeviceCertificateSerialNumberByID(ctx, deviceId, "")
	if err != nil {
		return nil, err
	}

<<<<<<< HEAD
	dataCert, _, err := s.lamassuCaClient.SignCertificateRequest(ctx, caType, aps, csr, true, csr.Subject.CommonName)
	if err != nil {
		level.Debug(s.logger).Log("err", err, "msg", "Error in client request")
		valError := esterror.ValidationError{
			Msg: err.Error(),
		}
		return nil, &valError
	}
=======
	dataCert, _, err := s.lamassuCaClient.SignCertificateRequest(ctx, caType, aps, csr, true)
>>>>>>> fa763107

	deviceId = dataCert.Subject.CommonName
	serialNumber := lamassuUtils.InsertNth(lamassuUtils.ToHexInt(dataCert.SerialNumber), 2)
	log := dto.DeviceLog{
		DeviceId:   deviceId,
		LogType:    devicesModel.LogProvisioned.String(),
		LogMessage: "The device has been provisioned through the enrollment process. The new certificate Serial Number is " + serialNumber,
	}

	err = s.devicesDb.InsertLog(ctx, log)
	if err != nil {
		return nil, err
	}

	certHistory := dto.DeviceCertHistory{
		SerialNumber: serialNumber,
		DeviceId:     deviceId,
		IsuuerName:   aps,
		Status:       devicesModel.CertHistoryActive.String(),
	}
	err = s.devicesDb.InsertDeviceCertHistory(ctx, certHistory)
	if err != nil {
		return nil, err
	}

	err = s.devicesDb.UpdateDeviceStatusByID(ctx, deviceId, devicesModel.DeviceProvisioned.String())

	err = s.devicesDb.UpdateDeviceCertificateSerialNumberByID(ctx, deviceId, serialNumber)

	level.Info(s.logger).Log("msg", "Certificate sent REENROLL method")
	return dataCert, nil
}
func (s *EstService) ServerKeyGen(ctx context.Context, csr *x509.CertificateRequest, aps string, cert *x509.Certificate) (*x509.Certificate, []byte, error) {
	csrkey, err := ecdsa.GenerateKey(elliptic.P384(), rand.Reader)

	privkey, err := x509.MarshalPKCS8PrivateKey(csrkey)

	csr, err = s.verifyUtils.GenerateCSR(csr, csrkey)

	crt, err := s.Enroll(ctx, csr, aps, cert)
	if err != nil {
		return nil, nil, err
	}
	return crt, privkey, nil
}
func getKeyStrength(keyType string, keyBits int) string {
	var keyStrength string = "unknown"
	switch keyType {
	case "RSA":
		if keyBits < 2048 {
			keyStrength = "low"
		} else if keyBits >= 2048 && keyBits < 3072 {
			keyStrength = "medium"
		} else {
			keyStrength = "high"
		}
	case "EC":
		if keyBits < 224 {
			keyStrength = "low"
		} else if keyBits >= 224 && keyBits < 256 {
			keyStrength = "medium"
		} else {
			keyStrength = "high"
		}
	}
	return keyStrength
}

func (s *EstService) verifyCaName(ctx context.Context, caname string, dmsDB dmsStore.DB, dmsid string) (string, error) {
	dmsCas, err := s.dmsDb.SelectByDMSIDAuthorizedCAs(ctx, dmsid)
	if err != nil {
		return "", err
	}
	for _, dmsCa := range dmsCas {
		if caname == dmsCa.CaName {
			return caname, nil
		}
	}
	return "", nil
}<|MERGE_RESOLUTION|>--- conflicted
+++ resolved
@@ -119,19 +119,8 @@
 		return nil, errors.New("The device (" + deviceId + ") already has a valid certificate")
 	}
 	caType, err := caDTO.ParseCAType("pki")
-<<<<<<< HEAD
 	dataCert, _, err := s.lamassuCaClient.SignCertificateRequest(ctx, caType, aps, csr, true, csr.Subject.CommonName)
-	if err != nil {
-		level.Debug(s.logger).Log("err", err, "msg", "Error in client request")
-		valError := esterror.ValidationError{
-			Msg: err.Error(),
-		}
-		return nil, &valError
-	}
-=======
-	dataCert, _, err := s.lamassuCaClient.SignCertificateRequest(ctx, caType, aps, csr, true)
-
->>>>>>> fa763107
+
 	deviceId = dataCert.Subject.CommonName
 	level.Debug(s.logger).Log("msg", csr.PublicKeyAlgorithm.String())
 	switch csr.PublicKeyAlgorithm.String() {
@@ -148,7 +137,6 @@
 	level.Debug(s.logger).Log("msg", PrivateKeyMetadataWithStregth)
 
 	subject := dto.Subject{
-<<<<<<< HEAD
 		CommonName:       csr.Subject.CommonName,
 		Organization:     s.verifyUtils.CheckIfNull(csr.Subject.Organization),
 		OrganizationUnit: s.verifyUtils.CheckIfNull(csr.Subject.OrganizationalUnit),
@@ -157,22 +145,8 @@
 		Locality:         s.verifyUtils.CheckIfNull(csr.Subject.Locality),
 	}
 	err = s.devicesDb.SetKeyAndSubject(ctx, PrivateKeyMetadataWithStregth, subject, subject.CommonName)
-	if err != nil {
-		return nil, err
-	}
+
 	serialNumber := lamassuUtils.InsertNth(lamassuUtils.ToHexInt(dataCert.SerialNumber), 2)
-=======
-		CN: csr.Subject.CommonName,
-		O:  s.verifyUtils.CheckIfNull(csr.Subject.Organization),
-		OU: s.verifyUtils.CheckIfNull(csr.Subject.OrganizationalUnit),
-		C:  s.verifyUtils.CheckIfNull(csr.Subject.Country),
-		ST: s.verifyUtils.CheckIfNull(csr.Subject.Province),
-		L:  s.verifyUtils.CheckIfNull(csr.Subject.Locality),
-	}
-	err = s.devicesDb.SetKeyAndSubject(ctx, PrivateKeyMetadataWithStregth, subject, subject.CN)
-
-	serialNumber := s.verifyUtils.InsertNth(s.verifyUtils.ToHexInt(dataCert.SerialNumber), 2)
->>>>>>> fa763107
 	log := dto.DeviceLog{
 		DeviceId:   deviceId,
 		LogType:    devicesModel.LogProvisioned.String(),
@@ -277,18 +251,7 @@
 		return nil, err
 	}
 
-<<<<<<< HEAD
 	dataCert, _, err := s.lamassuCaClient.SignCertificateRequest(ctx, caType, aps, csr, true, csr.Subject.CommonName)
-	if err != nil {
-		level.Debug(s.logger).Log("err", err, "msg", "Error in client request")
-		valError := esterror.ValidationError{
-			Msg: err.Error(),
-		}
-		return nil, &valError
-	}
-=======
-	dataCert, _, err := s.lamassuCaClient.SignCertificateRequest(ctx, caType, aps, csr, true)
->>>>>>> fa763107
 
 	deviceId = dataCert.Subject.CommonName
 	serialNumber := lamassuUtils.InsertNth(lamassuUtils.ToHexInt(dataCert.SerialNumber), 2)
