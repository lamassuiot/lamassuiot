package service

import (
	"context"
	"crypto/ecdsa"
	"crypto/rand"
	"crypto/rsa"
	"crypto/x509"
	"errors"
	"fmt"
	"strings"
	"time"

	caApi "github.com/lamassuiot/lamassuiot/pkg/ca/common/api"
	"github.com/lamassuiot/lamassuiot/pkg/device-manager/common/api"
	deviceErrors "github.com/lamassuiot/lamassuiot/pkg/device-manager/server/api/errors"
	"github.com/lamassuiot/lamassuiot/pkg/device-manager/server/api/repository"
	dmsManagerClient "github.com/lamassuiot/lamassuiot/pkg/dms-manager/client"
	dmsManagerApi "github.com/lamassuiot/lamassuiot/pkg/dms-manager/common/api"
	estErrors "github.com/lamassuiot/lamassuiot/pkg/est/server/api/errors"
	estserver "github.com/lamassuiot/lamassuiot/pkg/est/server/api/service"
	"github.com/lamassuiot/lamassuiot/pkg/utils"
	"github.com/lamassuiot/lamassuiot/pkg/utils/common"
	"github.com/lamassuiot/lamassuiot/pkg/v3/models"
	"github.com/lamassuiot/lamassuiot/pkg/v3/resources"
	serviceV3 "github.com/lamassuiot/lamassuiot/pkg/v3/services"
	"github.com/lib/pq"
	log "github.com/sirupsen/logrus"
	"golang.org/x/exp/slices"
)

type Service interface {
	estserver.ESTService
	Health(ctx context.Context) bool
	GetStats(ctx context.Context, input *api.GetStatsInput) (*api.GetStatsOutput, error)

	CreateDevice(ctx context.Context, input *api.CreateDeviceInput) (*api.CreateDeviceOutput, error)
	UpdateDeviceMetadata(ctx context.Context, input *api.UpdateDeviceMetadataInput) (*api.UpdateDeviceMetadataOutput, error)
	DecommisionDevice(ctx context.Context, input *api.DecommisionDeviceInput) (*api.DecommisionDeviceOutput, error)
	GetDevices(ctx context.Context, input *api.GetDevicesInput) (*api.GetDevicesOutput, error)
	GetDeviceById(ctx context.Context, input *api.GetDeviceByIdInput) (*api.GetDeviceByIdOutput, error)
	GetDevicesByDMS(ctx context.Context, input *api.GetDevicesByDMSInput) (*api.GetDevicesByDMSOutput, error)

	ImportDeviceCert(ctx context.Context, input *api.ImportDeviceCertInput) (*api.ImportDeviceCertOutput, error)
	AddDeviceSlot(ctx context.Context, input *api.AddDeviceSlotInput) (*api.AddDeviceSlotOutput, error)
	UpdateActiveCertificateStatus(ctx context.Context, input *api.UpdateActiveCertificateStatusInput) (*api.UpdateActiveCertificateStatusOutput, error)
	RotateActiveCertificate(ctx context.Context, input *api.RotateActiveCertificateInput) (*api.RotateActiveCertificateOutput, error)
	RevokeActiveCertificate(ctx context.Context, input *api.RevokeActiveCertificateInput) (*api.RevokeActiveCertificateOutput, error)
	ForceReenroll(ctx context.Context, input *api.ForceReenrollInput) (*api.ForceReenrollOtput, error)
	GetDeviceLogs(ctx context.Context, input *api.GetDeviceLogsInput) (*api.GetDeviceLogsOutput, error)
	IsDMSAuthorizedToEnroll(ctx context.Context, input *api.IsDMSAuthorizedToEnrollInput) (*api.IsDMSAuthorizedToEnrollOutput, error)
}

type DevicesService struct {
	service                 Service
	devicesRepo             repository.Devices
	logsRepo                repository.DeviceLogs
	statsRepo               repository.Statistics
	caClient                serviceV3.CAService
	dmsManagerClient        dmsManagerClient.LamassuDMSManagerClient
	minimumReenrollmentDays int
	upstreamCACert          *x509.Certificate
}

func NewDeviceManagerService(upstreamCACert *x509.Certificate, devicesRepo repository.Devices, deviceLogsRep repository.DeviceLogs, statsRepo repository.Statistics, minimumReenrollmentDays int, caClient serviceV3.CAService, dmsManagerClient dmsManagerClient.LamassuDMSManagerClient) Service {
	svc := &DevicesService{
		devicesRepo:             devicesRepo,
		logsRepo:                deviceLogsRep,
		statsRepo:               statsRepo,
		caClient:                caClient,
		dmsManagerClient:        dmsManagerClient,
		minimumReenrollmentDays: minimumReenrollmentDays,
		upstreamCACert:          upstreamCACert,
	}

	svc.service = svc

	go func() {
		svc.ScanDevicesAndUpdateStatistics()
	}()

	return svc
}

func (s *DevicesService) SetService(svc Service) {
	s.service = svc
}

func (s *DevicesService) Health(ctx context.Context) bool {
	return true
}

func (s *DevicesService) GetStats(ctx context.Context, input *api.GetStatsInput) (*api.GetStatsOutput, error) {
	if input.ForceRefresh {
		s.ScanDevicesAndUpdateStatistics()
	}

	stats, time, err := s.statsRepo.GetStatistics(ctx)
	if err != nil {
		return &api.GetStatsOutput{}, err
	}

	return &api.GetStatsOutput{
		DevicesManagerStats: stats,
		ScanDate:            time,
	}, nil
}

func (s *DevicesService) CreateDevice(ctx context.Context, input *api.CreateDeviceInput) (*api.CreateDeviceOutput, error) {
	device := api.Device{
		Status:             api.DeviceStatusPendingProvisioning,
		ID:                 input.DeviceID,
		DmsName:            input.DmsName,
		AllowNewEnrollment: false,
		Alias:              input.Alias,
		Description:        input.Description,
		Tags:               input.Tags,
		IconName:           input.IconName,
		IconColor:          input.IconColor,
		Slots:              []*api.Slot{},
	}

	err := s.devicesRepo.InsertDevice(ctx, device)
	if err != nil {
		return nil, err
	}

	s.logsRepo.InsertDeviceLog(ctx, input.DeviceID, api.LogTypeSuccess, "Device Created", "")

	output, err := s.service.GetDeviceById(ctx, &api.GetDeviceByIdInput{
		DeviceID: input.DeviceID,
	})

	if err != nil {
		return nil, err
	}

	return &api.CreateDeviceOutput{
		Device: output.Device,
	}, nil
}

func (s *DevicesService) UpdateDeviceMetadata(ctx context.Context, input *api.UpdateDeviceMetadataInput) (*api.UpdateDeviceMetadataOutput, error) {
	outputGetDevice, err := s.service.GetDeviceById(ctx, &api.GetDeviceByIdInput{
		DeviceID: input.DeviceID,
	})

	if err != nil {
		return nil, err
	}

	device := outputGetDevice.Device
	device.Alias = input.Alias
	device.Description = input.Description
	device.AllowNewEnrollment = input.AllowNewEnrollment
	device.Tags = input.Tags
	device.IconName = input.IconName
	device.IconColor = input.IconColor

	s.devicesRepo.UpdateDevice(ctx, device)
	outputGetDevice, err = s.service.GetDeviceById(ctx, &api.GetDeviceByIdInput{
		DeviceID: input.DeviceID,
	})
	if err != nil {
		return nil, err
	}
	outputDeviceMetadatada := &api.UpdateDeviceMetadataOutput{
		Device: outputGetDevice.Device,
	}
	return outputDeviceMetadatada, nil
}

func (s *DevicesService) DecommisionDevice(ctx context.Context, input *api.DecommisionDeviceInput) (*api.DecommisionDeviceOutput, error) {
	outputGetDevice, err := s.service.GetDeviceById(ctx, &api.GetDeviceByIdInput{
		DeviceID: input.DeviceID,
	})

	if err != nil {
		return nil, err
	}

	s.logsRepo.InsertDeviceLog(ctx, input.DeviceID, api.LogTypeInfo, "Initiating Decommission Process", "All slots will be revoked")

	device := outputGetDevice.Device
	for i, slot := range device.Slots {
		outputRevokeSlot, err := s.service.RevokeActiveCertificate(ctx, &api.RevokeActiveCertificateInput{
			DeviceID:         input.DeviceID,
			SlotID:           slot.ID,
			RevocationReason: "Device is being decommissioned",
			CertSerialNumber: "",
		})

		if err != nil {
			log.Warn(fmt.Sprintf("Could not revoke slot [%s] certificate for device [%s]: %s", slot.ID, input.DeviceID, err))
			continue
		}

		device.Slots[i] = &outputRevokeSlot.Slot
	}

	device.Status = api.DeviceStatusDecommissioned

	err = s.devicesRepo.UpdateDevice(ctx, device)
	if err != nil {
		return nil, err
	}

	s.logsRepo.InsertDeviceLog(ctx, input.DeviceID, api.LogTypeInfo, "Decommissioned", "Decoomission process completed")

	outputGetDevice, err = s.service.GetDeviceById(ctx, &api.GetDeviceByIdInput{
		DeviceID: input.DeviceID,
	})
	if err != nil {
		return nil, err
	}

	return &api.DecommisionDeviceOutput{
		Device: outputGetDevice.Device,
	}, nil
}

func (s *DevicesService) GetDevices(ctx context.Context, input *api.GetDevicesInput) (*api.GetDevicesOutput, error) {
	totalDevices, devicesSubset, err := s.devicesRepo.SelectDevices(ctx, input.QueryParameters)
	if err != nil {
		return nil, err
	}

	devices := make([]api.Device, 0)
	for _, device := range devicesSubset {
		devices = append(devices, *device)
	}

	return &api.GetDevicesOutput{
		TotalDevices: totalDevices,
		Devices:      devices,
	}, nil
}

func (s *DevicesService) GetDevicesByDMS(ctx context.Context, input *api.GetDevicesByDMSInput) (*api.GetDevicesByDMSOutput, error) {
	totalDevices, devicesSubset, err := s.devicesRepo.SelectDevicesByDmsName(ctx, input.DmsName, input.QueryParameters)
	if err != nil {
		return nil, err
	}

	devices := make([]api.Device, 0)
	for _, device := range devicesSubset {
		devices = append(devices, *device)
	}

	return &api.GetDevicesByDMSOutput{
		TotalDevices: totalDevices,
		Devices:      devices,
	}, nil
}

func (s *DevicesService) GetDeviceById(ctx context.Context, input *api.GetDeviceByIdInput) (*api.GetDeviceByIdOutput, error) {
	exists, device, err := s.devicesRepo.SelectDeviceById(ctx, input.DeviceID)
	if err != nil {
		return nil, err
	}
	if !exists {
		return &api.GetDeviceByIdOutput{}, &deviceErrors.ResourceNotFoundError{
			ResourceType: "DEVICE",
			ResourceId:   input.DeviceID,
		}
	}
	return &api.GetDeviceByIdOutput{
		Device: *device,
	}, nil
}

func (s *DevicesService) AddDeviceSlot(ctx context.Context, input *api.AddDeviceSlotInput) (*api.AddDeviceSlotOutput, error) {
	outputGetDevice, err := s.service.GetDeviceById(ctx, &api.GetDeviceByIdInput{
		DeviceID: input.DeviceID,
	})

	if err != nil {
		return nil, err
	}

	device := outputGetDevice.Device

	for _, v := range device.Slots {
		if v.ID == input.SlotID {
			return nil, errors.New("slot name already exists")
		}
	}

	device.Slots = append(device.Slots, &api.Slot{
		ID: input.SlotID,
		ActiveCertificate: &api.Certificate{
			CAName:       input.ActiveCertificate.Issuer.CommonName,
			SerialNumber: utils.InsertNth(utils.ToHexInt(input.ActiveCertificate.SerialNumber), 2),
			Certificate:  input.ActiveCertificate,
			Status:       caApi.StatusActive,
			RevocationTimestamp: pq.NullTime{
				Valid: false,
				Time:  time.Time{},
			},
		},
		ArchiveCertificates: []*api.Certificate{},
	})

	if device.Status == api.DeviceStatusPendingProvisioning {
		device.Status = api.DeviceStatusFullyProvisioned
	}

	err = s.devicesRepo.UpdateDevice(ctx, device)
	if err != nil {
		return nil, err
	}

	s.logsRepo.InsertSlotLog(ctx, input.DeviceID, input.SlotID, api.LogTypeSuccess, "Slot Created", fmt.Sprintf("Slot uses certificate with serial number %s", utils.InsertNth(utils.ToHexInt(input.ActiveCertificate.SerialNumber), 2)))

	outputGetDevice, err = s.service.GetDeviceById(ctx, &api.GetDeviceByIdInput{
		DeviceID: input.DeviceID,
	})

	if err != nil {
		return nil, err
	}

	var slot *api.Slot = nil
	for _, s := range outputGetDevice.Device.Slots {
		if s.ID == input.SlotID {
			slot = s
			break
		}
	}

	return &api.AddDeviceSlotOutput{
		Slot: *slot,
	}, nil
}

func (s *DevicesService) UpdateActiveCertificateStatus(ctx context.Context, input *api.UpdateActiveCertificateStatusInput) (*api.UpdateActiveCertificateStatusOutput, error) {
	slot, err := s.devicesRepo.SelectSlotByID(ctx, input.DeviceID, input.SlotID)

	// if err != nil {
	// 	return nil, err
	// }

	// if slot.ActiveCertificate == nil {
	// 	return nil, errors.service.New("no active certificate found")
	// }

	// device, err := s.devicesRepo.SelectDeviceById(ctx, input.DeviceID)
	// if err != nil {
	// 	return nil, err
	// }

	// updateDevice := false
	// if input.Status == caApi.StatusRevoked || input.Status == caApi.StatusExpired {
	// 	slot.ActiveCertificate.Status = input.Status
	// 	device.Status = api.DeviceStatusProvisionedWithWarnings
	// 	updateDevice = true
	// } else {
	// 	slot.ActiveCertificate.Status = input.Status
	// 	if input.Status == caApi.StatusAboutToExpire {
	// 		device.Status = api.DeviceStatusRequiresAction
	// 		updateDevice = true
	// 	}
	// }

	// err = s.devicesRepo.UpdateSlot(ctx, input.DeviceID, *slot)
	// if err != nil {
	// 	return nil, err
	// }

	// if updateDevice {
	// 	s.devicesRepo.UpdateDevice(ctx, *device)
	// }

	slot, err = s.devicesRepo.SelectSlotByID(ctx, input.DeviceID, input.SlotID)
	if err != nil {
		return nil, err
	}

	return &api.UpdateActiveCertificateStatusOutput{
		Slot: *slot,
	}, nil
}

func (s *DevicesService) RotateActiveCertificate(ctx context.Context, input *api.RotateActiveCertificateInput) (*api.RotateActiveCertificateOutput, error) {
	slot, err := s.devicesRepo.SelectSlotByID(ctx, input.DeviceID, input.SlotID)
	if err != nil {
		return nil, err
	}

	if slot.ActiveCertificate == nil {
		return nil, errors.New("no active certificate found")
	}

	revokeOutput, err := s.service.RevokeActiveCertificate(ctx, &api.RevokeActiveCertificateInput{
		DeviceID:         input.DeviceID,
		SlotID:           input.SlotID,
		RevocationReason: "Certificate is being rotated",
		CertSerialNumber: "",
	})
	if err != nil {
		return nil, err
	}

	slot = &revokeOutput.Slot
	slot.ArchiveCertificates = append(slot.ArchiveCertificates, slot.ActiveCertificate)
	slot.ActiveCertificate = &api.Certificate{
		CAName:       input.NewCertificate.Issuer.CommonName,
		SerialNumber: utils.InsertNth(utils.ToHexInt(input.NewCertificate.SerialNumber), 2),
		Certificate:  input.NewCertificate,
		Status:       caApi.StatusActive,
		RevocationTimestamp: pq.NullTime{
			Valid: false,
			Time:  time.Time{},
		},
	}

	err = s.devicesRepo.UpdateSlot(ctx, input.DeviceID, *slot)
	if err != nil {
		return nil, err
	}

	s.logsRepo.InsertSlotLog(ctx, input.DeviceID, input.SlotID, api.LogTypeSuccess, "Slot Reneweal process Complete", fmt.Sprintf("Slot useses new certificate with serial number %s", utils.InsertNth(utils.ToHexInt(input.NewCertificate.SerialNumber), 2)))

	slot, err = s.devicesRepo.SelectSlotByID(ctx, input.DeviceID, input.SlotID)
	if err != nil {
		return nil, err
	}

	return &api.RotateActiveCertificateOutput{
		Slot: *slot,
	}, nil
}

func (s *DevicesService) ForceReenroll(ctx context.Context, input *api.ForceReenrollInput) (*api.ForceReenrollOtput, error) {
	// Does nothing, it is used by the AMQP Middleware to force a reenroll. Just return Device
	outputGetDevice, err := s.service.GetDeviceById(ctx, &api.GetDeviceByIdInput{
		DeviceID: input.DeviceID,
	})
	if err != nil {
		return &api.ForceReenrollOtput{}, err
	}
	var crt *x509.Certificate
	for i := 0; i < len(outputGetDevice.Slots); i++ {
		if input.SlotID == outputGetDevice.Slots[i].ID {
			crt = outputGetDevice.Slots[i].ActiveCertificate.Certificate
			break
		}
	}

	return &api.ForceReenrollOtput{
		DeviceID:      input.DeviceID,
		SlotID:        input.SlotID,
		ForceReenroll: input.ForceReenroll,
		Crt:           crt,
	}, nil
}

func (s *DevicesService) RevokeActiveCertificate(ctx context.Context, input *api.RevokeActiveCertificateInput) (*api.RevokeActiveCertificateOutput, error) {
	slot, err := s.devicesRepo.SelectSlotByID(ctx, input.DeviceID, input.SlotID)

	if err != nil {
		return &api.RevokeActiveCertificateOutput{}, err
	}

	if slot.ActiveCertificate == nil {
		return &api.RevokeActiveCertificateOutput{}, errors.New("no active certificate found")
	}
	if input.CertSerialNumber == "" {
		input.CertSerialNumber = slot.ActiveCertificate.SerialNumber
	}
	if slot.ActiveCertificate.Status == caApi.StatusRevoked {
		return &api.RevokeActiveCertificateOutput{}, errors.New("certificate is already revoked")
	}

	if slot.ActiveCertificate.Status == caApi.StatusExpired {
		return &api.RevokeActiveCertificateOutput{}, errors.New("certificate is expired")
	}
	var cert api.Certificate
	for i := 0; i < len(slot.ArchiveCertificates); i++ {
		if slot.ArchiveCertificates[i].SerialNumber == input.CertSerialNumber {
			cert = *slot.ArchiveCertificates[i]
		}
	}
	if cert.Status == caApi.StatusRevoked {
		return &api.RevokeActiveCertificateOutput{}, errors.New("certificate is already revoked")
	} else {
<<<<<<< HEAD
		revokeOutput, err := s.caClient.UpdateCertificateStatus(ctx, serviceV3.UpdateCertificateStatusInput{
=======
		revokeOutput, err := s.caClient.UpdateCertificateStatus(serviceV3.UpdateCertificateStatusInput{
>>>>>>> 3ec85fe0
			SerialNumber: slot.ActiveCertificate.SerialNumber,
			NewStatus:    models.StatusRevoked,
		})

		if err != nil {
			return &api.RevokeActiveCertificateOutput{}, err
		}

		revokedCertificateSerialNumber := slot.ActiveCertificate.SerialNumber

		slot.ActiveCertificate.Status = caApi.StatusRevoked
		slot.ActiveCertificate.RevocationReason = input.RevocationReason
		slot.ActiveCertificate.RevocationTimestamp = pq.NullTime{
			Valid: true,
			Time:  revokeOutput.RevocationTimestamp,
		}

		err = s.devicesRepo.UpdateSlot(ctx, input.DeviceID, *slot)
		if err != nil {
			return &api.RevokeActiveCertificateOutput{}, err
		}

		s.logsRepo.InsertSlotLog(ctx, input.DeviceID, input.SlotID, api.LogTypeWarn, "Certificate Revoked", fmt.Sprintf("The certificate %s will no longer be usable: %s", revokedCertificateSerialNumber, input.RevocationReason))

		slot, err = s.devicesRepo.SelectSlotByID(ctx, input.DeviceID, input.SlotID)
		if err != nil {
			return &api.RevokeActiveCertificateOutput{}, err
		}

		return &api.RevokeActiveCertificateOutput{
			Slot: *slot,
		}, nil
	}

}

func (s *DevicesService) GetDeviceLogs(ctx context.Context, input *api.GetDeviceLogsInput) (*api.GetDeviceLogsOutput, error) {
	outputGetDevice, err := s.service.GetDeviceById(ctx, &api.GetDeviceByIdInput{
		DeviceID: input.DeviceID,
	})
	if err != nil {
		return &api.GetDeviceLogsOutput{}, err
	}

	logs, err := s.logsRepo.SelectDeviceLogs(ctx, input.DeviceID)
	if err != nil {
		return &api.GetDeviceLogsOutput{}, err
	}

	deviceLogs := api.DeviceLogs{
		DevciceID: input.DeviceID,
		Logs:      logs,
		SlotLogs:  map[string][]api.Log{},
	}
	for _, v := range outputGetDevice.Slots {
		slotLogs, err := s.logsRepo.SelectSlotLogs(ctx, input.DeviceID, v.ID)
		if err != nil {
			continue
		}

		deviceLogs.SlotLogs[v.ID] = slotLogs
	}

	return &api.GetDeviceLogsOutput{
		DeviceLogs: deviceLogs,
	}, nil
}

func (s *DevicesService) IsDMSAuthorizedToEnroll(ctx context.Context, input *api.IsDMSAuthorizedToEnrollInput) (*api.IsDMSAuthorizedToEnrollOutput, error) {
	dmsOutput, err := s.dmsManagerClient.GetDMSByName(ctx, &dmsManagerApi.GetDMSByNameInput{
		Name: input.DMSName,
	})
	if err != nil {
		return nil, err
	}

	isAuthorized := false

	if dmsOutput.CloudDMS {
		isAuthorized = dmsOutput.IdentityProfile.EnrollmentSettings.AuthorizedCA == input.CAName
	} else {
		isAuthorized = slices.Contains(dmsOutput.RemoteAccessIdentity.AuthorizedCAs, input.CAName)
	}

	return &api.IsDMSAuthorizedToEnrollOutput{
		IsAuthorized: isAuthorized,
	}, nil
}

func (s *DevicesService) ImportDeviceCert(ctx context.Context, input *api.ImportDeviceCertInput) (*api.ImportDeviceCertOutput, error) {
<<<<<<< HEAD
	deviceCert, err := s.caClient.GetCertificateBySerialNumber(ctx, serviceV3.GetCertificatesBySerialNumberInput{
=======
	deviceCert, err := s.caClient.GetCertificateBySerialNumber(serviceV3.GetCertificatesBySerialNumberInput{
>>>>>>> 3ec85fe0
		SerialNumber: input.SerialNumber,
	})
	if err != nil {
		return &api.ImportDeviceCertOutput{}, err
	}

	if deviceCert.Subject.CommonName != input.DeviceID {
		return nil, &estErrors.GenericError{
			Message:    "Common Name and ID are not the same",
			StatusCode: 400,
		}
	}

	device, err := s.service.GetDeviceById(ctx, &api.GetDeviceByIdInput{
		DeviceID: input.DeviceID,
	})
	if err != nil {
		return &api.ImportDeviceCertOutput{}, err
	}

	dms, err := s.dmsManagerClient.GetDMSByName(ctx, &dmsManagerApi.GetDMSByNameInput{
		Name: device.DmsName,
	})
	if err != nil {
		return &api.ImportDeviceCertOutput{}, err
	}

	if dms.RemoteAccessIdentity.AuthorizedCAs[0] != input.CaName {
		return nil, &estErrors.GenericError{
			Message:    "CA is not authorized",
			StatusCode: 400,
		}
	}

	slot, err := s.service.AddDeviceSlot(ctx, &api.AddDeviceSlotInput{
		DeviceID:          input.DeviceID,
		SlotID:            input.SlotID,
		ActiveCertificate: (*x509.Certificate)(deviceCert.Certificate),
	})
	if err != nil {
		return &api.ImportDeviceCertOutput{}, err
	}

	return &api.ImportDeviceCertOutput{
		Slot: slot.Slot,
	}, nil
}

// -------------------------------------------------------------------------------------------------------------------
// 												EST Functions
// -------------------------------------------------------------------------------------------------------------------

func (s *DevicesService) CACerts(ctx context.Context, aps string) ([]*x509.Certificate, error) {
	cas := make([]*x509.Certificate, 0)
<<<<<<< HEAD
	s.caClient.GetCAs(ctx, serviceV3.GetCAsInput{
=======
	s.caClient.GetCAs(serviceV3.GetCAsInput{
>>>>>>> 3ec85fe0
		QueryParameters: &resources.QueryParameters{},
		ExhaustiveRun:   true,
		ApplyFunc: func(c *models.CACertificate) {
			cas = append(cas, (*x509.Certificate)(c.Certificate.Certificate))
		},
	})
	return cas, nil
}

<<<<<<< HEAD
func (s *DevicesService) Enroll(ctx context.Context, csr *x509.CertificateRequest, clientCertificate *x509.Certificate, aps string) (*x509.Certificate, error) {
	outGetCA, err := s.caClient.GetCAByID(ctx, serviceV3.GetCAByIDInput{
		CAID: "lms-lra",
=======
func (s *DevicesService) Enroll(ctx context.Context, csr *x509.CertificateRequest, clientCertificateChain []*x509.Certificate, aps string) (*x509.Certificate, error) {
	outGetCA, err := s.caClient.GetCAByID(serviceV3.GetCAByIDInput{
		CAID: string(models.CALocalRA),
>>>>>>> 3ec85fe0
	})
	if err != nil {
		return nil, &estErrors.GenericError{
			Message:    "CA not found",
			StatusCode: 404,
		}
	}
	dmsName := ctx.Value("dmsName").(string)
	dms, err := s.dmsManagerClient.GetDMSByName(ctx, &dmsManagerApi.GetDMSByNameInput{
		Name: dmsName,
	})
	if err != nil {
		return nil, err
	}

	if dms.DeviceManufacturingService.CloudDMS {
<<<<<<< HEAD
		err = s.verifyCertificate(clientCertificate, s.upstreamCACert, false)
=======
		err = s.verifyCertificate(clientCertificateChain[0], s.upstreamCACert, false)
>>>>>>> 3ec85fe0
		if err != nil {
			log.Debug("the presented client certificate was not issued by lms-lra nor by the Upstream CA")
			return nil, &estErrors.GenericError{
				Message:    "client certificate is not valid: " + err.Error(),
				StatusCode: 403,
			}
		}
	} else {
<<<<<<< HEAD
		err = s.verifyCertificate(clientCertificate, (*x509.Certificate)(outGetCA.Certificate.Certificate), false)
=======
		err = s.verifyCertificate(clientCertificateChain[0], (*x509.Certificate)(outGetCA.Certificate.Certificate), false)
>>>>>>> 3ec85fe0
		if err != nil {
			log.Debug("the presented client certificate was not issued by lms-lra.")
			return nil, &estErrors.GenericError{
				Message:    "client certificate is not valid: " + err.Error(),
				StatusCode: 403,
			}
		}
	}

	isAuthroizedOutput, err := s.service.IsDMSAuthorizedToEnroll(ctx, &api.IsDMSAuthorizedToEnrollInput{
		DMSName: dms.DeviceManufacturingService.Name,
		CAName:  aps,
	})
	if err != nil {
		return nil, err
	}

	if !isAuthroizedOutput.IsAuthorized {
		return nil, &estErrors.GenericError{
			Message:    "DMS is not authorized to enroll with the selected APS",
			StatusCode: 403,
		}
	}

	csrCommonName := csr.Subject.CommonName
	splitedCsrCommonName := strings.Split(csrCommonName, ":")

	var slotID string = ""
	var deviceID string = ""
	if len(splitedCsrCommonName) == 1 {
		slotID = "default"
		deviceID = splitedCsrCommonName[0]
	} else if len(splitedCsrCommonName) == 2 {
		slotID = splitedCsrCommonName[0]
		if slotID == "default" {
			return nil, &estErrors.GenericError{
				Message:    "invalid common name format: 'default' is a reserved slotID",
				StatusCode: 400,
			}
		}
		deviceID = splitedCsrCommonName[1]
	} else {
		return nil, &estErrors.GenericError{
			Message:    "invalid common name format",
			StatusCode: 400,
		}
	}

	exists, getDevice, err := s.devicesRepo.SelectDeviceById(ctx, deviceID)
	if err != nil {
		log.Fatal("Could not detect provisioning status: ", err)
	}

	if !exists {
		_, err = s.service.CreateDevice(ctx, &api.CreateDeviceInput{
			DeviceID: deviceID,
			Alias:    deviceID,
			Tags: []string{
<<<<<<< HEAD
				clientCertificate.Subject.CommonName,
=======
				clientCertificateChain[0].Subject.CommonName,
>>>>>>> 3ec85fe0
				aps,
			},
			DmsName:     dms.DeviceManufacturingService.Name,
			IconColor:   "#0068D1",
			IconName:    "Cg/CgSmartphoneChip",
			Description: fmt.Sprintf("New Device #%s", deviceID),
		})
		if err != nil {
			return nil, err
		}
	} else {
		device := getDevice
		if dms.DeviceManufacturingService.IdentityProfile != nil && !dms.DeviceManufacturingService.IdentityProfile.EnrollmentSettings.AllowNewAutoEnrollment {
			if device.Status == api.DeviceStatusDecommissioned {
				return nil, &estErrors.GenericError{
					Message:    "device is decommissioned",
					StatusCode: 403,
				}
			}

			for _, slot := range device.Slots {
				if slot.ID == slotID && slot.ActiveCertificate != nil {
					return nil, &estErrors.GenericError{
						Message:    "slot is already enrolled",
						StatusCode: 409,
					}
				}
			}
		}

	}

<<<<<<< HEAD
	signOutput, err := s.caClient.SignCertificate(ctx, serviceV3.SignCertificateInput{
		CAID:         aps,
		CertRequest:  (*models.X509CertificateRequest)(csr),
		Subject:      &models.Subject{},
=======
	signOutput, err := s.caClient.SignCertificate(serviceV3.SignCertificateInput{
		CAID:         aps,
		CertRequest:  (*models.X509CertificateRequest)(csr),
		Subject:      models.Subject{},
>>>>>>> 3ec85fe0
		SignVerbatim: true,
	})

	if err != nil {
		return nil, err
	}

	if dms.DeviceManufacturingService.IdentityProfile != nil && dms.DeviceManufacturingService.IdentityProfile.EnrollmentSettings.AllowNewAutoEnrollment && getDevice.Status == api.DeviceStatusFullyProvisioned {
		s.logsRepo.InsertSlotLog(ctx, deviceID, slotID, api.LogTypeInfo, "Auto Enrollment process", "Active Slot Enrollment")
		_, err = s.service.RotateActiveCertificate(ctx, &api.RotateActiveCertificateInput{
			DeviceID:       deviceID,
			SlotID:         slotID,
			NewCertificate: (*x509.Certificate)(signOutput.Certificate),
		})
		if err != nil {
			return nil, err
		}

	} else {
		_, err = s.service.AddDeviceSlot(ctx, &api.AddDeviceSlotInput{
			DeviceID:          deviceID,
			SlotID:            slotID,
			ActiveCertificate: (*x509.Certificate)(signOutput.Certificate),
		})
		if err != nil {
			return nil, err
		}
	}

	return (*x509.Certificate)(signOutput.Certificate), nil
}

func (s *DevicesService) Reenroll(ctx context.Context, csr *x509.CertificateRequest, cert *x509.Certificate, aps string) (*x509.Certificate, error) {
	csrCommonName := csr.Subject.CommonName
	splitedCsrCommonName := strings.Split(csrCommonName, ":")

	var slotID string = ""
	var deviceID string = ""
	if len(splitedCsrCommonName) == 1 {
		slotID = "default"
		deviceID = splitedCsrCommonName[0]
	} else if len(splitedCsrCommonName) == 2 {
		slotID = splitedCsrCommonName[0]
		deviceID = splitedCsrCommonName[1]
	} else {
		return nil, &estErrors.GenericError{
			Message:    "invalid common name format",
			StatusCode: 400,
		}
	}
	device, err := s.service.GetDeviceById(ctx, &api.GetDeviceByIdInput{
		DeviceID: deviceID,
	})
	if err != nil {
		return nil, &estErrors.GenericError{
			Message:    "Device dont exists",
			StatusCode: 400,
		}
	}
	dms, err := s.dmsManagerClient.GetDMSByName(ctx, &dmsManagerApi.GetDMSByNameInput{
		Name: device.Device.DmsName,
	})
	if err != nil {
		return nil, err
	}
	s.logsRepo.InsertSlotLog(ctx, deviceID, slotID, api.LogTypeInfo, "Slot Reneweal process Underway", "Certificate rotation request received")

	if dms.DeviceManufacturingService.CloudDMS {
		aps = dms.DeviceManufacturingService.IdentityProfile.EnrollmentSettings.AuthorizedCA
	} else {
		aps = cert.Issuer.CommonName
	}

	isAuthroizedOutput, err := s.service.IsDMSAuthorizedToEnroll(ctx, &api.IsDMSAuthorizedToEnrollInput{
		DMSName: dms.DeviceManufacturingService.Name,
		CAName:  aps,
	})
	if err != nil {
		return nil, err
	}
	if !isAuthroizedOutput.IsAuthorized {
		return nil, &estErrors.GenericError{
			Message:    "DMS is not authorized to enroll with the selected APS",
			StatusCode: 403,
		}
	}

<<<<<<< HEAD
	outGetCA, err := s.caClient.GetCAByID(ctx, serviceV3.GetCAByIDInput{
=======
	outGetCA, err := s.caClient.GetCAByID(serviceV3.GetCAByIDInput{
>>>>>>> 3ec85fe0
		CAID: aps,
	})

	if err != nil {
		s.logsRepo.InsertSlotLog(ctx, deviceID, slotID, api.LogTypeCritical, "Slot Reneweal process Failed", fmt.Sprintf("Could not retrive siging CA %s", aps))
		return nil, &estErrors.GenericError{
			Message:    "CA not found",
			StatusCode: 404,
		}
	}
	if dms.DeviceManufacturingService.CloudDMS {
		err = s.verifyCertificate(cert, s.upstreamCACert, false)
		if err != nil {
			s.logsRepo.InsertSlotLog(ctx, deviceID, slotID, api.LogTypeCritical, "Slot Reneweal process Failed", "Client certificate is not valid")
			return nil, &estErrors.GenericError{
				Message:    "client certificate is not valid: " + err.Error(),
				StatusCode: 403,
			}
		}
	} else {
		err = s.verifyCertificate(cert, (*x509.Certificate)(outGetCA.Certificate.Certificate), false)
		if err != nil {
			s.logsRepo.InsertSlotLog(ctx, deviceID, slotID, api.LogTypeCritical, "Slot Reneweal process Failed", "Client certificate is not valid")
			return nil, &estErrors.GenericError{
				Message:    "client certificate is not valid: " + err.Error(),
				StatusCode: 403,
			}
		}
	}

	if int(time.Until(cert.NotAfter).Hours())/24 > s.minimumReenrollmentDays {
		s.logsRepo.InsertSlotLog(ctx, deviceID, slotID, api.LogTypeCritical, "Slot Reneweal process Failed", fmt.Sprintf("Certificate can only be renewed %d days before expiration", s.minimumReenrollmentDays))
		return nil, &estErrors.GenericError{
			Message:    fmt.Sprintf("Certificate can only be renewed %d days before expiration", s.minimumReenrollmentDays),
			StatusCode: 403,
		}
	}

<<<<<<< HEAD
	signOutput, err := s.caClient.SignCertificate(ctx, serviceV3.SignCertificateInput{
		CAID:         aps,
		CertRequest:  (*models.X509CertificateRequest)(csr),
		Subject:      &models.Subject{},
=======
	signOutput, err := s.caClient.SignCertificate(serviceV3.SignCertificateInput{
		CAID:         aps,
		CertRequest:  (*models.X509CertificateRequest)(csr),
		Subject:      models.Subject{},
>>>>>>> 3ec85fe0
		SignVerbatim: true,
	})
	if err != nil {
		return nil, err
	}

	_, err = s.service.RotateActiveCertificate(ctx, &api.RotateActiveCertificateInput{
		DeviceID:       deviceID,
		SlotID:         slotID,
		NewCertificate: (*x509.Certificate)(signOutput.Certificate),
	})
	if err != nil {
		return nil, err
	}

	return (*x509.Certificate)(signOutput.Certificate), nil
}

func (s *DevicesService) ServerKeyGen(ctx context.Context, csr *x509.CertificateRequest, cert *x509.Certificate, aps string) (*x509.Certificate, *rsa.PrivateKey, error) {
	csrkey, err := rsa.GenerateKey(rand.Reader, 4096)
	if err != nil {
		return nil, nil, err
	}

	csr, err = s.generateCSR(csr, csrkey)
	if err != nil {
		return nil, nil, err
	}

<<<<<<< HEAD
	crt, err := s.service.Enroll(ctx, csr, cert, aps)
=======
	crt, err := s.service.Enroll(ctx, csr, []*x509.Certificate{cert}, aps)
>>>>>>> 3ec85fe0
	if err != nil {
		return nil, nil, err
	}

	return crt, csrkey, nil
}

// -------------------------------------------------------------------------------------------------------------------
// 													UTILS
// -------------------------------------------------------------------------------------------------------------------

func (s *DevicesService) verifyCertificate(clientCertificate *x509.Certificate, caCertificate *x509.Certificate, allowExpiredRenewal bool) error {
	clientCAs := x509.NewCertPool()
	clientCAs.AddCert(caCertificate)

	opts := x509.VerifyOptions{
		Roots:     clientCAs,
		KeyUsages: []x509.ExtKeyUsage{x509.ExtKeyUsageClientAuth},
	}
<<<<<<< HEAD
	cert, _ := s.caClient.GetCertificateBySerialNumber(context.Background(), serviceV3.GetCertificatesBySerialNumberInput{
=======
	cert, _ := s.caClient.GetCertificateBySerialNumber(serviceV3.GetCertificatesBySerialNumberInput{
>>>>>>> 3ec85fe0
		SerialNumber: utils.InsertNth(utils.ToHexInt(clientCertificate.SerialNumber), 2),
	})
	_, err := clientCertificate.Verify(opts)
	if err != nil {
		if cert.Status != models.StatusExpired && !allowExpiredRenewal {
			return errors.New("could not verify client certificate: " + err.Error())
		} else if cert.Status == models.StatusExpired && !allowExpiredRenewal {
			return errors.New("could not verify client certificate: " + err.Error())
		}
	}

	if cert.Status == models.StatusRevoked {
		return errors.New("certificate status is: " + string(cert.Status))
	}

	return nil
}

func (s *DevicesService) generateCSR(csr *x509.CertificateRequest, key interface{}) (*x509.CertificateRequest, error) {
	template := &x509.CertificateRequest{
		Subject: csr.Subject,
	}

	csrDER, err := x509.CreateCertificateRequest(rand.Reader, template, key)
	if err != nil {
		return nil, fmt.Errorf("failed to create certificate request: %v", err)
	}

	csrNew, err := x509.ParseCertificateRequest(csrDER)
	if err != nil {
		return nil, fmt.Errorf("failed to parse certificate request: %v", err)
	}
	return csrNew, nil
}

func (s *DevicesService) ScanDevicesAndUpdateStatistics() {
	ctx := context.Background()
	t0 := time.Now()
	log.Info("Starting devices scan...")
	deviceStats := map[api.DeviceStatus]int{}
	slotStatus := map[caApi.CertificateStatus]int{}

	deviceStatusList := []api.DeviceStatus{
		api.DeviceStatusPendingProvisioning,
		api.DeviceStatusFullyProvisioned,
		api.DeviceStatusRequiresAction,
		api.DeviceStatusProvisionedWithWarnings,
		api.DeviceStatusDecommissioned,
	}

	for _, status := range deviceStatusList {
		var total = -1
		total, _, err := s.devicesRepo.SelectDevicesByStatus(ctx, status, common.QueryParameters{})
		if err != nil {
			log.Warn(fmt.Sprintf("Could not get a list of devices with [%s] status: ", status), err)
		}
		deviceStats[status] = total
	}

	slotStatusList := []caApi.CertificateStatus{
		caApi.StatusActive,
		caApi.StatusExpired,
		caApi.StatusRevoked,
		caApi.StatusAboutToExpire,
	}

	for _, status := range slotStatusList {
		var total = -1
		total, err := s.devicesRepo.CountActiveCertificatesByStatus(ctx, status)
		if err != nil {
			log.Warn(fmt.Sprintf("Could not get a list of slots with [%s] status: ", status), err)
		}
		slotStatus[status] = total
	}

	s.statsRepo.UpdateStatistics(ctx, api.DevicesManagerStats{
		DevicesStats: deviceStats,
		SlotsStats:   slotStatus,
	})

	log.Info("Scan devices finished in " + time.Since(t0).String())
}

func getPublicKeyInfo(cert *x509.Certificate) (api.KeyType, int, api.KeyStrength) {
	key := api.ParseKeyType(cert.PublicKeyAlgorithm.String())
	var keyBits int
	switch key {
	case api.RSA:
		keyBits = cert.PublicKey.(*rsa.PublicKey).N.BitLen()
	case api.ECDSA:
		keyBits = cert.PublicKey.(*ecdsa.PublicKey).Params().BitSize
	}

	var keyStrength api.KeyStrength = api.KeyStrengthLow
	switch key {
	case api.RSA:
		if keyBits < 2048 {
			keyStrength = api.KeyStrengthLow
		} else if keyBits >= 2048 && keyBits < 3072 {
			keyStrength = api.KeyStrengthMedium
		} else {
			keyStrength = api.KeyStrengthHigh
		}
	case api.ECDSA:
		if keyBits <= 128 {
			keyStrength = api.KeyStrengthLow
		} else if keyBits > 128 && keyBits < 256 {
			keyStrength = api.KeyStrengthMedium
		} else {
			keyStrength = api.KeyStrengthHigh
		}
	}

	return key, keyBits, keyStrength
}<|MERGE_RESOLUTION|>--- conflicted
+++ resolved
@@ -484,11 +484,7 @@
 	if cert.Status == caApi.StatusRevoked {
 		return &api.RevokeActiveCertificateOutput{}, errors.New("certificate is already revoked")
 	} else {
-<<<<<<< HEAD
-		revokeOutput, err := s.caClient.UpdateCertificateStatus(ctx, serviceV3.UpdateCertificateStatusInput{
-=======
 		revokeOutput, err := s.caClient.UpdateCertificateStatus(serviceV3.UpdateCertificateStatusInput{
->>>>>>> 3ec85fe0
 			SerialNumber: slot.ActiveCertificate.SerialNumber,
 			NewStatus:    models.StatusRevoked,
 		})
@@ -579,11 +575,7 @@
 }
 
 func (s *DevicesService) ImportDeviceCert(ctx context.Context, input *api.ImportDeviceCertInput) (*api.ImportDeviceCertOutput, error) {
-<<<<<<< HEAD
-	deviceCert, err := s.caClient.GetCertificateBySerialNumber(ctx, serviceV3.GetCertificatesBySerialNumberInput{
-=======
 	deviceCert, err := s.caClient.GetCertificateBySerialNumber(serviceV3.GetCertificatesBySerialNumberInput{
->>>>>>> 3ec85fe0
 		SerialNumber: input.SerialNumber,
 	})
 	if err != nil {
@@ -638,11 +630,7 @@
 
 func (s *DevicesService) CACerts(ctx context.Context, aps string) ([]*x509.Certificate, error) {
 	cas := make([]*x509.Certificate, 0)
-<<<<<<< HEAD
-	s.caClient.GetCAs(ctx, serviceV3.GetCAsInput{
-=======
 	s.caClient.GetCAs(serviceV3.GetCAsInput{
->>>>>>> 3ec85fe0
 		QueryParameters: &resources.QueryParameters{},
 		ExhaustiveRun:   true,
 		ApplyFunc: func(c *models.CACertificate) {
@@ -652,15 +640,9 @@
 	return cas, nil
 }
 
-<<<<<<< HEAD
-func (s *DevicesService) Enroll(ctx context.Context, csr *x509.CertificateRequest, clientCertificate *x509.Certificate, aps string) (*x509.Certificate, error) {
-	outGetCA, err := s.caClient.GetCAByID(ctx, serviceV3.GetCAByIDInput{
-		CAID: "lms-lra",
-=======
 func (s *DevicesService) Enroll(ctx context.Context, csr *x509.CertificateRequest, clientCertificateChain []*x509.Certificate, aps string) (*x509.Certificate, error) {
 	outGetCA, err := s.caClient.GetCAByID(serviceV3.GetCAByIDInput{
 		CAID: string(models.CALocalRA),
->>>>>>> 3ec85fe0
 	})
 	if err != nil {
 		return nil, &estErrors.GenericError{
@@ -677,11 +659,7 @@
 	}
 
 	if dms.DeviceManufacturingService.CloudDMS {
-<<<<<<< HEAD
-		err = s.verifyCertificate(clientCertificate, s.upstreamCACert, false)
-=======
 		err = s.verifyCertificate(clientCertificateChain[0], s.upstreamCACert, false)
->>>>>>> 3ec85fe0
 		if err != nil {
 			log.Debug("the presented client certificate was not issued by lms-lra nor by the Upstream CA")
 			return nil, &estErrors.GenericError{
@@ -690,11 +668,7 @@
 			}
 		}
 	} else {
-<<<<<<< HEAD
-		err = s.verifyCertificate(clientCertificate, (*x509.Certificate)(outGetCA.Certificate.Certificate), false)
-=======
 		err = s.verifyCertificate(clientCertificateChain[0], (*x509.Certificate)(outGetCA.Certificate.Certificate), false)
->>>>>>> 3ec85fe0
 		if err != nil {
 			log.Debug("the presented client certificate was not issued by lms-lra.")
 			return nil, &estErrors.GenericError{
@@ -753,11 +727,7 @@
 			DeviceID: deviceID,
 			Alias:    deviceID,
 			Tags: []string{
-<<<<<<< HEAD
-				clientCertificate.Subject.CommonName,
-=======
 				clientCertificateChain[0].Subject.CommonName,
->>>>>>> 3ec85fe0
 				aps,
 			},
 			DmsName:     dms.DeviceManufacturingService.Name,
@@ -790,17 +760,10 @@
 
 	}
 
-<<<<<<< HEAD
-	signOutput, err := s.caClient.SignCertificate(ctx, serviceV3.SignCertificateInput{
-		CAID:         aps,
-		CertRequest:  (*models.X509CertificateRequest)(csr),
-		Subject:      &models.Subject{},
-=======
 	signOutput, err := s.caClient.SignCertificate(serviceV3.SignCertificateInput{
 		CAID:         aps,
 		CertRequest:  (*models.X509CertificateRequest)(csr),
 		Subject:      models.Subject{},
->>>>>>> 3ec85fe0
 		SignVerbatim: true,
 	})
 
@@ -888,11 +851,7 @@
 		}
 	}
 
-<<<<<<< HEAD
-	outGetCA, err := s.caClient.GetCAByID(ctx, serviceV3.GetCAByIDInput{
-=======
 	outGetCA, err := s.caClient.GetCAByID(serviceV3.GetCAByIDInput{
->>>>>>> 3ec85fe0
 		CAID: aps,
 	})
 
@@ -931,17 +890,10 @@
 		}
 	}
 
-<<<<<<< HEAD
-	signOutput, err := s.caClient.SignCertificate(ctx, serviceV3.SignCertificateInput{
-		CAID:         aps,
-		CertRequest:  (*models.X509CertificateRequest)(csr),
-		Subject:      &models.Subject{},
-=======
 	signOutput, err := s.caClient.SignCertificate(serviceV3.SignCertificateInput{
 		CAID:         aps,
 		CertRequest:  (*models.X509CertificateRequest)(csr),
 		Subject:      models.Subject{},
->>>>>>> 3ec85fe0
 		SignVerbatim: true,
 	})
 	if err != nil {
@@ -971,11 +923,7 @@
 		return nil, nil, err
 	}
 
-<<<<<<< HEAD
-	crt, err := s.service.Enroll(ctx, csr, cert, aps)
-=======
 	crt, err := s.service.Enroll(ctx, csr, []*x509.Certificate{cert}, aps)
->>>>>>> 3ec85fe0
 	if err != nil {
 		return nil, nil, err
 	}
@@ -995,11 +943,7 @@
 		Roots:     clientCAs,
 		KeyUsages: []x509.ExtKeyUsage{x509.ExtKeyUsageClientAuth},
 	}
-<<<<<<< HEAD
-	cert, _ := s.caClient.GetCertificateBySerialNumber(context.Background(), serviceV3.GetCertificatesBySerialNumberInput{
-=======
 	cert, _ := s.caClient.GetCertificateBySerialNumber(serviceV3.GetCertificatesBySerialNumberInput{
->>>>>>> 3ec85fe0
 		SerialNumber: utils.InsertNth(utils.ToHexInt(clientCertificate.SerialNumber), 2),
 	})
 	_, err := clientCertificate.Verify(opts)
