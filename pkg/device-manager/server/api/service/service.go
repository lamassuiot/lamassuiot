--- conflicted
+++ resolved
@@ -113,11 +113,7 @@
 		return nil, err
 	}
 
-<<<<<<< HEAD
-	s.logsRepo.InsertDeviceLog(ctx, input.DeviceID, api.LogTypeInfo, "Device Created", "")
-=======
 	s.logsRepo.InsertDeviceLog(ctx, input.DeviceID, api.LogTypeSuccess, "Device Created", "")
->>>>>>> 85db312f
 
 	output, err := s.GetDeviceById(ctx, &api.GetDeviceByIdInput{
 		DeviceID: input.DeviceID,
@@ -152,7 +148,6 @@
 	outputGetDevice, err = s.GetDeviceById(ctx, &api.GetDeviceByIdInput{
 		DeviceID: input.DeviceID,
 	})
-<<<<<<< HEAD
 	if err != nil {
 		return nil, err
 	}
@@ -171,82 +166,6 @@
 		return nil, err
 	}
 
-	s.logsRepo.InsertDeviceLog(ctx, input.DeviceID, api.LogTypeInfo, "Initiating Decommission Process", "All slots will be revoked")
-
-	device := outputGetDevice.Device
-	for i, slot := range device.Slots {
-		outputRevokeSlot, err := s.RevokeActiveCertificate(ctx, &api.RevokeActiveCertificateInput{
-			DeviceID:         input.DeviceID,
-			SlotID:           slot.ID,
-			RevocationReason: "Device is being decommissioned",
-		})
-
-		if err != nil {
-			level.Debug(s.logger).Log("err", err, "msg", "Could not revoke slot "+slot.ID+" certificate for device "+input.DeviceID)
-			continue
-		}
-
-		device.Slots[i] = &outputRevokeSlot.Slot
-	}
-
-	device.Status = api.DeviceStatusDecommissioned
-
-	err = s.devicesRepo.UpdateDevice(ctx, device)
-=======
-	if err != nil {
-		return nil, err
-	}
-	outputDeviceMetadatada := &api.UpdateDeviceMetadataOutput{
-		Device: outputGetDevice.Device,
-	}
-	return outputDeviceMetadatada, nil
-}
-
-func (s *devicesService) DecommisionDevice(ctx context.Context, input *api.DecommisionDeviceInput) (*api.DecommisionDeviceOutput, error) {
-	outputGetDevice, err := s.GetDeviceById(ctx, &api.GetDeviceByIdInput{
-		DeviceID: input.DeviceID,
-	})
-
->>>>>>> 85db312f
-	if err != nil {
-		return nil, err
-	}
-
-<<<<<<< HEAD
-	s.logsRepo.InsertDeviceLog(ctx, input.DeviceID, api.LogTypeInfo, "Decommissioned", "Decoomission process completed")
-
-	outputGetDevice, err = s.GetDeviceById(ctx, &api.GetDeviceByIdInput{
-		DeviceID: input.DeviceID,
-	})
-	if err != nil {
-		return nil, err
-	}
-
-	return &api.DecommisionDeviceOutput{
-		Device: outputGetDevice.Device,
-	}, nil
-}
-
-func (s *devicesService) GetDevices(ctx context.Context, input *api.GetDevicesInput) (*api.GetDevicesOutput, error) {
-	totalDevices, devicesSubset, err := s.devicesRepo.SelectDevices(ctx, input.QueryParameters)
-	if err != nil {
-		return nil, err
-	}
-
-	devices := make([]api.Device, 0)
-	for _, device := range devicesSubset {
-		devices = append(devices, *device)
-	}
-
-	return &api.GetDevicesOutput{
-		TotalDevices: totalDevices,
-		Devices:      devices,
-	}, nil
-}
-
-func (s *devicesService) GetDeviceById(ctx context.Context, input *api.GetDeviceByIdInput) (*api.GetDeviceByIdOutput, error) {
-	device, err := s.devicesRepo.SelectDeviceById(ctx, input.DeviceID)
-=======
 	s.logsRepo.InsertDeviceLog(ctx, input.DeviceID, api.LogTypeInfo, "Initiating Decommission Process", "All slots will be revoked")
 
 	device := outputGetDevice.Device
@@ -278,12 +197,38 @@
 	outputGetDevice, err = s.GetDeviceById(ctx, &api.GetDeviceByIdInput{
 		DeviceID: input.DeviceID,
 	})
->>>>>>> 85db312f
-	if err != nil {
-		return nil, err
-	}
-
-<<<<<<< HEAD
+	if err != nil {
+		return nil, err
+	}
+
+	return &api.DecommisionDeviceOutput{
+		Device: outputGetDevice.Device,
+	}, nil
+}
+
+func (s *devicesService) GetDevices(ctx context.Context, input *api.GetDevicesInput) (*api.GetDevicesOutput, error) {
+	totalDevices, devicesSubset, err := s.devicesRepo.SelectDevices(ctx, input.QueryParameters)
+	if err != nil {
+		return nil, err
+	}
+
+	devices := make([]api.Device, 0)
+	for _, device := range devicesSubset {
+		devices = append(devices, *device)
+	}
+
+	return &api.GetDevicesOutput{
+		TotalDevices: totalDevices,
+		Devices:      devices,
+	}, nil
+}
+
+func (s *devicesService) GetDeviceById(ctx context.Context, input *api.GetDeviceByIdInput) (*api.GetDeviceByIdOutput, error) {
+	device, err := s.devicesRepo.SelectDeviceById(ctx, input.DeviceID)
+	if err != nil {
+		return nil, err
+	}
+
 	return &api.GetDeviceByIdOutput{
 		Device: *device,
 	}, nil
@@ -294,20 +239,10 @@
 		DeviceID: input.DeviceID,
 	})
 
-=======
-	return &api.DecommisionDeviceOutput{
-		Device: outputGetDevice.Device,
-	}, nil
-}
-
-func (s *devicesService) GetDevices(ctx context.Context, input *api.GetDevicesInput) (*api.GetDevicesOutput, error) {
-	totalDevices, devicesSubset, err := s.devicesRepo.SelectDevices(ctx, input.QueryParameters)
->>>>>>> 85db312f
-	if err != nil {
-		return nil, err
-	}
-
-<<<<<<< HEAD
+	if err != nil {
+		return nil, err
+	}
+
 	device := outputGetDevice.Device
 
 	for _, v := range device.Slots {
@@ -336,41 +271,11 @@
 	}
 
 	err = s.devicesRepo.UpdateDevice(ctx, device)
-=======
-	devices := make([]api.Device, 0)
-	for _, device := range devicesSubset {
-		devices = append(devices, *device)
-	}
-
-	return &api.GetDevicesOutput{
-		TotalDevices: totalDevices,
-		Devices:      devices,
-	}, nil
-}
-
-func (s *devicesService) GetDeviceById(ctx context.Context, input *api.GetDeviceByIdInput) (*api.GetDeviceByIdOutput, error) {
-	device, err := s.devicesRepo.SelectDeviceById(ctx, input.DeviceID)
-	if err != nil {
-		return nil, err
-	}
-
-	return &api.GetDeviceByIdOutput{
-		Device: *device,
-	}, nil
-}
-
-func (s *devicesService) AddDeviceSlot(ctx context.Context, input *api.AddDeviceSlotInput) (*api.AddDeviceSlotOutput, error) {
-	outputGetDevice, err := s.GetDeviceById(ctx, &api.GetDeviceByIdInput{
-		DeviceID: input.DeviceID,
-	})
-
->>>>>>> 85db312f
-	if err != nil {
-		return nil, err
-	}
-
-<<<<<<< HEAD
-	s.logsRepo.InsertSlotLog(ctx, input.DeviceID, input.SlotID, api.LogTypeInfo, "Slot Created", fmt.Sprintf("Slot uses certificate with serial number %s", utils.InsertNth(utils.ToHexInt(input.ActiveCertificate.SerialNumber), 2)))
+	if err != nil {
+		return nil, err
+	}
+
+	s.logsRepo.InsertSlotLog(ctx, input.DeviceID, input.SlotID, api.LogTypeSuccess, "Slot Created", fmt.Sprintf("Slot uses certificate with serial number %s", utils.InsertNth(utils.ToHexInt(input.ActiveCertificate.SerialNumber), 2)))
 
 	outputGetDevice, err = s.GetDeviceById(ctx, &api.GetDeviceByIdInput{
 		DeviceID: input.DeviceID,
@@ -409,6 +314,7 @@
 			DeviceID:         input.DeviceID,
 			SlotID:           input.SlotID,
 			RevocationReason: input.RevocationReason,
+			CertSerialNumber: input.CertSerialNumber,
 		})
 		if err != nil {
 			return nil, err
@@ -435,64 +341,10 @@
 	}
 
 	return &api.UpdateActiveCertificateStatusOutput{
-=======
-	device := outputGetDevice.Device
-
-	for _, v := range device.Slots {
-		if v.ID == input.SlotID {
-			return nil, errors.New("slot name already exists")
-		}
-	}
-
-	device.Slots = append(device.Slots, &api.Slot{
-		ID: input.SlotID,
-		ActiveCertificate: &api.Certificate{
-			CAName:       input.ActiveCertificate.Issuer.CommonName,
-			SerialNumber: utils.InsertNth(utils.ToHexInt(input.ActiveCertificate.SerialNumber), 2),
-			Certificate:  input.ActiveCertificate,
-			Status:       caApi.StatusActive,
-			RevocationTimestamp: pq.NullTime{
-				Valid: false,
-				Time:  time.Time{},
-			},
-		},
-		ArchiveCertificates: []*api.Certificate{},
-	})
-
-	if device.Status == api.DeviceStatusPendingProvisioning {
-		device.Status = api.DeviceStatusFullyProvisioned
-	}
-
-	err = s.devicesRepo.UpdateDevice(ctx, device)
-	if err != nil {
-		return nil, err
-	}
-
-	s.logsRepo.InsertSlotLog(ctx, input.DeviceID, input.SlotID, api.LogTypeSuccess, "Slot Created", fmt.Sprintf("Slot uses certificate with serial number %s", utils.InsertNth(utils.ToHexInt(input.ActiveCertificate.SerialNumber), 2)))
-
-	outputGetDevice, err = s.GetDeviceById(ctx, &api.GetDeviceByIdInput{
-		DeviceID: input.DeviceID,
-	})
-
-	if err != nil {
-		return nil, err
-	}
-
-	var slot *api.Slot = nil
-	for _, s := range outputGetDevice.Device.Slots {
-		if s.ID == input.SlotID {
-			slot = s
-			break
-		}
-	}
-
-	return &api.AddDeviceSlotOutput{
->>>>>>> 85db312f
 		Slot: *slot,
 	}, nil
 }
 
-<<<<<<< HEAD
 func (s *devicesService) RotateActiveCertificate(ctx context.Context, input *api.RotateActiveCertificateInput) (*api.RotateActiveCertificateOutput, error) {
 	slot, err := s.devicesRepo.SelectSlotByID(ctx, input.DeviceID, input.SlotID)
 	if err != nil {
@@ -507,17 +359,12 @@
 		DeviceID:         input.DeviceID,
 		SlotID:           input.SlotID,
 		RevocationReason: "Certificate is being rotated",
-	})
-=======
-func (s *devicesService) UpdateActiveCertificateStatus(ctx context.Context, input *api.UpdateActiveCertificateStatusInput) (*api.UpdateActiveCertificateStatusOutput, error) {
-	slot, err := s.devicesRepo.SelectSlotByID(ctx, input.DeviceID, input.SlotID)
-
->>>>>>> 85db312f
-	if err != nil {
-		return nil, err
-	}
-
-<<<<<<< HEAD
+		CertSerialNumber: "",
+	})
+	if err != nil {
+		return nil, err
+	}
+
 	slot = &revokeOutput.Slot
 	slot.ActiveCertificate = &api.Certificate{
 		CAName:       input.NewCertificate.Issuer.CommonName,
@@ -530,40 +377,12 @@
 		},
 	}
 
-=======
-	if slot.ActiveCertificate == nil {
-		return nil, errors.New("no active certificate found")
-	}
-
-	if input.Status == caApi.StatusRevoked {
-		output, err := s.RevokeActiveCertificate(ctx, &api.RevokeActiveCertificateInput{
-			DeviceID:         input.DeviceID,
-			SlotID:           input.SlotID,
-			RevocationReason: input.RevocationReason,
-			CertSerialNumber: input.CertSerialNumber,
-		})
-		if err != nil {
-			return nil, err
-		}
-		return &api.UpdateActiveCertificateStatusOutput{
-			Slot: output.Slot,
-		}, nil
-	} else if input.Status == caApi.StatusExpired {
-		slot.ActiveCertificate.Status = input.Status
-		slot.ArchiveCertificates = append(slot.ArchiveCertificates, slot.ActiveCertificate)
-		slot.ActiveCertificate = nil
-	} else {
-		slot.ActiveCertificate.Status = input.Status
-	}
-
->>>>>>> 85db312f
 	err = s.devicesRepo.UpdateSlot(ctx, input.DeviceID, *slot)
 	if err != nil {
 		return nil, err
 	}
-<<<<<<< HEAD
-
-	s.logsRepo.InsertSlotLog(ctx, input.DeviceID, input.SlotID, api.LogTypeInfo, "Slot Renewed", fmt.Sprintf("Slot useses new certificate with serial number %s", utils.InsertNth(utils.ToHexInt(input.NewCertificate.SerialNumber), 2)))
+
+	s.logsRepo.InsertSlotLog(ctx, input.DeviceID, input.SlotID, api.LogTypeSuccess, "Slot Reneweal process Complete", fmt.Sprintf("Slot useses new certificate with serial number %s", utils.InsertNth(utils.ToHexInt(input.NewCertificate.SerialNumber), 2)))
 
 	slot, err = s.devicesRepo.SelectSlotByID(ctx, input.DeviceID, input.SlotID)
 	if err != nil {
@@ -601,30 +420,17 @@
 
 func (s *devicesService) RevokeActiveCertificate(ctx context.Context, input *api.RevokeActiveCertificateInput) (*api.RevokeActiveCertificateOutput, error) {
 	slot, err := s.devicesRepo.SelectSlotByID(ctx, input.DeviceID, input.SlotID)
-=======
-
-	slot, err = s.devicesRepo.SelectSlotByID(ctx, input.DeviceID, input.SlotID)
-	if err != nil {
-		return nil, err
-	}
-
-	return &api.UpdateActiveCertificateStatusOutput{
-		Slot: *slot,
-	}, nil
-}
->>>>>>> 85db312f
-
-func (s *devicesService) RotateActiveCertificate(ctx context.Context, input *api.RotateActiveCertificateInput) (*api.RotateActiveCertificateOutput, error) {
-	slot, err := s.devicesRepo.SelectSlotByID(ctx, input.DeviceID, input.SlotID)
-	if err != nil {
-<<<<<<< HEAD
+
+	if err != nil {
 		return &api.RevokeActiveCertificateOutput{}, err
 	}
 
 	if slot.ActiveCertificate == nil {
 		return &api.RevokeActiveCertificateOutput{}, errors.New("no active certificate found")
 	}
-
+	if input.CertSerialNumber == "" {
+		input.CertSerialNumber = slot.ActiveCertificate.SerialNumber
+	}
 	if slot.ActiveCertificate.Status == caApi.StatusRevoked {
 		return &api.RevokeActiveCertificateOutput{}, errors.New("certificate is already revoked")
 	}
@@ -632,41 +438,50 @@
 	if slot.ActiveCertificate.Status == caApi.StatusExpired {
 		return &api.RevokeActiveCertificateOutput{}, errors.New("certificate is expired")
 	}
-
-	revokeOutput, err := s.caClient.RevokeCertificate(ctx, &caApi.RevokeCertificateInput{
-		CAType:                  caApi.CATypePKI,
-		CAName:                  slot.ActiveCertificate.CAName,
-		CertificateSerialNumber: slot.ActiveCertificate.SerialNumber,
-		RevocationReason:        input.RevocationReason,
-	})
-
-	if err != nil {
-		return &api.RevokeActiveCertificateOutput{}, err
-	}
-
-	revokedCertificateSerialNumber := slot.ActiveCertificate.SerialNumber
-
-	slot.ActiveCertificate.Status = caApi.StatusRevoked
-	slot.ActiveCertificate.RevocationReason = input.RevocationReason
-	slot.ActiveCertificate.RevocationTimestamp = revokeOutput.RevocationTimestamp
-
-	slot.ActiveCertificate = nil
-
-	err = s.devicesRepo.UpdateSlot(ctx, input.DeviceID, *slot)
-	if err != nil {
-		return &api.RevokeActiveCertificateOutput{}, err
-	}
-
-	s.logsRepo.InsertSlotLog(ctx, input.DeviceID, input.SlotID, api.LogTypeWarn, "Certificate Revoked", fmt.Sprintf("The certificate %s will no longer be usable", revokedCertificateSerialNumber))
-
-	slot, err = s.devicesRepo.SelectSlotByID(ctx, input.DeviceID, input.SlotID)
-	if err != nil {
-		return &api.RevokeActiveCertificateOutput{}, err
-	}
-
-	return &api.RevokeActiveCertificateOutput{
-		Slot: *slot,
-	}, nil
+	var cert api.Certificate
+	for i := 0; i < len(slot.ArchiveCertificates); i++ {
+		if slot.ArchiveCertificates[i].SerialNumber == input.CertSerialNumber {
+			cert = *slot.ArchiveCertificates[i]
+		}
+	}
+	if cert.Status == caApi.StatusRevoked {
+		return &api.RevokeActiveCertificateOutput{}, errors.New("certificate is already revoked")
+	} else {
+		revokeOutput, err := s.caClient.RevokeCertificate(ctx, &caApi.RevokeCertificateInput{
+			CAType:                  caApi.CATypePKI,
+			CAName:                  slot.ActiveCertificate.CAName,
+			CertificateSerialNumber: slot.ActiveCertificate.SerialNumber,
+			RevocationReason:        input.RevocationReason,
+		})
+
+		if err != nil {
+			return &api.RevokeActiveCertificateOutput{}, err
+		}
+
+		revokedCertificateSerialNumber := slot.ActiveCertificate.SerialNumber
+
+		slot.ActiveCertificate.Status = caApi.StatusRevoked
+		slot.ActiveCertificate.RevocationReason = input.RevocationReason
+		slot.ActiveCertificate.RevocationTimestamp = revokeOutput.RevocationTimestamp
+
+		slot.ActiveCertificate = nil
+		err = s.devicesRepo.UpdateSlot(ctx, input.DeviceID, *slot)
+		if err != nil {
+			return &api.RevokeActiveCertificateOutput{}, err
+		}
+
+		s.logsRepo.InsertSlotLog(ctx, input.DeviceID, input.SlotID, api.LogTypeWarn, "Certificate Revoked", fmt.Sprintf("The certificate %s will no longer be usable: %s", revokedCertificateSerialNumber, input.RevocationReason))
+
+		slot, err = s.devicesRepo.SelectSlotByID(ctx, input.DeviceID, input.SlotID)
+		if err != nil {
+			return &api.RevokeActiveCertificateOutput{}, err
+		}
+
+		return &api.RevokeActiveCertificateOutput{
+			Slot: *slot,
+		}, nil
+	}
+
 }
 
 func (s *devicesService) IterateDevicesWithPredicate(ctx context.Context, input *api.IterateDevicesWithPredicateInput) (*api.IterateDevicesWithPredicateOutput, error) {
@@ -938,307 +753,6 @@
 }
 
 func (s *devicesService) Reenroll(ctx context.Context, csr *x509.CertificateRequest, cert *x509.Certificate) (*x509.Certificate, error) {
-	aps := cert.Issuer.CommonName
-	outGetCA, err := s.caClient.GetCAByName(ctx, &caApi.GetCAByNameInput{
-		CAType: caApi.CATypePKI,
-		CAName: aps,
-	})
-	if err != nil {
-		return nil, &estErrors.GenericError{
-			Message:    "CA not found",
-			StatusCode: 404,
-		}
-	}
-
-	err = s.verifyCertificate(cert, outGetCA.Certificate.Certificate)
-	if err != nil {
-		return nil, &estErrors.GenericError{
-			Message:    "client certificate is not valid: " + err.Error(),
-			StatusCode: 403,
-		}
-	}
-
-	if int(time.Until(cert.NotAfter).Hours())/24 > s.minimumReenrollmentDays {
-		return nil, &estErrors.GenericError{
-			Message:    "certificate can only be renewed" + fmt.Sprintf("%d", s.minimumReenrollmentDays) + " days before expiration",
-			StatusCode: 403,
-		}
-	}
-
-	if !reflect.DeepEqual(csr.Subject, cert.Subject) {
-		return nil, &estErrors.GenericError{
-			Message:    "CSR subject does not match certificate subject",
-			StatusCode: 400,
-		}
-	}
-
-	signOutput, err := s.caClient.SignCertificateRequest(ctx, &caApi.SignCertificateRequestInput{
-		CAType:                    caApi.CATypePKI,
-		CertificateSigningRequest: csr,
-		CAName:                    aps,
-		SignVerbatim:              true,
-=======
-		return nil, err
-	}
-
-	if slot.ActiveCertificate == nil {
-		return nil, errors.New("no active certificate found")
-	}
-
-	revokeOutput, err := s.RevokeActiveCertificate(ctx, &api.RevokeActiveCertificateInput{
-		DeviceID:         input.DeviceID,
-		SlotID:           input.SlotID,
-		RevocationReason: "Certificate is being rotated",
-		CertSerialNumber: "",
-	})
-	if err != nil {
-		return nil, err
-	}
-
-	slot = &revokeOutput.Slot
-	slot.ActiveCertificate = &api.Certificate{
-		CAName:       input.NewCertificate.Issuer.CommonName,
-		SerialNumber: utils.InsertNth(utils.ToHexInt(input.NewCertificate.SerialNumber), 2),
-		Certificate:  input.NewCertificate,
-		Status:       caApi.StatusActive,
-		RevocationTimestamp: pq.NullTime{
-			Valid: false,
-			Time:  time.Time{},
-		},
-	}
-
-	err = s.devicesRepo.UpdateSlot(ctx, input.DeviceID, *slot)
-	if err != nil {
-		return nil, err
-	}
-
-	s.logsRepo.InsertSlotLog(ctx, input.DeviceID, input.SlotID, api.LogTypeSuccess, "Slot Reneweal process Complete", fmt.Sprintf("Slot useses new certificate with serial number %s", utils.InsertNth(utils.ToHexInt(input.NewCertificate.SerialNumber), 2)))
-
-	slot, err = s.devicesRepo.SelectSlotByID(ctx, input.DeviceID, input.SlotID)
-	if err != nil {
-		return nil, err
-	}
-
-	return &api.RotateActiveCertificateOutput{
-		Slot: *slot,
-	}, nil
-}
-
-func (s *devicesService) ForceReenroll(ctx context.Context, input *api.ForceReenrollInput) (*api.ForceReenrollOtput, error) {
-	// Does nothing, it is used by the AMQP Middleware to force a reenroll. Just return Device
-	outputGetDevice, err := s.GetDeviceById(ctx, &api.GetDeviceByIdInput{
-		DeviceID: input.DeviceID,
-	})
-	if err != nil {
-		return &api.ForceReenrollOtput{}, err
-	}
-	var crt *x509.Certificate
-	for i := 0; i < len(outputGetDevice.Slots); i++ {
-		if input.SlotID == outputGetDevice.Slots[i].ID {
-			crt = outputGetDevice.Slots[i].ActiveCertificate.Certificate
-			break
-		}
-	}
-
-	return &api.ForceReenrollOtput{
-		DeviceID:      input.DeviceID,
-		SlotID:        input.SlotID,
-		ForceReenroll: input.ForceReenroll,
-		Crt:           crt,
-	}, nil
-}
-
-func (s *devicesService) RevokeActiveCertificate(ctx context.Context, input *api.RevokeActiveCertificateInput) (*api.RevokeActiveCertificateOutput, error) {
-	slot, err := s.devicesRepo.SelectSlotByID(ctx, input.DeviceID, input.SlotID)
-
-	if err != nil {
-		return &api.RevokeActiveCertificateOutput{}, err
-	}
-
-	if slot.ActiveCertificate == nil {
-		return &api.RevokeActiveCertificateOutput{}, errors.New("no active certificate found")
-	}
-	if input.CertSerialNumber == "" {
-		input.CertSerialNumber = slot.ActiveCertificate.SerialNumber
-	}
-	if slot.ActiveCertificate.Status == caApi.StatusRevoked {
-		return &api.RevokeActiveCertificateOutput{}, errors.New("certificate is already revoked")
-	}
-
-	if slot.ActiveCertificate.Status == caApi.StatusExpired {
-		return &api.RevokeActiveCertificateOutput{}, errors.New("certificate is expired")
-	}
-	var cert api.Certificate
-	for i := 0; i < len(slot.ArchiveCertificates); i++ {
-		if slot.ArchiveCertificates[i].SerialNumber == input.CertSerialNumber {
-			cert = *slot.ArchiveCertificates[i]
-		}
-	}
-	if cert.Status == caApi.StatusRevoked {
-		return &api.RevokeActiveCertificateOutput{}, errors.New("certificate is already revoked")
-	} else {
-		revokeOutput, err := s.caClient.RevokeCertificate(ctx, &caApi.RevokeCertificateInput{
-			CAType:                  caApi.CATypePKI,
-			CAName:                  slot.ActiveCertificate.CAName,
-			CertificateSerialNumber: slot.ActiveCertificate.SerialNumber,
-			RevocationReason:        input.RevocationReason,
-		})
-
-		if err != nil {
-			return &api.RevokeActiveCertificateOutput{}, err
-		}
-
-		revokedCertificateSerialNumber := slot.ActiveCertificate.SerialNumber
-
-		slot.ActiveCertificate.Status = caApi.StatusRevoked
-		slot.ActiveCertificate.RevocationReason = input.RevocationReason
-		slot.ActiveCertificate.RevocationTimestamp = revokeOutput.RevocationTimestamp
-
-		slot.ActiveCertificate = nil
-		err = s.devicesRepo.UpdateSlot(ctx, input.DeviceID, *slot)
-		if err != nil {
-			return &api.RevokeActiveCertificateOutput{}, err
-		}
-
-		s.logsRepo.InsertSlotLog(ctx, input.DeviceID, input.SlotID, api.LogTypeWarn, "Certificate Revoked", fmt.Sprintf("The certificate %s will no longer be usable: %s", revokedCertificateSerialNumber, input.RevocationReason))
-
-		slot, err = s.devicesRepo.SelectSlotByID(ctx, input.DeviceID, input.SlotID)
-		if err != nil {
-			return &api.RevokeActiveCertificateOutput{}, err
-		}
-
-		return &api.RevokeActiveCertificateOutput{
-			Slot: *slot,
-		}, nil
-	}
-
-}
-
-func (s *devicesService) IterateDevicesWithPredicate(ctx context.Context, input *api.IterateDevicesWithPredicateInput) (*api.IterateDevicesWithPredicateOutput, error) {
-	output := api.IterateDevicesWithPredicateOutput{}
-
-	limit := 100
-	i := 0
-
-	for {
-		devicesOutput, err := s.GetDevices(ctx, &api.GetDevicesInput{
-			QueryParameters: common.QueryParameters{
-				Pagination: common.PaginationOptions{
-					Limit:  limit,
-					Offset: i * limit,
-				},
-			},
-		})
-		if err != nil {
-			return &output, err
-		}
-
-		if len(devicesOutput.Devices) == 0 {
-			break
-		}
-
-		for _, v := range devicesOutput.Devices {
-			input.PredicateFunc(&v)
-		}
-
-		i++
-	}
-
-	return &output, nil
-	// output := api.IterateDevicesWithPredicateOutput{}
-
-	// limit := 100
-	// maxWorkers := 5
-	// results := make(chan int)
-
-	// workerFunc := func(i int, results chan int) {
-	// 	ctr := 0
-	// 	for {
-	// 		devicesOutput, err := s.GetDevices(ctx, &api.GetDevicesInput{
-	// 			QueryParameters: common.QueryParameters{
-	// 				Pagination: common.PaginationOptions{
-	// 					Limit:  limit,
-	// 					Offset: (i + ctr) * limit,
-	// 				},
-	// 			},
-	// 		})
-
-	// 		if err != nil {
-	// 			break
-	// 		}
-
-	// 		if len(devicesOutput.Devices) > 0 {
-	// 			for _, v := range devicesOutput.Devices {
-	// 				input.PredicateFunc(&v)
-	// 			}
-	// 			ctr++
-	// 		} else {
-	// 			break
-	// 		}
-	// 	}
-	// 	results <- i
-	// }
-
-	// for i := 0; i < maxWorkers; i++ {
-	// 	go workerFunc(i, results)
-	// }
-
-	// finished := 0
-
-	// for r := range results {
-	// 	finished++
-	// 	fmt.Println("finished", finished, r)
-	// 	if finished == maxWorkers {
-	// 		close(results)
-	// 	}
-	// }
-
-	// fmt.Println("returing")
-	// return &output, nil
-}
-
-func (s *devicesService) GetDeviceLogs(ctx context.Context, input *api.GetDeviceLogsInput) (*api.GetDeviceLogsOutput, error) {
-	outputGetDevice, err := s.GetDeviceById(ctx, &api.GetDeviceByIdInput{
-		DeviceID: input.DeviceID,
-	})
-	if err != nil {
-		return &api.GetDeviceLogsOutput{}, err
-	}
-
-	logs, err := s.logsRepo.SelectDeviceLogs(ctx, input.DeviceID)
-	if err != nil {
-		return &api.GetDeviceLogsOutput{}, err
-	}
-
-	deviceLogs := api.DeviceLogs{
-		DevciceID: input.DeviceID,
-		Logs:      logs,
-		SlotLogs:  map[string][]api.Log{},
-	}
-	for _, v := range outputGetDevice.Slots {
-		slotLogs, err := s.logsRepo.SelectSlotLogs(ctx, input.DeviceID, v.ID)
-		if err != nil {
-			continue
-		}
-
-		deviceLogs.SlotLogs[v.ID] = slotLogs
-	}
-
-	return &api.GetDeviceLogsOutput{
-		DeviceLogs: deviceLogs,
-	}, nil
-}
-
-func (s *devicesService) IsDMSAuthorizedToEnroll(ctx context.Context, input *api.IsDMSAuthorizedToEnrollInput) (*api.IsDMSAuthorizedToEnrollOutput, error) {
-	dmsOutput, err := s.dmsManagerClient.GetDMSByName(ctx, &dmsManagerApi.GetDMSByNameInput{
-		Name: input.DMSName,
->>>>>>> 85db312f
-	})
-	if err != nil {
-		return nil, err
-	}
-
-<<<<<<< HEAD
 	csrCommonName := csr.Subject.CommonName
 	splitedCsrCommonName := strings.Split(csrCommonName, ":")
 
@@ -1257,172 +771,46 @@
 		}
 	}
 
-	_, err = s.RotateActiveCertificate(ctx, &api.RotateActiveCertificateInput{
-		DeviceID:       deviceID,
-		SlotID:         slotID,
-		NewCertificate: signOutput.Certificate,
-	})
-	if err != nil {
-		return nil, err
-	}
-
-	return signOutput.Certificate, nil
-}
-
-func (s *devicesService) ServerKeyGen(ctx context.Context, csr *x509.CertificateRequest, cert *x509.Certificate, aps string) (*x509.Certificate, *rsa.PrivateKey, error) {
-	csrkey, err := rsa.GenerateKey(rand.Reader, 4096)
-	if err != nil {
-		return nil, nil, err
-	}
-
-	csr, err = s.generateCSR(csr, csrkey)
-	if err != nil {
-		return nil, nil, err
-	}
-=======
-	isAuthorized := slices.Contains(dmsOutput.AuthorizedCAs, input.CAName)
-
-	return &api.IsDMSAuthorizedToEnrollOutput{
-		IsAuthorized: isAuthorized,
-	}, nil
-}
-
-// -------------------------------------------------------------------------------------------------------------------
-// 												EST Functions
-// -------------------------------------------------------------------------------------------------------------------
-
-func (s *devicesService) CACerts(ctx context.Context, aps string) ([]*x509.Certificate, error) {
-	cas := make([]*x509.Certificate, 0)
-	s.caClient.IterateCAsWithPredicate(ctx, &caApi.IterateCAsWithPredicateInput{
+	s.logsRepo.InsertSlotLog(ctx, deviceID, slotID, api.LogTypeInfo, "Slot Reneweal process Underway", "Certificate rotation request received")
+
+	aps := cert.Issuer.CommonName
+	outGetCA, err := s.caClient.GetCAByName(ctx, &caApi.GetCAByNameInput{
 		CAType: caApi.CATypePKI,
-		PredicateFunc: func(c *caApi.CACertificate) {
-			cas = append(cas, c.Certificate.Certificate)
-		},
-	})
-	return cas, nil
-}
-
-func (s *devicesService) Enroll(ctx context.Context, csr *x509.CertificateRequest, clientCertificate *x509.Certificate, aps string) (*x509.Certificate, error) {
-	outGetCA, err := s.caClient.GetCAByName(ctx, &caApi.GetCAByNameInput{
-		CAType: caApi.CATypeDMSEnroller,
-		CAName: "LAMASSU-DMS-MANAGER",
-	})
-	if err != nil {
+		CAName: aps,
+	})
+	if err != nil {
+		s.logsRepo.InsertSlotLog(ctx, deviceID, slotID, api.LogTypeCritical, "Slot Reneweal process Failed", fmt.Sprintf("Could not retrive siging CA %s", aps))
 		return nil, &estErrors.GenericError{
 			Message:    "CA not found",
 			StatusCode: 404,
 		}
 	}
 
-	err = s.verifyCertificate(clientCertificate, outGetCA.Certificate.Certificate)
-	if err != nil {
+	err = s.verifyCertificate(cert, outGetCA.Certificate.Certificate)
+	if err != nil {
+		s.logsRepo.InsertSlotLog(ctx, deviceID, slotID, api.LogTypeCritical, "Slot Reneweal process Failed", "Client certificate is not valid")
 		return nil, &estErrors.GenericError{
 			Message:    "client certificate is not valid: " + err.Error(),
 			StatusCode: 403,
 		}
 	}
 
-	isAuthroizedOutput, err := s.IsDMSAuthorizedToEnroll(ctx, &api.IsDMSAuthorizedToEnrollInput{
-		DMSName: clientCertificate.Subject.CommonName,
-		CAName:  aps,
-	})
-	if err != nil {
-		return nil, err
-	}
-
-	if !isAuthroizedOutput.IsAuthorized {
+	if int(time.Until(cert.NotAfter).Hours())/24 > s.minimumReenrollmentDays {
+		s.logsRepo.InsertSlotLog(ctx, deviceID, slotID, api.LogTypeCritical, "Slot Reneweal process Failed", fmt.Sprintf("Certificate can only be renewed %d days before expiration", s.minimumReenrollmentDays))
 		return nil, &estErrors.GenericError{
-			Message:    "DMS is not authorized to enroll with the selected APS",
+			Message:    fmt.Sprintf("Certificate can only be renewed %d days before expiration", s.minimumReenrollmentDays),
 			StatusCode: 403,
 		}
 	}
 
-	csrCommonName := csr.Subject.CommonName
-	splitedCsrCommonName := strings.Split(csrCommonName, ":")
-
-	var slotID string = ""
-	var deviceID string = ""
-	if len(splitedCsrCommonName) == 1 {
-		slotID = "default"
-		deviceID = splitedCsrCommonName[0]
-	} else if len(splitedCsrCommonName) == 2 {
-		slotID = splitedCsrCommonName[0]
-		if slotID == "default" {
-			return nil, &estErrors.GenericError{
-				Message:    "invalid common name format: 'default' is a reserved slotID",
-				StatusCode: 400,
-			}
-		}
-		deviceID = splitedCsrCommonName[1]
-	} else {
+	if !reflect.DeepEqual(csr.Subject, cert.Subject) {
+		s.logsRepo.InsertSlotLog(ctx, deviceID, slotID, api.LogTypeCritical, "Slot Reneweal process Failed", "CSR subject does not match certificate subject")
 		return nil, &estErrors.GenericError{
-			Message:    "invalid common name format",
+			Message:    "CSR subject does not match certificate subject",
 			StatusCode: 400,
 		}
 	}
-
-	getDevice, err := s.GetDeviceById(ctx, &api.GetDeviceByIdInput{
-		DeviceID: deviceID,
-	})
->>>>>>> 85db312f
-
-	crt, err := s.Enroll(ctx, csr, cert, aps)
-	if err != nil {
-<<<<<<< HEAD
-		return nil, nil, err
-	}
-
-	return crt, csrkey, nil
-}
-
-// -------------------------------------------------------------------------------------------------------------------
-// 													UTILS
-// -------------------------------------------------------------------------------------------------------------------
-
-func (s *devicesService) verifyCertificate(clientCertificate *x509.Certificate, caCertificate *x509.Certificate) error {
-	clientCAs := x509.NewCertPool()
-	clientCAs.AddCert(caCertificate)
-
-	opts := x509.VerifyOptions{
-		Roots:     clientCAs,
-		KeyUsages: []x509.ExtKeyUsage{x509.ExtKeyUsageClientAuth},
-=======
-		if _, ok := err.(*deviceErrors.ResourceNotFoundError); !ok {
-			return nil, err
-		}
-		_, err = s.CreateDevice(ctx, &api.CreateDeviceInput{
-			DeviceID: deviceID,
-			Alias:    deviceID,
-			Tags: []string{
-				clientCertificate.Subject.CommonName,
-				aps,
-			},
-			IconColor:   "#0068D1",
-			IconName:    "Cg/CgSmartphoneChip",
-			Description: fmt.Sprintf("New Device #%s", deviceID),
-		})
-		if err != nil {
-			return nil, err
-		}
-	} else {
-		device := getDevice.Device
-
-		if device.Status == api.DeviceStatusDecommissioned {
-			return nil, &estErrors.GenericError{
-				Message:    "device is decommissioned",
-				StatusCode: 403,
-			}
-		}
-
-		for _, slot := range device.Slots {
-			if slot.ID == slotID && slot.ActiveCertificate != nil {
-				return nil, &estErrors.GenericError{
-					Message:    "slot is already enrolled",
-					StatusCode: 409,
-				}
-			}
-		}
-	}
+	_, err := clientCertificate.Verify(opts)
 
 	signOutput, err := s.caClient.SignCertificateRequest(ctx, &caApi.SignCertificateRequestInput{
 		CAType:                    caApi.CATypePKI,
@@ -1434,115 +822,6 @@
 		return nil, err
 	}
 
-	_, err = s.AddDeviceSlot(ctx, &api.AddDeviceSlotInput{
-		DeviceID:          deviceID,
-		SlotID:            slotID,
-		ActiveCertificate: signOutput.Certificate,
-	})
-	if err != nil {
-		return nil, err
-	}
-
-	return signOutput.Certificate, nil
-}
-
-func (s *devicesService) Reenroll(ctx context.Context, csr *x509.CertificateRequest, cert *x509.Certificate) (*x509.Certificate, error) {
-	csrCommonName := csr.Subject.CommonName
-	splitedCsrCommonName := strings.Split(csrCommonName, ":")
-
-	var slotID string = ""
-	var deviceID string = ""
-	if len(splitedCsrCommonName) == 1 {
-		slotID = "default"
-		deviceID = splitedCsrCommonName[0]
-	} else if len(splitedCsrCommonName) == 2 {
-		slotID = splitedCsrCommonName[0]
-		deviceID = splitedCsrCommonName[1]
-	} else {
-		return nil, &estErrors.GenericError{
-			Message:    "invalid common name format",
-			StatusCode: 400,
-		}
->>>>>>> 85db312f
-	}
-	_, err := clientCertificate.Verify(opts)
-
-<<<<<<< HEAD
-	if err != nil {
-		return errors.New("could not verify client certificate: " + err.Error())
-	}
-
-	return nil
-}
-
-func (s *devicesService) generateCSR(csr *x509.CertificateRequest, key interface{}) (*x509.CertificateRequest, error) {
-	template := &x509.CertificateRequest{
-		Subject: csr.Subject,
-	}
-
-	csrDER, err := x509.CreateCertificateRequest(rand.Reader, template, key)
-	if err != nil {
-		return nil, fmt.Errorf("failed to create certificate request: %v", err)
-	}
-
-	csrNew, err := x509.ParseCertificateRequest(csrDER)
-	if err != nil {
-		return nil, fmt.Errorf("failed to parse certificate request: %v", err)
-	}
-	return csrNew, nil
-}
-
-=======
-	s.logsRepo.InsertSlotLog(ctx, deviceID, slotID, api.LogTypeInfo, "Slot Reneweal process Underway", "Certificate rotation request received")
-
-	aps := cert.Issuer.CommonName
-	outGetCA, err := s.caClient.GetCAByName(ctx, &caApi.GetCAByNameInput{
-		CAType: caApi.CATypePKI,
-		CAName: aps,
-	})
-	if err != nil {
-		s.logsRepo.InsertSlotLog(ctx, deviceID, slotID, api.LogTypeCritical, "Slot Reneweal process Failed", fmt.Sprintf("Could not retrive siging CA %s", aps))
-		return nil, &estErrors.GenericError{
-			Message:    "CA not found",
-			StatusCode: 404,
-		}
-	}
-
-	err = s.verifyCertificate(cert, outGetCA.Certificate.Certificate)
-	if err != nil {
-		s.logsRepo.InsertSlotLog(ctx, deviceID, slotID, api.LogTypeCritical, "Slot Reneweal process Failed", "Client certificate is not valid")
-		return nil, &estErrors.GenericError{
-			Message:    "client certificate is not valid: " + err.Error(),
-			StatusCode: 403,
-		}
-	}
-
-	if int(time.Until(cert.NotAfter).Hours())/24 > s.minimumReenrollmentDays {
-		s.logsRepo.InsertSlotLog(ctx, deviceID, slotID, api.LogTypeCritical, "Slot Reneweal process Failed", fmt.Sprintf("Certificate can only be renewed %d days before expiration", s.minimumReenrollmentDays))
-		return nil, &estErrors.GenericError{
-			Message:    fmt.Sprintf("Certificate can only be renewed %d days before expiration", s.minimumReenrollmentDays),
-			StatusCode: 403,
-		}
-	}
-
-	if !reflect.DeepEqual(csr.Subject, cert.Subject) {
-		s.logsRepo.InsertSlotLog(ctx, deviceID, slotID, api.LogTypeCritical, "Slot Reneweal process Failed", "CSR subject does not match certificate subject")
-		return nil, &estErrors.GenericError{
-			Message:    "CSR subject does not match certificate subject",
-			StatusCode: 400,
-		}
-	}
-
-	signOutput, err := s.caClient.SignCertificateRequest(ctx, &caApi.SignCertificateRequestInput{
-		CAType:                    caApi.CATypePKI,
-		CertificateSigningRequest: csr,
-		CAName:                    aps,
-		SignVerbatim:              true,
-	})
-	if err != nil {
-		return nil, err
-	}
-
 	_, err = s.RotateActiveCertificate(ctx, &api.RotateActiveCertificateInput{
 		DeviceID:       deviceID,
 		SlotID:         slotID,
@@ -1612,7 +891,6 @@
 	return csrNew, nil
 }
 
->>>>>>> 85db312f
 func (s *devicesService) ScanDevicesAndUpdateStatistics() {
 	ctx := context.Background()
 
