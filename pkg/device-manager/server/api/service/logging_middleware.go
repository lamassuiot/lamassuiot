--- conflicted
+++ resolved
@@ -62,11 +62,7 @@
 		logMsg = append(logMsg, "input", input)
 		if err == nil {
 			if output != nil {
-<<<<<<< HEAD
-				logMsg = append(logMsg, "device_id", output.ID)
-=======
-				logMsg = append(logMsg, "output", output.ToSerializedLog())
->>>>>>> 96b96bf8
+				logMsg = append(logMsg, "output", output.ToSerializedLog())
 			}
 		} else {
 			logMsg = append(logMsg, "err", err)
@@ -122,11 +118,7 @@
 		logMsg = append(logMsg, "input", input)
 		if err == nil {
 			if output != nil {
-<<<<<<< HEAD
-				logMsg = append(logMsg, "total_devices", output.TotalDevices)
-=======
-				logMsg = append(logMsg, "output", output.ToSerializedLog())
->>>>>>> 96b96bf8
+				logMsg = append(logMsg, "output", output.ToSerializedLog())
 			}
 		} else {
 			logMsg = append(logMsg, "err", err)
