--- conflicted
+++ resolved
@@ -8,13 +8,10 @@
 	"crypto/rand"
 	"crypto/rsa"
 	"crypto/x509"
-<<<<<<< HEAD
 	"encoding/base64"
 	"encoding/pem"
 	"errors"
-=======
 	"encoding/hex"
->>>>>>> 1133aae4
 	"fmt"
 	"strings"
 	"time"
