--- conflicted
+++ resolved
@@ -30,11 +30,7 @@
 }
 
 func (r *devManagerHttpRoutes) GetAllDevices(ctx *gin.Context) {
-<<<<<<< HEAD
 	queryParams := FilterQuery(ctx.Request, resources.DeviceFilterableFields)
-=======
-	queryParams := FilterQuery(ctx.Request, resources.DeviceFiltrableFields)
->>>>>>> 0ac75e30
 
 	devices := []models.Device{}
 	nextBookmark, err := r.svc.GetDevices(ctx, services.GetDevicesInput{
@@ -61,11 +57,7 @@
 }
 
 func (r *devManagerHttpRoutes) GetDevicesByDMS(ctx *gin.Context) {
-<<<<<<< HEAD
 	queryParams := FilterQuery(ctx.Request, resources.DeviceFilterableFields)
-=======
-	queryParams := FilterQuery(ctx.Request, resources.DeviceFiltrableFields)
->>>>>>> 0ac75e30
 	type uriParams struct {
 		DMSID string `uri:"id" binding:"required"`
 	}
