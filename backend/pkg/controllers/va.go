package controllers

import (
	"encoding/base64"
	"fmt"
	"io"
	"math/big"
<<<<<<< HEAD
=======
	"net/http"
	"net/url"
>>>>>>> e830a753

	"github.com/gin-gonic/gin"
	"github.com/lamassuiot/lamassuiot/core/v3/pkg/errs"
	"github.com/lamassuiot/lamassuiot/core/v3/pkg/resources"
	"github.com/lamassuiot/lamassuiot/core/v3/pkg/services"
	"github.com/sirupsen/logrus"
	"golang.org/x/crypto/ocsp"
)

type vaHttpRoutes struct {
	ocsp   services.OCSPService
	crl    services.CRLService
	logger *logrus.Entry
}

func NewVAHttpRoutes(logger *logrus.Entry, ocsp services.OCSPService, crl services.CRLService) *vaHttpRoutes {
	return &vaHttpRoutes{
		ocsp:   ocsp,
		crl:    crl,
		logger: logger,
	}
}

func (r *vaHttpRoutes) handleError(ctx *gin.Context, err error) {
	switch err {
	case errs.ErrVARoleNotFound, errs.ErrCANotFound:
		ctx.JSON(http.StatusNotFound, gin.H{"err": err.Error()})
	case errs.ErrValidateBadRequest:
		ctx.JSON(http.StatusBadRequest, gin.H{"err": err.Error()})
	default:
		ctx.JSON(http.StatusInternalServerError, gin.H{"err": err.Error()})
	}
}

func (r *vaHttpRoutes) Verify(ctx *gin.Context) {
	if ctx.Request.Header.Get("Content-Type") != "application/ocsp-request" {
		r.logger.Warnf("request did not include 'application/ocsp-request' as the content-type")
	}

	var ocspReqBytes []byte
	var err error
	switch ctx.Request.Method {
	case "GET":
		type uriParams struct {
			OCSPRequest string `uri:"ocsp_request" binding:"required"`
		}

		var params uriParams
		if err := ctx.ShouldBindUri(&params); err != nil {
			ctx.JSON(http.StatusBadRequest, gin.H{"err": err.Error()})
			return
		}

		ocspReqBytes, err = base64.URLEncoding.DecodeString(params.OCSPRequest)
		if err != nil {
			r.logger.Errorf("could not parse and unescape url: %s", err)
			ctx.AbortWithError(http.StatusBadRequest, err)
			return
		}
<<<<<<< HEAD
=======
		// url.QueryUnescape not only unescapes %2B escaping, but it additionally
		// turns the resulting '+' into a space, which makes base64 decoding fail.
		// So we go back afterwards and turn ' ' back into '+'. This means we
		// accept some malformed input that includes ' ' or %20, but that's fine.
		base64RequestBytes := []byte(base64Request)
		for i := range base64RequestBytes {
			if base64RequestBytes[i] == ' ' {
				base64RequestBytes[i] = '+'
			}
		}
		// In certain situations a UA may construct a request that has a double
		// slash between the host name and the base64 request body due to naively
		// constructing the request URL. In that case strip the leading slash
		// so that we can still decode the request.
		if len(base64RequestBytes) > 0 && base64RequestBytes[0] == '/' {
			base64RequestBytes = base64RequestBytes[1:]
		}

		ocspReqBytes, err := base64.StdEncoding.DecodeString(string(base64RequestBytes))
		if err != nil {
			r.logger.Errorf("could not decode b64 ocsp request: %s", err)
			ctx.AbortWithError(http.StatusBadRequest, err)
			return
		}
>>>>>>> e830a753

	case "POST":
		ocspReqBytes, err = io.ReadAll(ctx.Request.Body)
		if err != nil {
			r.logger.Errorf("could not read body: %s", err)
			ctx.AbortWithError(http.StatusBadRequest, err)
			return
		}
	default:
		r.logger.Errorf("method not supported: %s", ctx.Request.Method)
		ctx.AbortWithError(http.StatusBadRequest, fmt.Errorf("method not supported"))
		return
	}

	ocsp, err := ocsp.ParseRequest(ocspReqBytes)
	if err != nil {
		r.logger.Errorf("could not parse ocsp request: %s", err)
		ctx.AbortWithError(http.StatusBadRequest, err)
		return
	}

	response, err := r.ocsp.Verify(ctx, ocsp)
	if err != nil {
		r.logger.Errorf("something went wrong while verifying ocsp request: %s", err)
		ctx.AbortWithError(http.StatusInternalServerError, err)
		return
	}

	ctx.Data(http.StatusOK, "application/ocsp-response", response)
}

func (r *vaHttpRoutes) CRL(ctx *gin.Context) {
	type uriParams struct {
		CASubjectKeyID string `uri:"ca-ski" binding:"required"`
	}

	var params uriParams
	if err := ctx.ShouldBindUri(&params); err != nil {
		ctx.JSON(http.StatusBadRequest, gin.H{"err": err.Error()})
		return
	}

	crl, err := r.crl.GetCRL(ctx, services.GetCRLInput{
		CRLVersion:     big.NewInt(0),
		CASubjectKeyID: params.CASubjectKeyID,
	})
	if err != nil {
		r.logger.Errorf("something went wrong while getting crl list: %s", err)
		r.handleError(ctx, err)
		return
	}

	ctx.Data(http.StatusOK, "application/pkix-crl", crl.Raw)
}

func (r *vaHttpRoutes) GetRoleByID(ctx *gin.Context) {
	type uriParams struct {
		CASubjectKeyID string `uri:"ca-ski" binding:"required"`
	}

	var params uriParams
	if err := ctx.ShouldBindUri(&params); err != nil {
		ctx.JSON(http.StatusBadRequest, gin.H{"err": err.Error()})
		return
	}

	role, err := r.crl.GetVARole(ctx, services.GetVARoleInput{
		CASubjectKeyID: params.CASubjectKeyID,
	})
	if err != nil {
		r.logger.Errorf("something went wrong while getting va role: %s", err)
		r.handleError(ctx, err)
		return
	}

	ctx.JSON(http.StatusOK, role)
}

func (r *vaHttpRoutes) UpdateRole(ctx *gin.Context) {
	type uriParams struct {
		CASubjectKeyID string `uri:"ca-ski" binding:"required"`
	}

	var params uriParams
	if err := ctx.ShouldBindUri(&params); err != nil {
		ctx.JSON(http.StatusBadRequest, gin.H{"err": err.Error()})
		return
	}

	var requestBody resources.VARoleUpdate
	if err := ctx.BindJSON(&requestBody); err != nil {
		ctx.JSON(http.StatusBadRequest, gin.H{"err": err.Error()})
		return
	}

	role, err := r.crl.UpdateVARole(ctx, services.UpdateVARoleInput{
		CASubjectKeyID: params.CASubjectKeyID,
		CRLRole:        requestBody.VACRLRole,
	})
	if err != nil {
		r.logger.Errorf("something went wrong while updating va role: %s", err)
		r.handleError(ctx, err)
		return
	}

	ctx.JSON(http.StatusOK, role)
}<|MERGE_RESOLUTION|>--- conflicted
+++ resolved
@@ -5,11 +5,7 @@
 	"fmt"
 	"io"
 	"math/big"
-<<<<<<< HEAD
-=======
 	"net/http"
-	"net/url"
->>>>>>> e830a753
 
 	"github.com/gin-gonic/gin"
 	"github.com/lamassuiot/lamassuiot/core/v3/pkg/errs"
@@ -69,33 +65,6 @@
 			ctx.AbortWithError(http.StatusBadRequest, err)
 			return
 		}
-<<<<<<< HEAD
-=======
-		// url.QueryUnescape not only unescapes %2B escaping, but it additionally
-		// turns the resulting '+' into a space, which makes base64 decoding fail.
-		// So we go back afterwards and turn ' ' back into '+'. This means we
-		// accept some malformed input that includes ' ' or %20, but that's fine.
-		base64RequestBytes := []byte(base64Request)
-		for i := range base64RequestBytes {
-			if base64RequestBytes[i] == ' ' {
-				base64RequestBytes[i] = '+'
-			}
-		}
-		// In certain situations a UA may construct a request that has a double
-		// slash between the host name and the base64 request body due to naively
-		// constructing the request URL. In that case strip the leading slash
-		// so that we can still decode the request.
-		if len(base64RequestBytes) > 0 && base64RequestBytes[0] == '/' {
-			base64RequestBytes = base64RequestBytes[1:]
-		}
-
-		ocspReqBytes, err := base64.StdEncoding.DecodeString(string(base64RequestBytes))
-		if err != nil {
-			r.logger.Errorf("could not decode b64 ocsp request: %s", err)
-			ctx.AbortWithError(http.StatusBadRequest, err)
-			return
-		}
->>>>>>> e830a753
 
 	case "POST":
 		ocspReqBytes, err = io.ReadAll(ctx.Request.Body)
