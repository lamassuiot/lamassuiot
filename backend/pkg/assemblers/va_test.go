package assemblers

import (
	"bytes"
	"context"
	"crypto"
	"crypto/x509"
	"encoding/base64"
	"fmt"
	"io"
	"math/big"
	"math/rand"
	"net/http"
	"net/url"
	"testing"
	"time"

	"github.com/lamassuiot/lamassuiot/backend/v3/pkg/helpers"
	chelpers "github.com/lamassuiot/lamassuiot/core/v3/pkg/helpers"
	"github.com/lamassuiot/lamassuiot/core/v3/pkg/models"
	"github.com/lamassuiot/lamassuiot/core/v3/pkg/services"
	external_clients "github.com/lamassuiot/lamassuiot/sdk/v3/external"
	"github.com/stretchr/testify/assert"
	"golang.org/x/crypto/ocsp"
)

func TestBaseCRL(t *testing.T) {
	serverTest, err := StartVAServiceTestServer(t)
	if err != nil {
		t.Fatalf("could not create VA test server")
	}

	var testcases = []struct {
		name        string
		before      func(services.CAService) ([]*models.Certificate, error)
		resultCheck func(certs []*models.Certificate, issuer *models.CACertificate, crl *x509.RevocationList, err error)
	}{
		{
			name: "OK/GetCRL-10-Certificates",
			before: func(caSDK services.CAService) ([]*models.Certificate, error) {
				crtsToIssue := 10
				crts := []*models.Certificate{}
				for i := 0; i < crtsToIssue; i++ {
					crt, err := generateCertificate(caSDK)
					if err != nil {
						return nil, err
					}

					crt, err = caSDK.UpdateCertificateStatus(context.Background(), services.UpdateCertificateStatusInput{
						SerialNumber:     crt.SerialNumber,
						NewStatus:        models.StatusRevoked,
						RevocationReason: ocsp.Superseded,
					})
					if err != nil {
						return nil, err
					}

					crts = append(crts, crt)
				}
				return crts, nil
			},
			resultCheck: func(crts []*models.Certificate, issuer *models.CACertificate, crl *x509.RevocationList, err error) {
				if len(crl.RevokedCertificateEntries) != 10 {
					t.Fatalf("crl should have %d entries, got %d", len(crts), len(crl.RevokedCertificateEntries))
				}
			},
		},
		{
			name: "OK/CheckSignature",
			before: func(caSDK services.CAService) ([]*models.Certificate, error) {
				crtsToIssue := 10
				crts := []*models.Certificate{}
				for i := 0; i < crtsToIssue; i++ {
					crt, err := generateCertificate(caSDK)
					if err != nil {
						return nil, err
					}

					crt, err = caSDK.UpdateCertificateStatus(context.Background(), services.UpdateCertificateStatusInput{
						SerialNumber:     crt.SerialNumber,
						NewStatus:        models.StatusRevoked,
						RevocationReason: ocsp.Superseded,
					})
					if err != nil {
						return nil, err
					}

					crts = append(crts, crt)
				}
				return crts, nil
			},
			resultCheck: func(crts []*models.Certificate, issuer *models.CACertificate, crl *x509.RevocationList, err error) {
				if err != nil {
					t.Fatalf("should've got CRL, but got error: %s", err)
				}

				if err = crl.CheckSignatureFrom((*x509.Certificate)(issuer.Certificate.Certificate)); err != nil {
					t.Fatalf("invalid CRL signature: %s", err)
				}
			},
		},
	}

	for _, tc := range testcases {
		tc := tc

		t.Run(tc.name, func(t *testing.T) {
			serverTest.BeforeEach()
			_, err := initCAForVA(serverTest)
			if err != nil {
				t.Fatalf("could not init CA for VA: %s", err)
			}
			issuerCA, err := serverTest.CA.Service.GetCAByID(context.Background(), services.GetCAByIDInput{CAID: DefaultCAID})
			if err != nil {
				t.Fatalf("could not get issuer CA: %s", err)
			}

			crts, err := tc.before(serverTest.CA.Service)
			if err != nil {
				t.Fatalf("could not run 'before' function:  %s", err)
			}

			crl, err := external_clients.GetCRLResponse(fmt.Sprintf("%s/crl/%s", serverTest.VA.HttpServerURL, string(issuerCA.Certificate.Certificate.AuthorityKeyId)), (*x509.Certificate)(issuerCA.Certificate.Certificate), nil, true)
			if err != nil {
				t.Fatalf("could not get CRL: %s", err)
			}

			tc.resultCheck(crts, issuerCA, crl, err)
		})
	}
}

func TestCRLCertificateRevocation(t *testing.T) {
	serverTest, err := StartVAServiceTestServer(t)
	if err != nil {
		t.Fatalf("could not create VA test server")
	}

	caSDK := serverTest.CA.HttpCASDK

	serverTest.BeforeEach()
	ca, err := initCAForVA(serverTest)
	if err != nil {
		t.Fatalf("could not init CA for VA: %s", err)
	}

	crtsToIssue := 10
	issuedCertsSNs := []string{}
	for i := 0; i < crtsToIssue; i++ {
		crt, err := generateCertificate(caSDK)
		if err != nil {
			t.Fatalf("could not generate certificate: %s", err)
		}

		issuedCertsSNs = append(issuedCertsSNs, crt.SerialNumber)
	}

<<<<<<< HEAD
	time.Sleep(3 * time.Second) // Sleep to ensure that the CRL is generated (CRL is generated when the CA is created via event bus)
=======
	iters := 15
	var prevCrl *x509.RevocationList
	for i := range iters {
		crl, err := external_clients.GetCRLResponse(fmt.Sprintf("%s/crl/%s", serverTest.VA.HttpServerURL, string(ca.Certificate.Certificate.AuthorityKeyId)), (*x509.Certificate)(ca.Certificate.Certificate), nil, true)
		if err != nil {
			t.Fatalf("could not get CRL: %s", err)
		}
>>>>>>> 888e8a07

	// By Default, a VARole is created for the CA automatically setting the CRL to be regenerated on revoke
	// First get v1 CRL and check that it has 0 entries
	crl, err := external_clients.GetCRLResponse(fmt.Sprintf("%s/crl/%s", serverTest.VA.HttpServerURL, DefaultCAID), (*x509.Certificate)(ca.Certificate.Certificate), nil, true)
	if err != nil {
		t.Fatalf("could not get CRL: %s", err)
	}

	assert.Equal(t, 0, len(crl.RevokedCertificateEntries), "CRL should have 0 entries")
	assert.Equal(t, big.NewInt(1), crl.Number, "CRL should have version 1")

	// Revoke a certificate
	rndSN := issuedCertsSNs[rand.Intn(len(issuedCertsSNs))]
	_, err = caSDK.UpdateCertificateStatus(context.Background(), services.UpdateCertificateStatusInput{
		SerialNumber:     rndSN,
		NewStatus:        models.StatusRevoked,
		RevocationReason: ocsp.CessationOfOperation,
	})

	assert.NoError(t, err, "could not revoke certificate: %s", err)

	// Sleep to ensure that the CRL is regenerated. Since the CRL is generated on revoke via event bus, it may take some time.
	time.Sleep(2 * time.Second)

	// Get v2 CRL and check that it has 1 entry
	crl, err = external_clients.GetCRLResponse(fmt.Sprintf("%s/crl/%s", serverTest.VA.HttpServerURL, DefaultCAID), (*x509.Certificate)(ca.Certificate.Certificate), nil, true)
	if err != nil {
		t.Fatalf("could not get CRL: %s", err)
	}

	assert.Equal(t, 1, len(crl.RevokedCertificateEntries), "CRL should have 1 entry")
	assert.Equal(t, big.NewInt(2), crl.Number, "CRL should have version 2")
}

func TestPostOCSP(t *testing.T) {
	t.Parallel()

	serverTest, err := StartVAServiceTestServer(t)
	if err != nil {
		t.Fatalf("could not create VA test server")
	}

	serverTest.BeforeEach()
	_, err = initCAForVA(serverTest)
	if err != nil {
		t.Fatalf("could not init CA for VA: %s", err)
	}

	var testcases = []struct {
		name        string
		before      func(services.CAService, *models.Certificate) error
		resultCheck func(*models.Certificate, *models.CACertificate, *ocsp.Response, error) error
	}{
		{
			name:   "OK/Valid-OCSP-Signature",
			before: func(caSDK services.CAService, crt *models.Certificate) error { return nil },
			resultCheck: func(crt *models.Certificate, issuer *models.CACertificate, response *ocsp.Response, err error) error {
				if err != nil {
					return fmt.Errorf("should've got OCSP Response, but got error: %s", err)
				}

				if helpers.SerialNumberToString(response.SerialNumber) != crt.SerialNumber {
					return fmt.Errorf("ocsp response has different serial number than the certificate. Got %s, should've got %s", helpers.SerialNumberToString(response.SerialNumber), crt.SerialNumber)
				}

				if err = response.CheckSignatureFrom((*x509.Certificate)(issuer.Certificate.Certificate)); err != nil {
					return fmt.Errorf("invalid signature in OCSP Response: %s", err)
				}

				return nil
			},
		},
		{
			name:   "OK/Active-Certificates",
			before: func(caSDK services.CAService, crt *models.Certificate) error { return nil },
			resultCheck: func(crt *models.Certificate, issuer *models.CACertificate, response *ocsp.Response, err error) error {
				if err != nil {
					return fmt.Errorf("should've got OCSP Response, but got error: %s", err)
				}

				if response.Status != ocsp.Good {
					return fmt.Errorf("should've been in Good status, got status: %d", response.Status)
				}

				return nil
			},
		},
		{
			name: "OK/Revoked-Certificate",
			before: func(caSDK services.CAService, crt *models.Certificate) error {
				_, err := caSDK.UpdateCertificateStatus(context.Background(), services.UpdateCertificateStatusInput{
					SerialNumber:     crt.SerialNumber,
					NewStatus:        models.StatusRevoked,
					RevocationReason: ocsp.Unspecified,
				})
				return err
			},
			resultCheck: func(crt *models.Certificate, issuer *models.CACertificate, response *ocsp.Response, err error) error {
				if err != nil {
					return fmt.Errorf("should've got OCSP Response, but got error: %s", err)
				}

				if response.Status != ocsp.Revoked {
					return fmt.Errorf("should've been in Revoke status, got status: %d", response.Status)
				}

				if response.RevocationReason != ocsp.Unspecified {
					return fmt.Errorf("should've got Unspecified revocation reason, got status: %d", response.RevocationReason)
				}
				return nil
			},
		},
	}

	for _, tc := range testcases {
		tc := tc

		t.Run(tc.name, func(t *testing.T) {

			crt, err := generateCertificate(serverTest.CA.Service)
			if err != nil {
				t.Fatalf("failed generating crt in test case: %s", err)
			}

			issuerCA, err := serverTest.CA.Service.GetCAByID(context.Background(), services.GetCAByIDInput{CAID: DefaultCAID})
			if err != nil {
				t.Fatalf("could not get issuer CA: %s", err)
			}

			err = tc.before(serverTest.CA.Service, crt)
			if err != nil {
				t.Fatalf("could not run before OCSP Request-Response: %s", err)
			}

			response, err := getOCSPResponsePost(serverTest.VA.HttpServerURL, crt, issuerCA)

			err = tc.resultCheck(crt, issuerCA, response, err)
			if err != nil {
				t.Fatalf("unexpected result in test case: %s", err)
			}
		})
	}
}
func TestGetOCSP(t *testing.T) {
	t.Skip("Skipping test for now")
	serverTest, err := StartVAServiceTestServer(t)
	if err != nil {
		t.Fatalf("could not create VA test server")
	}
	serverTest.BeforeEach()
	_, err = initCAForVA(serverTest)
	if err != nil {
		t.Fatalf("could not init CA for VA: %s", err)
	}

	issuerCA, err := serverTest.CA.Service.GetCAByID(context.Background(), services.GetCAByIDInput{CAID: DefaultCAID})
	if err != nil {
		t.Fatalf("could not get issuer CA: %s", err)
	}

	crt, err := generateCertificate(serverTest.CA.Service)
	if err != nil {
		t.Fatalf("failed generating crt in test case: %s", err)
	}

	response, err := getOCSPResponseGet(serverTest.VA.HttpServerURL, crt, issuerCA)
	if err != nil {
		t.Fatalf("failed getting OCSP response: %s", err)
	}

	if response.Status != ocsp.Good {
		t.Errorf("should've been in Good status, got status: %d", response.Status)
	}
}

func TestCheckOCSPRevocationCodes(t *testing.T) {
	var testcases = map[int]string{
		ocsp.Unspecified:          "Unspecified",
		ocsp.KeyCompromise:        "KeyCompromise",
		ocsp.CACompromise:         "CACompromise",
		ocsp.AffiliationChanged:   "AffiliationChanged",
		ocsp.Superseded:           "Superseded",
		ocsp.CessationOfOperation: "CessationOfOperation",
		ocsp.CertificateHold:      "CertificateHold",
		ocsp.RemoveFromCRL:        "RemoveFromCRL",
		ocsp.PrivilegeWithdrawn:   "PrivilegeWithdrawn",
		ocsp.AACompromise:         "AACompromise",
	}

	serverTest, err := StartVAServiceTestServer(t)
	if err != nil {
		t.Fatalf("could not create VA test server")
	}
	serverTest.BeforeEach()
	_, err = initCAForVA(serverTest)
	if err != nil {
		t.Fatalf("could not init CA for VA: %s", err)
	}

	issuerCA, err := serverTest.CA.Service.GetCAByID(context.Background(), services.GetCAByIDInput{CAID: DefaultCAID})
	if err != nil {
		t.Fatalf("could not get issuer CA: %s", err)
	}

	for reason, reasonName := range testcases {
		t.Run(fmt.Sprintf("Revocation-%s", reasonName), func(t *testing.T) {
			crt, err := generateCertificate(serverTest.CA.Service)
			if err != nil {
				t.Fatalf("failed generating crt in test case: %s", err)
			}

			_, err = serverTest.CA.Service.UpdateCertificateStatus(context.Background(), services.UpdateCertificateStatusInput{
				SerialNumber:     crt.SerialNumber,
				NewStatus:        models.StatusRevoked,
				RevocationReason: models.RevocationReason(reason),
			})
			if err != nil {
				t.Fatalf("failed revoking certificate: %s", err)
			}

			response, err := getOCSPResponsePost(serverTest.VA.HttpServerURL, crt, issuerCA)
			if err != nil {
				t.Fatalf("failed getting OCSP response: %s", err)
			}

			if response.Status != ocsp.Revoked {
				t.Errorf("should've been in Revoke status, got status: %d", response.Status)
			}

			if response.RevocationReason != reason {
				t.Fatalf("should've got %s revocation reason, got status: %d", reasonName, response.RevocationReason)
			}
		})
	}
}

func generateCertificate(caSDK services.CAService) (*models.Certificate, error) {
	key, err := chelpers.GenerateRSAKey(2048)
	if err != nil {
		return nil, fmt.Errorf("could not generate private key: %s", err)
	}

	csr, err := chelpers.GenerateCertificateRequest(models.Subject{CommonName: "my-cert"}, key)
	if err != nil {
		return nil, fmt.Errorf("could not generate csr: %s", err)
	}

	ca, err := caSDK.GetCAByID(context.Background(), services.GetCAByIDInput{CAID: DefaultCAID})
	if err != nil {
		return nil, fmt.Errorf("could not get CA: %s", err)
	}

	crt, err := caSDK.SignCertificate(context.Background(), services.SignCertificateInput{
		CAID:        DefaultCAID,
		CertRequest: (*models.X509CertificateRequest)(csr),
		IssuanceProfile: models.IssuanceProfile{
			Validity:        ca.Validity,
			SignAsCA:        false,
			HonorSubject:    true,
			HonorExtensions: true,
		},
	})
	if err != nil {
		return nil, fmt.Errorf("could not sign csr: %s", err)
	}

	return crt, nil
}

func getOCSPResponsePost(ocspServerURL string, crt *models.Certificate, issuer *models.CACertificate) (*ocsp.Response, error) {
	opts := &ocsp.RequestOptions{Hash: crypto.SHA1}
	buffer, err := ocsp.CreateRequest((*x509.Certificate)(crt.Certificate), (*x509.Certificate)(issuer.Certificate.Certificate), opts)
	if err != nil {
		return nil, fmt.Errorf("could not generate OCSP request: %s", err)
	}

	httpRequest, err := http.NewRequest(http.MethodPost, fmt.Sprintf("%s/ocsp", ocspServerURL), bytes.NewBuffer(buffer))
	if err != nil {
		return nil, fmt.Errorf("could not generate HTTP OCSP request: %s", err)
	}
	ocspUrl, err := url.Parse(ocspServerURL)
	if err != nil {
		return nil, fmt.Errorf("could not parse OCSP server URL: %s", err)
	}

	httpRequest.Header.Add("Content-Type", "application/ocsp-request")
	httpRequest.Header.Add("Accept", "application/ocsp-response")
	httpRequest.Header.Add("host", ocspUrl.Host)

	httpClient := &http.Client{}
	httpResponse, err := httpClient.Do(httpRequest)
	if err != nil {
		return nil, fmt.Errorf("could not DO OCSP request: %s", err)
	}

	defer httpResponse.Body.Close()
	output, err := io.ReadAll(httpResponse.Body)
	if err != nil {
		return nil, fmt.Errorf("could not decode OCSP response: %s", err)
	}

	response, err := ocsp.ParseResponse(output, (*x509.Certificate)(issuer.Certificate.Certificate))
	if err != nil {
		return nil, fmt.Errorf("could not parse OCSP response: %s", err)
	}

	return response, nil
}

func getOCSPResponseGet(ocspServerURL string, crt *models.Certificate, issuer *models.CACertificate) (*ocsp.Response, error) {
	opts := &ocsp.RequestOptions{Hash: crypto.SHA1}
	buffer, err := ocsp.CreateRequest((*x509.Certificate)(crt.Certificate), (*x509.Certificate)(issuer.Certificate.Certificate), opts)
	if err != nil {
		return nil, fmt.Errorf("could not generate OCSP request: %s", err)
	}

	encOCSPReq := url.QueryEscape(base64.StdEncoding.EncodeToString(buffer))

	httpRequest, err := http.NewRequest(http.MethodGet, fmt.Sprintf("%s/ocsp/%s", ocspServerURL, encOCSPReq), bytes.NewBuffer(buffer))
	if err != nil {
		return nil, fmt.Errorf("could not generate HTTP OCSP request: %s", err)
	}
	ocspUrl, err := url.Parse(ocspServerURL)
	if err != nil {
		return nil, fmt.Errorf("could not parse OCSP server URL: %s", err)
	}

	httpRequest.Header.Add("Content-Type", "application/ocsp-request")
	httpRequest.Header.Add("Accept", "application/ocsp-response")
	httpRequest.Header.Add("host", ocspUrl.Host)

	httpClient := &http.Client{}
	httpResponse, err := httpClient.Do(httpRequest)
	if err != nil {
		return nil, fmt.Errorf("could not DO OCSP request: %s", err)
	}

	defer httpResponse.Body.Close()
	output, err := io.ReadAll(httpResponse.Body)
	if err != nil {
		return nil, fmt.Errorf("could not decode OCSP response: %s", err)
	}

	response, err := ocsp.ParseResponse(output, (*x509.Certificate)(issuer.Certificate.Certificate))
	if err != nil {
		return nil, fmt.Errorf("could not parse OCSP response: %s", err)
	}

	return response, nil
}

func StartVAServiceTestServer(t *testing.T) (*TestServer, error) {
	testServer, err := TestServiceBuilder{}.WithDatabase("ca", "va").WithService(CA, VA).WithMonitor().WithEventBus().Build(t)
	if err != nil {
		return nil, fmt.Errorf("could not create Device Manager test server: %s", err)
	}
	return testServer, nil
}

func initCAForVA(testServer *TestServer) (*models.CACertificate, error) {
	//Init CA Server with 1 CA
	caDUr := models.TimeDuration(time.Hour * 24)
	issuanceDur := models.TimeDuration(time.Hour * 12)
	ca, err := testServer.CA.Service.CreateCA(context.Background(), services.CreateCAInput{
		ID:                 DefaultCAID,
		KeyMetadata:        models.KeyMetadata{Type: models.KeyType(x509.RSA), Bits: 2048},
		Subject:            models.Subject{CommonName: "TestCA"},
		CAExpiration:       models.Validity{Type: models.Duration, Duration: caDUr},
		IssuanceExpiration: models.Validity{Type: models.Duration, Duration: issuanceDur},
	})
	if err != nil {
		return nil, err
	}
	return ca, nil
}

//Hacer la función de test de getCRL<|MERGE_RESOLUTION|>--- conflicted
+++ resolved
@@ -155,17 +155,7 @@
 		issuedCertsSNs = append(issuedCertsSNs, crt.SerialNumber)
 	}
 
-<<<<<<< HEAD
 	time.Sleep(3 * time.Second) // Sleep to ensure that the CRL is generated (CRL is generated when the CA is created via event bus)
-=======
-	iters := 15
-	var prevCrl *x509.RevocationList
-	for i := range iters {
-		crl, err := external_clients.GetCRLResponse(fmt.Sprintf("%s/crl/%s", serverTest.VA.HttpServerURL, string(ca.Certificate.Certificate.AuthorityKeyId)), (*x509.Certificate)(ca.Certificate.Certificate), nil, true)
-		if err != nil {
-			t.Fatalf("could not get CRL: %s", err)
-		}
->>>>>>> 888e8a07
 
 	// By Default, a VARole is created for the CA automatically setting the CRL to be regenerated on revoke
 	// First get v1 CRL and check that it has 0 entries
