package assemblers

import (
	"context"
	"crypto/ecdsa"
	"crypto/elliptic"
	"crypto/rand"
	"crypto/rsa"
	"crypto/sha256"
	"crypto/x509"
	"crypto/x509/pkix"
	"errors"
	"fmt"
	"math/big"
	"slices"
	"strconv"
	"testing"
	"time"

	"github.com/google/uuid"
	lconfig "github.com/lamassuiot/lamassuiot/backend/v3/pkg/config"
	"github.com/lamassuiot/lamassuiot/backend/v3/pkg/helpers"
	"github.com/lamassuiot/lamassuiot/core/v3/pkg/errs"
	chelpers "github.com/lamassuiot/lamassuiot/core/v3/pkg/helpers"
	"github.com/lamassuiot/lamassuiot/core/v3/pkg/models"
	"github.com/lamassuiot/lamassuiot/core/v3/pkg/resources"
	"github.com/lamassuiot/lamassuiot/core/v3/pkg/services"
	"golang.org/x/crypto/ocsp"
)

const DefaultCAID = "111111-2222"
const DefaultCACN = "MyCA"

func TestCryptoEngines(t *testing.T) {
	//serverTest, err := StartCAServiceTestServer(t, false)
	serverTest, err := TestServiceBuilder{}.WithDatabase("ca").WithVault().Build(t)
	if err != nil {
		t.Fatalf("could not create CA test server: %s", err)
	}
	caTest := serverTest.CA

	var testcases = []struct {
		name        string
		resultCheck func(engines []*models.CryptoEngineProvider, err error) error
	}{
		{
			name: "OK/Got-2-Engines",
			resultCheck: func(engines []*models.CryptoEngineProvider, err error) error {
				if err != nil {
					return fmt.Errorf("should've got no error, but got one: %s", err)
				}

				if len(engines) != 2 {
					return fmt.Errorf("should've got two engines, but got %d", len(engines))
				}

				return nil
			},
		},
	}

	for _, tc := range testcases {
		tc := tc

		t.Run(tc.name, func(t *testing.T) {

			err = serverTest.BeforeEach()
			if err != nil {
				t.Fatalf("failed running 'BeforeEach' func in test case: %s", err)
			}

			err = tc.resultCheck(caTest.Service.GetCryptoEngineProvider(context.Background()))
			if err != nil {
				t.Fatalf("unexpected result in test case: %s", err)
			}

		})
	}
}
func TestCreateCA(t *testing.T) {
	serverTest, err := TestServiceBuilder{}.WithDatabase("ca").Build(t)
	if err != nil {
		t.Fatalf("could not create CA test server: %s", err)
	}

	caTest := serverTest.CA

	caID := "12345-11111"
	caDUr := models.TimeDuration(time.Hour * 24)
	issuanceDur := models.TimeDuration(time.Hour * 12)

	var testcases = []struct {
		name        string
		before      func(svc services.CAService) error
		run         func(caSDK services.CAService) (*models.CACertificate, error)
		resultCheck func(createdCA *models.CACertificate, err error) error
	}{
		{
			name:   "OK/KeyType-RSA",
			before: func(svc services.CAService) error { return nil },
			run: func(caSDK services.CAService) (*models.CACertificate, error) {
				return caSDK.CreateCA(context.Background(), services.CreateCAInput{
					ID:                 caID,
					KeyMetadata:        models.KeyMetadata{Type: models.KeyType(x509.RSA), Bits: 2048},
					Subject:            models.Subject{CommonName: "TestCA"},
					CAExpiration:       models.Validity{Type: models.Duration, Duration: caDUr},
					IssuanceExpiration: models.Validity{Type: models.Duration, Duration: issuanceDur},
				})
			},
			resultCheck: func(createdCA *models.CACertificate, err error) error {
				if err != nil {
					return fmt.Errorf("should've created CA without error, but got error: %s", err)
				}

				return nil
			},
		},
		{
			name:   "OK/KeyType-ECC",
			before: func(svc services.CAService) error { return nil },
			run: func(caSDK services.CAService) (*models.CACertificate, error) {
				return caSDK.CreateCA(context.Background(), services.CreateCAInput{
					ID:                 caID,
					KeyMetadata:        models.KeyMetadata{Type: models.KeyType(x509.ECDSA), Bits: 256},
					Subject:            models.Subject{CommonName: "TestCA"},
					CAExpiration:       models.Validity{Type: models.Duration, Duration: caDUr},
					IssuanceExpiration: models.Validity{Type: models.Duration, Duration: issuanceDur},
				})
			},
			resultCheck: func(createdCA *models.CACertificate, err error) error {
				if err != nil {
					return fmt.Errorf("should've created CA without error, but got error: %s", err)
				}

				return nil
			},
		},
		{
			name:   "OK/Expiration-Duration",
			before: func(svc services.CAService) error { return nil },
			run: func(caSDK services.CAService) (*models.CACertificate, error) {
				return caSDK.CreateCA(context.Background(), services.CreateCAInput{
					ID:                 caID,
					KeyMetadata:        models.KeyMetadata{Type: models.KeyType(x509.RSA), Bits: 2048},
					Subject:            models.Subject{CommonName: "TestCA"},
					CAExpiration:       models.Validity{Type: models.Duration, Duration: caDUr},
					IssuanceExpiration: models.Validity{Type: models.Duration, Duration: issuanceDur},
				})
			},
			resultCheck: func(createdCA *models.CACertificate, err error) error {
				if err != nil {
					return fmt.Errorf("should've created CA without error, but got error: %s", err)
				}

				return nil
			},
		},
		{
			name:   "OK/Expiration-Time",
			before: func(svc services.CAService) error { return nil },
			run: func(caSDK services.CAService) (*models.CACertificate, error) {
				tCA := time.Date(9999, 11, 31, 23, 59, 59, 0, time.UTC)
				tIssue := time.Date(9999, 11, 30, 23, 59, 59, 0, time.UTC)
				return caSDK.CreateCA(context.Background(), services.CreateCAInput{
					ID:                 caID,
					KeyMetadata:        models.KeyMetadata{Type: models.KeyType(x509.RSA), Bits: 2048},
					Subject:            models.Subject{CommonName: "TestCA"},
					CAExpiration:       models.Validity{Type: models.Time, Time: tCA},
					IssuanceExpiration: models.Validity{Type: models.Time, Time: tIssue},
				})
			},
			resultCheck: func(createdCA *models.CACertificate, err error) error {
				if err != nil {
					return fmt.Errorf("should've created CA without error, but got error: %s", err)
				}

				if createdCA.Certificate.ValidTo.Year() != 9999 {
					t.Fatalf("CA certificate should expire on 9999 but got %d", createdCA.Certificate.ValidTo.Year())
				}

				return nil
			},
		},
		{
			name: "Error/Duplicate-CA-ID",
			before: func(svc services.CAService) error {
				_, err := svc.CreateCA(context.Background(), services.CreateCAInput{
					ID:                 caID,
					KeyMetadata:        models.KeyMetadata{Type: models.KeyType(x509.RSA), Bits: 2048},
					Subject:            models.Subject{CommonName: "TestCA"},
					CAExpiration:       models.Validity{Type: models.Duration, Duration: caDUr},
					IssuanceExpiration: models.Validity{Type: models.Duration, Duration: issuanceDur},
				})
				if err != nil {
					return err
				}
				return nil
			},
			run: func(caSDK services.CAService) (*models.CACertificate, error) {
				return caSDK.CreateCA(context.Background(), services.CreateCAInput{
					ID:                 caID,
					KeyMetadata:        models.KeyMetadata{Type: models.KeyType(x509.RSA), Bits: 2048},
					Subject:            models.Subject{CommonName: "TestCA"},
					CAExpiration:       models.Validity{Type: models.Duration, Duration: caDUr},
					IssuanceExpiration: models.Validity{Type: models.Duration, Duration: issuanceDur},
				})
			},
			resultCheck: func(createdCA *models.CACertificate, err error) error {
				if err == nil {
					return fmt.Errorf("should've got error. Got none")
				}

				if !errors.Is(err, errs.ErrCAAlreadyExists) {
					return fmt.Errorf("should've got error %s. Got: %s", errs.ErrCAAlreadyExists, err)
				}

				return nil
			},
		},
	}

	for _, tc := range testcases {
		tc := tc

		t.Run(tc.name, func(t *testing.T) {

			err = serverTest.BeforeEach()
			if err != nil {
				t.Fatalf("failed running 'BeforeEach' func in test case: %s", err)
			}

			err = tc.before(caTest.Service)
			err = tc.resultCheck(tc.run(caTest.HttpCASDK))
			if err != nil {
				t.Fatalf("unexpected result in test case: %s", err)
			}

		})
	}
}

func TestDeleteCAAndIssuedCertificates(t *testing.T) {
	serverTest, err := TestServiceBuilder{}.WithDatabase("ca").Build(t)
	if err != nil {
		t.Fatalf("could not create CA test server: %s", err)
	}

	caTest := serverTest.CA

	caDUr := models.TimeDuration(time.Hour * 24)
	issuanceDur := models.TimeDuration(time.Hour * 12)

	var testcases = []struct {
		name        string
		before      func(svc services.CAService) error
		run         func(caSDK services.CAService) (*x509.Certificate, error)
		resultCheck func(caSDK services.CAService, cert *x509.Certificate, err error) error
	}{
		{
			name:   "Err/DeletingCAAndIssuedCertificates",
			before: func(svc services.CAService) error { return nil },
			run: func(caSDK services.CAService) (*x509.Certificate, error) {
				enrollCA, err := caSDK.CreateCA(context.Background(), services.CreateCAInput{

					KeyMetadata:        models.KeyMetadata{Type: models.KeyType(x509.RSA), Bits: 2048},
					Subject:            models.Subject{CommonName: "TestCA"},
					CAExpiration:       models.Validity{Type: models.Duration, Duration: caDUr},
					IssuanceExpiration: models.Validity{Type: models.Duration, Duration: issuanceDur},
				})

				if err != nil {
					t.Fatalf("could not create CA: %s", err)
				}

				commonName := fmt.Sprintf("enrolled-%s", uuid.NewString())
				enrollKey, _ := chelpers.GenerateRSAKey(2048)
				enrollCSR, _ := chelpers.GenerateCertificateRequest(models.Subject{CommonName: commonName}, enrollKey)

				crt, err := caSDK.SignCertificate(context.Background(), services.SignCertificateInput{
					CAID:        enrollCA.ID,
					CertRequest: (*models.X509CertificateRequest)(enrollCSR),
					IssuanceProfile: models.IssuanceProfile{
						Validity:        enrollCA.Validity,
						SignAsCA:        false,
						HonorSubject:    true,
						HonorExtensions: true,
					},
				})
				if err != nil {
					t.Fatalf("could not sign the certificate: %s", err)
				}

				_, err = caSDK.UpdateCAStatus(context.Background(), services.UpdateCAStatusInput{
					CAID:             enrollCA.ID,
					Status:           models.StatusRevoked,
					RevocationReason: models.RevocationReason(0),
				})

				if err != nil {
					t.Fatalf("could not update the status of the CA: %s", err)
				}

				err = caSDK.DeleteCA(context.Background(), services.DeleteCAInput{
					CAID: enrollCA.ID,
				})
				return (*x509.Certificate)(crt.Certificate), err
			},

			resultCheck: func(caSDK services.CAService, cert *x509.Certificate, err error) error {
				if err != nil {
					return fmt.Errorf("should've not got an error, but it has got an error: %s", err)
				}
				_, err = caSDK.GetCertificateBySerialNumber(context.Background(), services.GetCertificatesBySerialNumberInput{
					SerialNumber: cert.SerialNumber.String(),
				})

				if err == nil {
					return fmt.Errorf("should've got an error, but it has not an error: %s", err)
				}

				return nil
			},
		},
		{
			name:   "OK/ExternalCA",
			before: func(svc services.CAService) error { return nil },
			run: func(caSDK services.CAService) (*x509.Certificate, error) {

				duration := models.TimeDuration(time.Hour * 24)
				ca, _, err := chelpers.GenerateSelfSignedCA(x509.RSA, time.Duration(duration), "test")
				if err != nil {
					return nil, fmt.Errorf("error while importing self signed CA: %s", err)
				}
				importedCALvl1, err := caSDK.ImportCA(context.Background(), services.ImportCAInput{
					CAType: models.CertificateTypeExternal,
					IssuanceExpiration: models.Validity{
						Type:     models.Duration,
						Duration: (models.TimeDuration)(duration),
					},
					CACertificate: (*models.X509Certificate)(ca),
				})

				if err != nil {
					return nil, fmt.Errorf("got unexpected error, while importing the CA: %s", err)
				}

				err = caSDK.DeleteCA(context.Background(), services.DeleteCAInput{
					CAID: importedCALvl1.ID,
				})
				return nil, err
			},

			resultCheck: func(caSDK services.CAService, cert *x509.Certificate, err error) error {
				if err != nil {
					return fmt.Errorf("should've not got an error, but it has an error: %s", err)
				}

				return nil
			},
		},
		{
			name:   "OK/RevokedCA",
			before: func(svc services.CAService) error { return nil },
			run: func(caSDK services.CAService) (*x509.Certificate, error) {
				ca1, err := caSDK.CreateCA(context.Background(), services.CreateCAInput{

					KeyMetadata:        models.KeyMetadata{Type: models.KeyType(x509.RSA), Bits: 2048},
					Subject:            models.Subject{CommonName: "TestCA"},
					CAExpiration:       models.Validity{Type: models.Duration, Duration: caDUr},
					IssuanceExpiration: models.Validity{Type: models.Duration, Duration: issuanceDur},
				})

				if err != nil {
					t.Fatalf("could not create CA: %s", err)
				}

				_, err = caSDK.UpdateCAStatus(context.Background(), services.UpdateCAStatusInput{
					CAID:             ca1.ID,
					Status:           models.StatusRevoked,
					RevocationReason: models.RevocationReason(0),
				})
				if err != nil {
					t.Fatalf("error while changing the status of the CA: %s", err)
				}

				err = caSDK.DeleteCA(context.Background(), services.DeleteCAInput{
					CAID: ca1.ID,
				})
				return nil, err
			},

			resultCheck: func(caSDK services.CAService, cert *x509.Certificate, err error) error {
				if err != nil {
					return fmt.Errorf("should've not got an error, but it has an error: %s", err)
				}

				return nil
			},
		},
		{
			name:   "OK/ExpiredCA",
			before: func(svc services.CAService) error { return nil },
			run: func(caSDK services.CAService) (*x509.Certificate, error) {
				ca1, err := caSDK.CreateCA(context.Background(), services.CreateCAInput{
					KeyMetadata:        models.KeyMetadata{Type: models.KeyType(x509.RSA), Bits: 2048},
					Subject:            models.Subject{CommonName: "TestCA"},
					CAExpiration:       models.Validity{Type: models.Duration, Duration: caDUr},
					IssuanceExpiration: models.Validity{Type: models.Duration, Duration: issuanceDur},
				})

				if err != nil {
					t.Fatalf("could not create CA: %s", err)
				}

				_, err = caSDK.UpdateCAStatus(context.Background(), services.UpdateCAStatusInput{
					CAID:   ca1.ID,
					Status: models.StatusExpired,
				})
				if err != nil {
					t.Fatalf("error while changing the status of the CA: %s", err)
				}

				err = caSDK.DeleteCA(context.Background(), services.DeleteCAInput{
					CAID: ca1.ID,
				})
				return nil, err
			},

			resultCheck: func(caSDK services.CAService, cert *x509.Certificate, err error) error {
				if err != nil {
					return fmt.Errorf("should've not got an error, but it has an error: %s", err)
				}

				return nil
			},
		},
	}

	for _, tc := range testcases {
		tc := tc

		t.Run(tc.name, func(t *testing.T) {

			err = serverTest.BeforeEach()
			if err != nil {
				t.Fatalf("failed running 'BeforeEach' func in test case: %s", err)
			}

			err = tc.before(caTest.Service)
			if err != nil {
				t.Fatalf("failed running 'before' func in test case: %s", err)
			}
			crt, err := tc.run(caTest.HttpCASDK)
			err = tc.resultCheck(caTest.Service, crt, err)
			if err != nil {
				t.Fatalf("unexpected result in test case: %s", err)
			}

		})
	}
}

func TestUpdateCAIssuanceExpiration(t *testing.T) {
	serverTest, err := TestServiceBuilder{}.WithDatabase("ca").Build(t)
	if err != nil {
		t.Fatalf("could not create CA test server: %s", err)
	}

	caTest := serverTest.CA

	caDUr := models.TimeDuration(time.Hour * 24)

	var testcases = []struct {
		name        string
		before      func(svc services.CAService) error
		run         func(caSDK services.CAService) error
		resultCheck func(err error) error
	}{
		{
			name:   "OK/ChangingCAIssuanceExpiration",
			before: func(svc services.CAService) error { return nil },
			run: func(caSDK services.CAService) error {
				issuanceDur := models.TimeDuration(time.Hour * 12)
				issuanceDurNew := models.TimeDuration(time.Hour * 6)
				ca, err := caSDK.CreateCA(context.Background(), services.CreateCAInput{
					KeyMetadata:        models.KeyMetadata{Type: models.KeyType(x509.RSA), Bits: 2048},
					Subject:            models.Subject{CommonName: "TestCA"},
					CAExpiration:       models.Validity{Type: models.Duration, Duration: caDUr},
					IssuanceExpiration: models.Validity{Type: models.Duration, Duration: issuanceDur},
				})
				if err != nil {
					t.Fatalf("could not create CA: %s", err)
				}

				_, err = caSDK.UpdateCAIssuanceExpiration(context.Background(), services.UpdateCAIssuanceExpirationInput{
					CAID:               ca.ID,
					IssuanceExpiration: models.Validity{Type: models.Duration, Duration: issuanceDurNew},
				})
				return err
			},

			resultCheck: func(err error) error {
				if err != nil {
					return fmt.Errorf("should've not got an error, but it has got an error: %s", err)
				}
				return nil
			},
		},
		{
			name:   "Err/TooLargeIssuanceExpiration",
			before: func(svc services.CAService) error { return nil },
			run: func(caSDK services.CAService) error {
				issuanceDur := models.TimeDuration(time.Hour * 12)
				issuanceDurNew := models.TimeDuration(time.Hour * 2000)

				ca, err := caSDK.CreateCA(context.Background(), services.CreateCAInput{
					KeyMetadata:        models.KeyMetadata{Type: models.KeyType(x509.RSA), Bits: 2048},
					Subject:            models.Subject{CommonName: "TestCA"},
					CAExpiration:       models.Validity{Type: models.Duration, Duration: caDUr},
					IssuanceExpiration: models.Validity{Type: models.Duration, Duration: issuanceDur},
				})
				if err != nil {
					t.Fatalf("could not create CA: %s", err)
				}

				_, err = caSDK.UpdateCAIssuanceExpiration(context.Background(), services.UpdateCAIssuanceExpirationInput{
					CAID:               ca.ID,
					IssuanceExpiration: models.Validity{Type: models.Duration, Duration: issuanceDurNew},
				})
				return err
			},

			resultCheck: func(err error) error {
				if err == nil {
					return fmt.Errorf("should've got an error, but got no error")
				}

				return nil
			},
		},
		{
			name:   "Err/TooLargeIssuanceExpirationDate",
			before: func(svc services.CAService) error { return nil },
			run: func(caSDK services.CAService) error {

				tCA := time.Date(2024, 11, 31, 23, 59, 59, 0, time.UTC)
				tIssue := time.Date(2024, 8, 30, 23, 59, 59, 0, time.UTC)
				tIssueNew := time.Date(2025, 8, 30, 23, 59, 59, 0, time.UTC)

				ca, err := caSDK.CreateCA(context.Background(), services.CreateCAInput{
					KeyMetadata:        models.KeyMetadata{Type: models.KeyType(x509.RSA), Bits: 2048},
					Subject:            models.Subject{CommonName: "TestCA"},
					CAExpiration:       models.Validity{Type: models.Time, Time: tCA},
					IssuanceExpiration: models.Validity{Type: models.Time, Time: tIssue},
				})

				if err != nil {
					t.Fatalf("could not create CA: %s", err)
				}

				_, err = caSDK.UpdateCAIssuanceExpiration(context.Background(), services.UpdateCAIssuanceExpirationInput{
					CAID:               ca.ID,
					IssuanceExpiration: models.Validity{Type: models.Time, Time: tIssueNew},
				})
				return err
			},

			resultCheck: func(err error) error {

				if err == nil {
					return fmt.Errorf("should've got an error, but got no error")
				}

				return nil
			},
		},
		{
			name:   "OK/IssuanceExpirationDate",
			before: func(svc services.CAService) error { return nil },
			run: func(caSDK services.CAService) error {

				tCA := time.Date(2024, 11, 31, 23, 59, 59, 0, time.UTC)
				tIssue := time.Date(2024, 8, 30, 23, 59, 59, 0, time.UTC)
				tIssueNew := time.Date(2024, 7, 30, 23, 59, 59, 0, time.UTC)

				ca, err := caSDK.CreateCA(context.Background(), services.CreateCAInput{
					KeyMetadata:        models.KeyMetadata{Type: models.KeyType(x509.RSA), Bits: 2048},
					Subject:            models.Subject{CommonName: "TestCA"},
					CAExpiration:       models.Validity{Type: models.Time, Time: tCA},
					IssuanceExpiration: models.Validity{Type: models.Time, Time: tIssue},
				})

				if err != nil {
					t.Fatalf("could not create CA: %s", err)
				}

				_, err = caSDK.UpdateCAIssuanceExpiration(context.Background(), services.UpdateCAIssuanceExpirationInput{
					CAID:               ca.ID,
					IssuanceExpiration: models.Validity{Type: models.Time, Time: tIssueNew},
				})
				return err
			},

			resultCheck: func(err error) error {

				if err != nil {
					return fmt.Errorf("should've not got an error, but it has got an error: %s", err)
				}

				return nil
			},
		},
	}

	for _, tc := range testcases {
		tc := tc

		t.Run(tc.name, func(t *testing.T) {

			err = serverTest.BeforeEach()
			if err != nil {
				t.Fatalf("failed running 'BeforeEach' func in test case: %s", err)
			}

			err = tc.before(caTest.Service)
			if err != nil {
				t.Fatalf("failed running 'before' func in test case: %s", err)
			}
			err = tc.run(caTest.HttpCASDK)
			err = tc.resultCheck(err)
			if err != nil {
				t.Fatalf("unexpected result in test case: %s", err)
			}

		})
	}
}

func TestGetCertificatesByCaAndStatus(t *testing.T) {
	serverTest, err := TestServiceBuilder{}.WithDatabase("ca").Build(t)
	if err != nil {
		t.Fatalf("could not create CA test server: %s", err)
	}

	caTest := serverTest.CA

	t.Parallel()

	var testcases = []struct {
		name        string
		before      func(svc services.CAService) error
		run         func(caSDK services.CAService) ([]*models.Certificate, error)
		resultCheck func(certs []*models.Certificate, err error) error
	}{
		{
			name: "OK/Pagination10-pagesize5-without-pagination",
			before: func(svc services.CAService) error {
				certsToIssue := 10
				ca, err := svc.GetCAByID(context.Background(), services.GetCAByIDInput{CAID: DefaultCAID})
				if err != nil {
					return fmt.Errorf("Error getting the CA: %s", err)
				}

				for i := 0; i < certsToIssue; i++ {
					key, err := chelpers.GenerateRSAKey(2048)
					if err != nil {
						return fmt.Errorf("Error creating the private key: %s", err)
					}

					csr, _ := chelpers.GenerateCertificateRequest(models.Subject{CommonName: fmt.Sprintf("cert-%d", i)}, key)
					_, err = svc.SignCertificate(context.Background(), services.SignCertificateInput{
						CAID:        DefaultCAID,
						CertRequest: (*models.X509CertificateRequest)(csr),
						IssuanceProfile: models.IssuanceProfile{
							Validity:        ca.Validity,
							SignAsCA:        false,
							HonorSubject:    true,
							HonorExtensions: true,
						},
					})
					if err != nil {
						return err
					}
				}
				return nil
			},
			run: func(caSDK services.CAService) ([]*models.Certificate, error) {
				issuedCerts := []*models.Certificate{}
				_, err := caSDK.GetCertificatesByCaAndStatus(context.Background(), services.GetCertificatesByCaAndStatusInput{
					CAID:   DefaultCAID,
					Status: models.StatusActive,
					ListInput: resources.ListInput[models.Certificate]{
						ExhaustiveRun: false,
						QueryParameters: &resources.QueryParameters{
							PageSize: 5,
						},
						ApplyFunc: func(elem models.Certificate) {
							issuedCerts = append(issuedCerts, &elem)
						},
					},
				})

				return issuedCerts, err
			},
			resultCheck: func(certs []*models.Certificate, err error) error {
				if err != nil {
					return fmt.Errorf("should've got no error, but got error: %s", err)
				}

				if len(certs) != 5 {
					return fmt.Errorf("unexpected count of the certificates %d", len(certs))
				}

				return nil
			},
		},
		{
			name: "OK/Pagination15-pagesize5-with-pagination",
			before: func(svc services.CAService) error {
				ca, err := svc.GetCAByID(context.Background(), services.GetCAByIDInput{CAID: DefaultCAID})
				if err != nil {
					return fmt.Errorf("Error getting the CA: %s", err)
				}

				certsToIssue := 15
				for i := 0; i < certsToIssue; i++ {
					key, _ := chelpers.GenerateRSAKey(2048)
					csr, _ := chelpers.GenerateCertificateRequest(models.Subject{CommonName: fmt.Sprintf("cert-%d", i)}, key)
					_, err := svc.SignCertificate(context.Background(), services.SignCertificateInput{
						CAID:        DefaultCAID,
						CertRequest: (*models.X509CertificateRequest)(csr),
						IssuanceProfile: models.IssuanceProfile{
							Validity:        ca.Validity,
							SignAsCA:        false,
							HonorSubject:    true,
							HonorExtensions: true,
						},
					})
					if err != nil {
						return err
					}
				}
				return nil
			},
			run: func(caSDK services.CAService) ([]*models.Certificate, error) {
				issuedCerts := []*models.Certificate{}
				_, err := caSDK.GetCertificatesByCaAndStatus(context.Background(), services.GetCertificatesByCaAndStatusInput{
					CAID:   DefaultCAID,
					Status: models.StatusActive,
					ListInput: resources.ListInput[models.Certificate]{
						ExhaustiveRun: true,
						QueryParameters: &resources.QueryParameters{
							PageSize: 5,
						},
						ApplyFunc: func(elem models.Certificate) {
							issuedCerts = append(issuedCerts, &elem)
						},
					},
				})

				return issuedCerts, err
			},
			resultCheck: func(certs []*models.Certificate, err error) error {
				if err != nil {
					return fmt.Errorf("should've got no error, but got error: %s", err)
				}

				if len(certs) != 16 { // 15 + 1 (the CA certificate)
					return fmt.Errorf("unexpected count of certificates. got %d", len(certs))
				}

				return nil
			},
		},
	}

	for _, tc := range testcases {
		tc := tc

		t.Run(tc.name, func(t *testing.T) {
			//
			err = serverTest.BeforeEach()
			if err != nil {
				t.Fatalf("failed running 'BeforeEach' func in test case: %s", err)
			}

			_, err = initCA(caTest.Service)
			if err != nil {
				t.Fatalf("failed running 'initCA' func in test case: %s", err)
			}

			err = tc.before(caTest.Service)
			if err != nil {
				t.Fatalf("failed running 'before' func in test case: %s", err)
			}

			err = tc.resultCheck(tc.run(caTest.HttpCASDK))
			if err != nil {
				t.Fatalf("unexpected result in test case: %s", err)
			}

		})
	}
}

func TestSignCertificate(t *testing.T) {
	serverTest, err := TestServiceBuilder{}.WithDatabase("ca").Build(t)
	if err != nil {
		t.Fatalf("could not create CA test server: %s", err)
	}

	caTest := serverTest.CA

	var testcases = []struct {
		name        string
		run         func(caSDK services.CAService, caIDToSign string, validity models.Validity) (*models.Certificate, error)
		resultCheck func(issuedCerts *models.Certificate, err error) error
	}{
		{
			name: "OK/SignCertificate",
			run: func(caSDK services.CAService, caIDToSign string, validity models.Validity) (*models.Certificate, error) {
				key, err := chelpers.GenerateRSAKey(2048)
				if err != nil {
					return nil, err
				}

				csr, err := chelpers.GenerateCertificateRequest(models.Subject{CommonName: "test", Country: "ES", Organization: "lamassu", OrganizationUnit: "iot", State: "lamassu-world", Locality: "lamassu-city"}, key)
				if err != nil {
					return nil, err
				}

				return caSDK.SignCertificate(context.Background(), services.SignCertificateInput{
					CAID:        caIDToSign,
					CertRequest: (*models.X509CertificateRequest)(csr),
					IssuanceProfile: models.IssuanceProfile{
						Validity:        validity,
						SignAsCA:        false,
						HonorSubject:    true,
						HonorExtensions: true,
					},
				})
			},
			resultCheck: func(issuedCert *models.Certificate, err error) error {
				if err != nil {
					return fmt.Errorf("should've got no error but got error: %s", err)
				}

				if issuedCert == nil {
					return fmt.Errorf("should've got issued certificate but got nil")
				}

				if issuedCert.Subject.CommonName != "test" {
					return fmt.Errorf("issued certificate should have CommonName 'test' but got %s", issuedCert.Subject.CommonName)
				}

				if issuedCert.Subject.Country != "ES" {
					return fmt.Errorf("issued certificate should have Country 'ES' but got %s", issuedCert.Subject.Country)
				}

				if issuedCert.Subject.Organization != "lamassu" {
					return fmt.Errorf("issued certificate should have Organization 'lamassu' but got %s", issuedCert.Subject.Organization)
				}

				if issuedCert.Subject.OrganizationUnit != "iot" {
					return fmt.Errorf("issued certificate should have OrganizationUnit 'iot' but got %s", issuedCert.Subject.OrganizationUnit)
				}

				if issuedCert.Subject.State != "lamassu-world" {
					return fmt.Errorf("issued certificate should have State 'lamassu-world' but got %s", issuedCert.Subject.State)
				}

				if issuedCert.Subject.Locality != "lamassu-city" {
					return fmt.Errorf("issued certificate should have Locality 'lamassu-city' but got %s", issuedCert.Subject.Locality)
				}

				return nil
			},
		},
		{
			name: "OK/SignCertificateWithAltSubject",
			run: func(caSDK services.CAService, caIDToSign string, validity models.Validity) (*models.Certificate, error) {
				key, err := chelpers.GenerateRSAKey(2048)
				if err != nil {
					return nil, err
				}

				csr, err := chelpers.GenerateCertificateRequest(models.Subject{CommonName: "test", Country: "ES", Organization: "lamassu", OrganizationUnit: "iot", State: "lamassu-world", Locality: "lamassu-city"}, key)
				if err != nil {
					return nil, err
				}

				return caSDK.SignCertificate(context.Background(), services.SignCertificateInput{
					CAID:        caIDToSign,
					CertRequest: (*models.X509CertificateRequest)(csr),
					IssuanceProfile: models.IssuanceProfile{
						Validity:     validity,
						SignAsCA:     false,
						HonorSubject: false,
						Subject: models.Subject{
							CommonName:       "other-test",
							Country:          "US",
							Organization:     "other-lamassu",
							OrganizationUnit: "other-iot",
							State:            "other-lamassu-world",
							Locality:         "other-lamassu-city",
						},
					},
				})
			},
			resultCheck: func(issuedCert *models.Certificate, err error) error {
				if err != nil {
					return fmt.Errorf("should've got no error but got error: %s", err)
				}

				if issuedCert == nil {
					return fmt.Errorf("should've got issued certificate but got nil")
				}

				if issuedCert.Subject.CommonName == "other-test" {
					return fmt.Errorf("issued certificate should respect CSR CN 'test' but got %s", issuedCert.Subject.CommonName)
				}

				if issuedCert.Subject.Country != "US" {
					return fmt.Errorf("issued certificate should have Country 'US' but got %s", issuedCert.Subject.Country)
				}

				if issuedCert.Subject.Organization != "other-lamassu" {
					return fmt.Errorf("issued certificate should have Organization 'other-lamassu' but got %s", issuedCert.Subject.Organization)
				}

				if issuedCert.Subject.OrganizationUnit != "other-iot" {
					return fmt.Errorf("issued certificate should have OrganizationUnit 'other-iot' but got %s", issuedCert.Subject.OrganizationUnit)
				}

				if issuedCert.Subject.State != "other-lamassu-world" {
					return fmt.Errorf("issued certificate should have State 'other-lamassu-world' but got %s", issuedCert.Subject.State)
				}

				return nil
			},
		},
		{
			name: "OK/KeyUsages",
			run: func(caSDK services.CAService, caIDToSign string, validity models.Validity) (*models.Certificate, error) {
				key, err := chelpers.GenerateRSAKey(2048)
				if err != nil {
					return nil, err
				}

				csr, err := chelpers.GenerateCertificateRequest(models.Subject{CommonName: "test", Country: "ES", Organization: "lamassu", OrganizationUnit: "iot", State: "lamassu-world", Locality: "lamassu-city"}, key)
				if err != nil {
					return nil, err
				}

				return caSDK.SignCertificate(context.Background(), services.SignCertificateInput{
					CAID:        caIDToSign,
					CertRequest: (*models.X509CertificateRequest)(csr),
					IssuanceProfile: models.IssuanceProfile{
						Validity:        validity,
						SignAsCA:        false,
						HonorSubject:    true,
						HonorExtensions: true,
						KeyUsage: models.X509KeyUsage(
							models.X509KeyUsage(x509.KeyUsageDigitalSignature | x509.KeyUsageCRLSign),
						),
						ExtendedKeyUsages: []models.X509ExtKeyUsage{
							models.X509ExtKeyUsage(x509.ExtKeyUsageClientAuth),
							models.X509ExtKeyUsage(x509.ExtKeyUsageCodeSigning),
						},
					},
				})
			},
			resultCheck: func(issuedCert *models.Certificate, err error) error {
				if err != nil {
					return fmt.Errorf("should've got no error but got error: %s", err)
				}

				if issuedCert == nil {
					return fmt.Errorf("should've got issued certificate but got nil")
				}

				if issuedCert.Certificate.KeyUsage&x509.KeyUsageDigitalSignature == 0 {
					return fmt.Errorf("issued certificate should have KeyUsage 'DigitalSignature' but was not set")
				}

				if issuedCert.Certificate.KeyUsage&x509.KeyUsageCRLSign == 0 {
					return fmt.Errorf("issued certificate should have KeyUsage 'CRLSign' but got was not set")
				}

				if !slices.Contains(issuedCert.Certificate.ExtKeyUsage, x509.ExtKeyUsageClientAuth) {
					return fmt.Errorf("issued certificate should have ExtKeyUsage 'ClientAuth' but  was not set")
				}

				if !slices.Contains(issuedCert.Certificate.ExtKeyUsage, x509.ExtKeyUsageCodeSigning) {
					return fmt.Errorf("issued certificate should have ExtKeyUsage 'CodeSigning' but was not set")
				}

				return nil
			},
		},
		{
			name: "Err/CADoesNotExist",
			run: func(caSDK services.CAService, caIDToSign string, validity models.Validity) (*models.Certificate, error) {
				key, err := chelpers.GenerateRSAKey(2048)
				if err != nil {
					return nil, err
				}

				csr, err := chelpers.GenerateCertificateRequest(models.Subject{CommonName: "test", Country: "ES", Organization: "lamassu", OrganizationUnit: "iot", State: "lamassu-world", Locality: "lamassu-city"}, key)
				if err != nil {
					return nil, err
				}

				return caSDK.SignCertificate(context.Background(), services.SignCertificateInput{
					CAID:        "myCA",
					CertRequest: (*models.X509CertificateRequest)(csr),
					IssuanceProfile: models.IssuanceProfile{
						Validity:        validity,
						SignAsCA:        false,
						HonorSubject:    true,
						HonorExtensions: true,
					},
				})
			},
			resultCheck: func(issuedCert *models.Certificate, err error) error {
				if err == nil {
					return fmt.Errorf("should've got error but got none")
				}

				if !errors.Is(err, errs.ErrCANotFound) {
					return fmt.Errorf("should've got error %s but got %s", errs.ErrCANotFound, err)
				}

				return nil
			},
		},
	}

	for _, tc := range testcases {
		tc := tc

		t.Run(tc.name, func(t *testing.T) {
			//
			err = serverTest.BeforeEach()
			if err != nil {
				t.Fatalf("failed running 'BeforeEach' func in test case: %s", err)
			}

			_, err = initCA(caTest.Service)
			if err != nil {
				t.Fatalf("failed running 'initCA' func in test case: %s", err)
			}

			caExpiration := models.TimeDuration(time.Hour * 24)
			issuanceExpiration := models.TimeDuration(time.Hour * 2)

			ca, err := caTest.Service.CreateCA(context.Background(), services.CreateCAInput{
				KeyMetadata:        models.KeyMetadata{Type: models.KeyType(x509.RSA), Bits: 2048},
				Subject:            models.Subject{CommonName: "TestCA"},
				CAExpiration:       models.Validity{Type: models.Duration, Duration: caExpiration},
				IssuanceExpiration: models.Validity{Type: models.Duration, Duration: issuanceExpiration},
			})
			if err != nil {
				t.Fatalf("failed creating CA: %s", err)
			}

			err = tc.resultCheck(tc.run(caTest.HttpCASDK, ca.ID, ca.Validity))
			if err != nil {
				t.Fatalf("unexpected result in test case: %s", err)
			}
		})
	}
}

func TestImportCertificate(t *testing.T) {
	serverTest, err := TestServiceBuilder{}.WithDatabase("ca").Build(t)
	if err != nil {
		t.Fatalf("could not create CA test server: %s", err)
	}

	caTest := serverTest.CA

	var testcases = []struct {
		name        string
		run         func(caSDK services.CAService) (*models.Certificate, *models.CACertificate, error)
		resultCheck func(importedCert *models.Certificate, ca *models.CACertificate, err error) error
	}{
		{
			name: "OK/ImportCertificate",
			run: func(caSDK services.CAService) (*models.Certificate, *models.CACertificate, error) {
				//Create Out of Band CA
				ca, caKey, err := chelpers.GenerateSelfSignedCA(x509.ECDSA, time.Hour*10, "myCA")
				if err != nil {
					t.Fatalf("failed creating self signed CA: %s", err)
				}

				//Sign Certificate with Out of Band CA
				key, err := chelpers.GenerateRSAKey(2048)
				if err != nil {
					t.Fatalf("failed generating RSA key: %s", err)
				}

				csr, err := chelpers.GenerateCertificateRequest(models.Subject{CommonName: "test"}, key)
				if err != nil {
					t.Fatalf("failed generating certificate request: %s", err)
				}

				certificateTemplate := x509.Certificate{
					PublicKeyAlgorithm: csr.PublicKeyAlgorithm,
					PublicKey:          csr.PublicKey,
					SerialNumber:       big.NewInt(1),
					Issuer:             ca.Subject,
					Subject:            csr.Subject,
					NotBefore:          time.Now(),
					NotAfter:           time.Now().Add(time.Hour),
					KeyUsage:           x509.KeyUsageDigitalSignature,
				}

				certificateBytes, err := x509.CreateCertificate(rand.Reader, &certificateTemplate, ca, csr.PublicKey, caKey)
				if err != nil {
					t.Fatalf("failed creating signed certificate: %s", err)
				}

				cert, err := x509.ParseCertificate(certificateBytes)
				if err != nil {
					t.Fatalf("failed parsing certificate: %s", err)
				}

				//Import CA
				issuanceDur := models.TimeDuration(time.Hour * 2)
				importedCA, err := caSDK.ImportCA(context.Background(), services.ImportCAInput{
					CAType: models.CertificateTypeImportedWithKey,
					IssuanceExpiration: models.Validity{
						Type:     models.Duration,
						Duration: issuanceDur,
					},
					CAECKey:       caKey.(*ecdsa.PrivateKey),
					CACertificate: (*models.X509Certificate)(ca),
					KeyType:       models.KeyType(x509.ECDSA),
				})
				if err != nil {
					t.Fatalf("failed importing CA: %s", err)
				}

				//Import Certificate
				importedCert, err := caSDK.ImportCertificate(context.Background(), services.ImportCertificateInput{
					Certificate: (*models.X509Certificate)(cert),
					Metadata: map[string]any{
						"test": "test2",
					},
				})

				return importedCert, importedCA, err
			},
			resultCheck: func(importedCert *models.Certificate, ca *models.CACertificate, err error) error {
				if err != nil {
					return fmt.Errorf("should've got no error but got error: %s", err)
				}

				if importedCert == nil {
					return fmt.Errorf("should've got imported certificate but got nil")
				}

				if importedCert.IssuerCAMetadata.Level != ca.Level {
					return fmt.Errorf("imported certificate should have Level %d but got %d", ca.Level, importedCert.IssuerCAMetadata.Level)
				}

				if importedCert.IssuerCAMetadata.ID != ca.ID {
					return fmt.Errorf("imported certificate should have CAID %s but got %s", ca.ID, importedCert.IssuerCAMetadata.ID)
				}

				if importedCert.IssuerCAMetadata.SN != ca.Certificate.SerialNumber {
					return fmt.Errorf("imported certificate should have SerialNumber %s but got %s", ca.Certificate.SerialNumber, importedCert.IssuerCAMetadata.SN)
				}

				if importedCert.Status != models.StatusActive {
					return fmt.Errorf("imported certificate should have Active status but got %s", importedCert.Status)
				}

				if importedCert.Metadata["test"] != "test2" {
					return fmt.Errorf("imported certificate should have metadata 'test' with value 'test2' but got %s", importedCert.Metadata["test"])
				}

				return nil
			},
		},
		{
			name: "OK/ExpiredCert",
			run: func(caSDK services.CAService) (*models.Certificate, *models.CACertificate, error) {
				//Create Out of Band CA
				ca, caKey, err := chelpers.GenerateSelfSignedCA(x509.ECDSA, time.Hour*10, "myCA")
				if err != nil {
					t.Fatalf("failed creating self signed CA: %s", err)
				}

				//Sign Certificate with Out of Band CA
				key, err := chelpers.GenerateRSAKey(2048)
				if err != nil {
					t.Fatalf("failed generating RSA key: %s", err)
				}

				csr, err := chelpers.GenerateCertificateRequest(models.Subject{CommonName: "test"}, key)
				if err != nil {
					t.Fatalf("failed generating certificate request: %s", err)
				}

				certificateTemplate := x509.Certificate{
					PublicKeyAlgorithm: csr.PublicKeyAlgorithm,
					PublicKey:          csr.PublicKey,
					SerialNumber:       big.NewInt(1),
					Issuer:             ca.Subject,
					Subject:            csr.Subject,
					NotBefore:          time.Now().Add(-time.Hour * 24 * 2), //2 days ago
					NotAfter:           time.Now().Add(-time.Hour * 24),     //1 day ago
					KeyUsage:           x509.KeyUsageDigitalSignature,
				}

				certificateBytes, err := x509.CreateCertificate(rand.Reader, &certificateTemplate, ca, csr.PublicKey, caKey)
				if err != nil {
					t.Fatalf("failed creating signed certificate: %s", err)
				}

				cert, err := x509.ParseCertificate(certificateBytes)
				if err != nil {
					t.Fatalf("failed parsing certificate: %s", err)
				}

				//Import CA
				issuanceDur := models.TimeDuration(time.Hour * 2)
				importedCA, err := caSDK.ImportCA(context.Background(), services.ImportCAInput{
					CAType: models.CertificateTypeImportedWithKey,
					IssuanceExpiration: models.Validity{
						Type:     models.Duration,
						Duration: issuanceDur,
					},
					CAECKey:       caKey.(*ecdsa.PrivateKey),
					CACertificate: (*models.X509Certificate)(ca),
					KeyType:       models.KeyType(x509.ECDSA),
				})
				if err != nil {
					t.Fatalf("failed importing CA: %s", err)
				}

				//Import Certificate
				importedCert, err := caSDK.ImportCertificate(context.Background(), services.ImportCertificateInput{
					Certificate: (*models.X509Certificate)(cert),
					Metadata: map[string]any{
						"test": "test2",
					},
				})

				return importedCert, importedCA, err
			},
			resultCheck: func(importedCert *models.Certificate, ca *models.CACertificate, err error) error {
				if err != nil {
					return fmt.Errorf("should've got no error but got error: %s", err)
				}

				if importedCert == nil {
					return fmt.Errorf("should've got imported certificate but got nil")
				}

				if importedCert.Status != models.StatusExpired {
					return fmt.Errorf("imported certificate should have Expired status but got %s", importedCert.Status)
				}

				return nil
			},
		},
		{
			name: "OK/AloneCert",
			run: func(caSDK services.CAService) (*models.Certificate, *models.CACertificate, error) {
				//Create Out of Band CA
				ca, caKey, err := chelpers.GenerateSelfSignedCA(x509.ECDSA, time.Hour*10, "myCA")
				if err != nil {
					t.Fatalf("failed creating self signed CA: %s", err)
				}

				//Sign Certificate with Out of Band CA
				key, err := chelpers.GenerateRSAKey(2048)
				if err != nil {
					t.Fatalf("failed generating RSA key: %s", err)
				}

				csr, err := chelpers.GenerateCertificateRequest(models.Subject{CommonName: "test"}, key)
				if err != nil {
					t.Fatalf("failed generating certificate request: %s", err)
				}

				certificateTemplate := x509.Certificate{
					PublicKeyAlgorithm: csr.PublicKeyAlgorithm,
					PublicKey:          csr.PublicKey,
					SerialNumber:       big.NewInt(1),
					Issuer:             ca.Subject,
					Subject:            csr.Subject,
					NotBefore:          time.Now(),
					NotAfter:           time.Now().Add(time.Hour),
					KeyUsage:           x509.KeyUsageDigitalSignature,
				}

				certificateBytes, err := x509.CreateCertificate(rand.Reader, &certificateTemplate, ca, csr.PublicKey, caKey)
				if err != nil {
					t.Fatalf("failed creating signed certificate: %s", err)
				}

				cert, err := x509.ParseCertificate(certificateBytes)
				if err != nil {
					t.Fatalf("failed parsing certificate: %s", err)
				}

				//Import Certificate. This time CA is not imported beforehand
				importedCert, err := caSDK.ImportCertificate(context.Background(), services.ImportCertificateInput{
					Certificate: (*models.X509Certificate)(cert),
					Metadata: map[string]any{
						"test": "test2",
					},
				})

				return importedCert, nil, err
			},
			resultCheck: func(importedCert *models.Certificate, ca *models.CACertificate, err error) error {
				if err != nil {
					return fmt.Errorf("should've got no error but got error: %s", err)
				}

				if importedCert == nil {
					return fmt.Errorf("should've got imported certificate but got nil")
				}

				if importedCert.IssuerCAMetadata.ID != "-" {
					return fmt.Errorf("imported certificate should have IssuerCAMetadata.ID '-' but got %s", importedCert.IssuerCAMetadata.ID)
				}

				return nil
			},
		},
	}

	for _, tc := range testcases {
		tc := tc

		t.Run(tc.name, func(t *testing.T) {
			//
			err = serverTest.BeforeEach()
			if err != nil {
				t.Fatalf("failed running 'BeforeEach' func in test case: %s", err)
			}

			err = tc.resultCheck(tc.run(caTest.HttpCASDK))
			if err != nil {
				t.Fatalf("unexpected result in test case: %s", err)
			}
		})
	}
}

func TestRevokeCA(t *testing.T) {
	serverTest, err := TestServiceBuilder{}.WithDatabase("ca").Build(t)
	if err != nil {
		t.Fatalf("could not create CA test server: %s", err)
	}

	caTest := serverTest.CA

	var testcases = []struct {
		name        string
		run         func(caSDK services.CAService) (*models.CACertificate, error)
		resultCheck func(revokedCA *models.CACertificate, issuedCerts []*models.Certificate, err error) error
	}{
		{
			name: "OK/RevokeWith0CertsIssued",
			run: func(caSDK services.CAService) (*models.CACertificate, error) {
				return caSDK.UpdateCAStatus(context.Background(), services.UpdateCAStatusInput{
					CAID:             DefaultCAID,
					Status:           models.StatusRevoked,
					RevocationReason: ocsp.AACompromise,
				})
			},
			resultCheck: func(revokedCA *models.CACertificate, issuedCerts []*models.Certificate, err error) error {
				if err != nil {
					return fmt.Errorf("should've got no error but got error: %s", err)
				}

				if revokedCA.Certificate.Status != models.StatusRevoked {
					return fmt.Errorf("CA should have Revoked status but is in %s status", revokedCA.Certificate.Status)
				}

				if revokedCA.Certificate.RevocationReason != ocsp.AACompromise {
					return fmt.Errorf("CA should have RevocationReason AACompromise status but is in %s reason", revokedCA.Certificate.RevocationReason)
				}

				return nil
			},
		},
		{
			name: "OK/RevokeWith20CertsIssued",
			run: func(caSDK services.CAService) (*models.CACertificate, error) {
				ca, err := caSDK.GetCAByID(context.Background(), services.GetCAByIDInput{CAID: DefaultCAID})
				if err != nil {
					return nil, err
				}

				issue20 := 20
				for i := 0; i < issue20; i++ {
					key, err := chelpers.GenerateRSAKey(2048)
					if err != nil {
						return nil, err
					}

					csr, err := chelpers.GenerateCertificateRequest(models.Subject{CommonName: fmt.Sprintf("test-%d", i)}, key)
					if err != nil {
						return nil, err
					}

					caSDK.SignCertificate(context.Background(), services.SignCertificateInput{
						CAID:        DefaultCAID,
						CertRequest: (*models.X509CertificateRequest)(csr),
						IssuanceProfile: models.IssuanceProfile{
							Validity:        ca.Validity,
							SignAsCA:        false,
							HonorSubject:    true,
							HonorExtensions: true,
						},
					})
				}
				caSDK.SignCertificate(context.Background(), services.SignCertificateInput{
					CAID: DefaultCAID,
				})

				return caSDK.UpdateCAStatus(context.Background(), services.UpdateCAStatusInput{
					CAID:             DefaultCAID,
					Status:           models.StatusRevoked,
					RevocationReason: ocsp.AACompromise,
				})
			},
			resultCheck: func(revokedCA *models.CACertificate, issuedCerts []*models.Certificate, err error) error {
				if err != nil {
					return fmt.Errorf("should've got no error but got error: %s", err)
				}

				if revokedCA.Certificate.Status != models.StatusRevoked {
					return fmt.Errorf("CA should have Revoked status but is in %s status", revokedCA.Certificate.Status)
				}

				for _, crt := range issuedCerts {
					if crt.Status != models.StatusRevoked {
						return fmt.Errorf("issued certificate %s should have Revoked status but is in %s status", crt.SerialNumber, crt.Status)
					}
				}

				return nil
			},
		},
	}

	for _, tc := range testcases {
		tc := tc

		t.Run(tc.name, func(t *testing.T) {
			err = serverTest.BeforeEach()
			if err != nil {
				t.Fatalf("failed running 'BeforeEach' func in test case: %s", err)
			}

			_, err = initCA(caTest.Service)
			if err != nil {
				t.Fatalf("failed running 'init CA' func in test case: %s", err)
			}

			ca, err := tc.run(caTest.HttpCASDK)
			if err != nil {
				t.Fatalf("failed running 'run' func in test case: %s", err)
			}

			issuedCerts := []*models.Certificate{}
			caTest.Service.GetCertificatesByCA(context.Background(), services.GetCertificatesByCAInput{
				CAID: DefaultCAID,
				ListInput: resources.ListInput[models.Certificate]{
					QueryParameters: &resources.QueryParameters{},
					ExhaustiveRun:   true,
					ApplyFunc: func(elem models.Certificate) {
						issuedCerts = append(issuedCerts, &elem)
					},
				},
			})

			err = tc.resultCheck(ca, issuedCerts, err)
			if err != nil {
				t.Fatalf("unexpected result in test case: %s", err)
			}

		})
	}
}

func TestUpdateCAMetadata(t *testing.T) {
	serverTest, err := TestServiceBuilder{}.WithDatabase("ca").Build(t)
	if err != nil {
		t.Fatalf("could not create CA test server: %s", err)
	}

	caTest := serverTest.CA

	var testcases = []struct {
		name        string
		before      func(svc services.CAService) error
		run         func(caSDK services.CAService) error
		resultCheck func(err error) error
	}{
		{
			name:   "OK/UpdateCAMetadata",
			before: func(svc services.CAService) error { return nil },
			run: func(caSDK services.CAService) error {

				ud := make(map[string]interface{})
				ud["userName"] = "noob"
				//cas := []*models.CACertificate{}
				_, err := caSDK.UpdateCAMetadata(context.Background(), services.UpdateCAMetadataInput{
					CAID:     DefaultCAID,
					Metadata: ud,
				})
				if err != nil {
					t.Errorf("failed updating the metadata of the CA: %s", err)
				}
				return err
			},
			resultCheck: func(err error) error {
				if err != nil {
					return fmt.Errorf("should've changed the metadata without error, but it occurs an error: %s", err)
				}
				//Figure it out, which is the purpose of this
				return nil
			},
		},
		{
			name:   "Err/UpdateCAMetadataCANotExist",
			before: func(svc services.CAService) error { return nil },
			run: func(caSDK services.CAService) error {

				ud := make(map[string]interface{})
				ud["userName"] = "noob"
				//cas := []*models.CACertificate{}
				_, err := caSDK.UpdateCAMetadata(context.Background(), services.UpdateCAMetadataInput{
					CAID:     "sdfsfgsd",
					Metadata: ud,
				})
				if err != nil {
					t.Logf("failed updating the metadata of the CA: %s", err)
				}
				return err
			},
			resultCheck: func(err error) error {
				if err == nil {
					return fmt.Errorf("should've got error. Got none")
				}

				if !errors.Is(err, errs.ErrCANotFound) {
					return fmt.Errorf("got unexpected error: %s", err)
				}
				return nil
			},
		},
	}

	for _, tc := range testcases {
		tc := tc

		t.Run(tc.name, func(t *testing.T) {
			//
			// err := postgres_test.BeforeEach()
			// fmt.Errorf("Error while running BeforeEach job: %s", err)

			err = serverTest.BeforeEach()
			if err != nil {
				t.Fatalf("failed running 'BeforeEach' cleanup func in test case: %s", err)
			}

			//Init CA Server with 1 CA
			_, err = initCA(caTest.Service)
			if err != nil {
				t.Fatalf("failed running initCA: %s", err)
			}

			err = tc.before(caTest.Service)
			if err != nil {
				t.Fatalf("failed running 'before' func in test case: %s", err)
			}

			err = tc.resultCheck(tc.run(caTest.HttpCASDK))
			if err != nil {
				t.Fatalf("unexpected result in test case: %s", err)
			}
		})
	}
}

func TestGetCAsByCommonName(t *testing.T) {
	serverTest, err := TestServiceBuilder{}.WithDatabase("ca").Build(t)
	if err != nil {
		t.Fatalf("could not create CA test server: %s", err)
	}

	caTest := serverTest.CA

	var testcases = []struct {
		name        string
		before      func(svc services.CAService) error
		run         func(caSDK services.CAService) ([]*models.CACertificate, error)
		resultCheck func([]*models.CACertificate, error) error
	}{
		{
			name:   "OK/CAsCommonName",
			before: func(svc services.CAService) error { return nil },
			run: func(caSDK services.CAService) ([]*models.CACertificate, error) {
				cas := []*models.CACertificate{}
				_, err := caSDK.GetCAsByCommonName(context.Background(), services.GetCAsByCommonNameInput{
					CommonName: DefaultCACN,
					ApplyFunc: func(cert models.CACertificate) {
						cas = append(cas, &cert)
					},
				})
				return cas, err
			},
			resultCheck: func(cas []*models.CACertificate, err error) error {
				if err != nil {
					return fmt.Errorf("should've got CAs without error, but got error: %s", err)
				}

				if len(cas) != 1 {
					return fmt.Errorf("should've got 1 CA but got %d", len(cas))
				}
				return nil
			},
		},
	}

	for _, tc := range testcases {
		tc := tc

		t.Run(tc.name, func(t *testing.T) {

			err = serverTest.BeforeEach()
			if err != nil {
				t.Fatalf("failed running 'BeforeEach' func in test case: %s", err)
			}

			//Init CA Server with 1 CA
			_, err = initCA(caTest.Service)
			if err != nil {
				t.Fatalf("failed running initCA: %s", err)
			}

			err = tc.before(caTest.Service)
			if err != nil {
				t.Fatalf("failed running 'before' func in test case: %s", err)
			}

			err = tc.resultCheck(tc.run(caTest.HttpCASDK))
			if err != nil {
				t.Fatalf("unexpected result in test case: %s", err)
			}

		})
	}
}

func TestUpdateCertificateMetadata(t *testing.T) {
	serverTest, err := TestServiceBuilder{}.WithDatabase("ca").Build(t)
	if err != nil {
		t.Fatalf("could not create CA test server: %s", err)
	}

	caTest := serverTest.CA

	var testcases = []struct {
		name        string
		before      func(svc services.CAService) error
		run         func(caSDK services.CAService) error
		resultCheck func(error) error
	}{
		{
			name:   "OK/UpdateCertificateMetadata",
			before: func(svc services.CAService) error { return nil },
			run: func(caSDK services.CAService) error {

				key, err := chelpers.GenerateRSAKey(2048)
				if err != nil {
					return fmt.Errorf("Error creating the private key: %s", err)
				}

				csr, _ := chelpers.GenerateCertificateRequest(models.Subject{CommonName: fmt.Sprintf("cert-%d", 1)}, key)
				cert, err := caSDK.SignCertificate(context.Background(), services.SignCertificateInput{
					CAID:        DefaultCAID,
					CertRequest: (*models.X509CertificateRequest)(csr),
					IssuanceProfile: models.IssuanceProfile{
						SignAsCA:        false,
						HonorSubject:    true,
						HonorExtensions: true,
					},
				})
				if err != nil {
					return err
				}
				ud := make(map[string]interface{})
				ud["userName"] = "noob"
				_, err = caSDK.UpdateCertificateMetadata(context.Background(), services.UpdateCertificateMetadataInput{
					SerialNumber: cert.SerialNumber,
					Metadata:     ud,
				})
				return err
			},
			resultCheck: func(err error) error {
				if err != nil {
					return fmt.Errorf("should've update without error, but got error: %s", err)
				}
				return nil
			},
		},
		{
			name:   "Err/UpdateCertificateMetadata",
			before: func(svc services.CAService) error { return nil },
			run: func(caSDK services.CAService) error {

				ud := make(map[string]interface{})
				ud["userName"] = "noob"
				_, err = caSDK.UpdateCertificateMetadata(context.Background(), services.UpdateCertificateMetadataInput{
					SerialNumber: "dadaafgsdtw",
					Metadata:     ud,
				})
				return err
			},
			resultCheck: func(err error) error {
				if err == nil {
					return fmt.Errorf("should've got error. Got none")
				}

				if !errors.Is(err, errs.ErrCertificateNotFound) {
					return fmt.Errorf("got unexpected error: %s", err)
				}

				return nil
			},
		},
		{
			name:   "Err/UpdateCertificateErrorStructureWithNil",
			before: func(svc services.CAService) error { return nil },
			run: func(caSDK services.CAService) error {

				ud := make(map[string]interface{})
				ud["userName"] = "noob"
				_, err = caSDK.UpdateCertificateMetadata(context.Background(), services.UpdateCertificateMetadataInput{
					SerialNumber: "dadaafgsdtw",
					Metadata:     nil,
				})
				return err
			},
			resultCheck: func(err error) error {
				if err == nil {
					return fmt.Errorf("should've got error. Got none")
				}

				if !errors.Is(err, errs.ErrValidateBadRequest) {
					return fmt.Errorf("got unexpected error: %s", err)
				}

				return nil
			},
		},
	}

	for _, tc := range testcases {
		tc := tc

		t.Run(tc.name, func(t *testing.T) {

			err = serverTest.BeforeEach()
			if err != nil {
				t.Fatalf("failed running 'BeforeEach' func in test case: %s", err)
			}

			//Init CA Server with 1 CA
			_, err = initCA(caTest.Service)
			if err != nil {
				t.Fatalf("failed running initCA: %s", err)
			}

			err = tc.before(caTest.Service)
			if err != nil {
				t.Fatalf("failed running 'before' func in test case: %s", err)
			}

			err = tc.resultCheck(tc.run(caTest.HttpCASDK))
			if err != nil {
				t.Fatalf("unexpected result in test case: %s", err)
			}

		})
	}
}
func TestUpdateCAStatus(t *testing.T) {
	serverTest, err := TestServiceBuilder{}.WithDatabase("ca").WithMonitor().Build(t)
	if err != nil {
		t.Fatalf("could not create CA test server: %s", err)
	}

	caTest := serverTest.CA

	var testcases = []struct {
		name        string
		before      func(svc services.CAService) error
		run         func(caSDK services.CAService) (*models.CACertificate, error)
		resultCheck func(*models.CACertificate, error) error
	}{
		{
			name: "OK/UpdateExpiredCAStatus",
			before: func(svc services.CAService) error {
				//Create Out of Band CA
				_, err := svc.CreateCA(context.Background(), services.CreateCAInput{
					ID:                 "myCA",
					KeyMetadata:        models.KeyMetadata{Type: models.KeyType(x509.ECDSA), Bits: 256},
					Subject:            models.Subject{CommonName: "myCA"},
					CAExpiration:       models.Validity{Type: models.Duration, Duration: models.TimeDuration(time.Second * 2)},
					IssuanceExpiration: models.Validity{Type: models.Duration, Duration: models.TimeDuration(time.Second * 1)},
					Metadata:           map[string]any{},
				})
				if err != nil {
					return fmt.Errorf("Got error while creating the CA %s", err)
				}

				//Wait for the CA to expire
				time.Sleep(time.Second * 5)
				return nil
			},
			run: func(caSDK services.CAService) (*models.CACertificate, error) {
				caStatus := models.StatusExpired
				res, err := caSDK.UpdateCAStatus(context.Background(), services.UpdateCAStatusInput{
					CAID:             "myCA",
					Status:           caStatus,
					RevocationReason: models.RevocationReason(2),
				})

				return res, err
			},
			resultCheck: func(cas *models.CACertificate, err error) error {
				if err == nil {
					return fmt.Errorf("should've got error, but got no error: %s", err)
				}

				if err != errs.ErrCertificateStatusTransitionNotAllowed {
					return fmt.Errorf("should've got error, but got error: %s", err)
				}
				return nil
			},
		},
		{
			name:   "OK/UpdateCAStatusCANotExist",
			before: func(svc services.CAService) error { return nil },
			run: func(caSDK services.CAService) (*models.CACertificate, error) {
				caStatus := models.StatusExpired
				res, err := caSDK.UpdateCAStatus(context.Background(), services.UpdateCAStatusInput{
					CAID:             "sdadaad",
					Status:           caStatus,
					RevocationReason: models.RevocationReason(2),
				})

				if err != nil {
					return nil, fmt.Errorf("Got error while updating the status of the CA %s", err)
				}

				ca, err := caSDK.GetCAByID(context.Background(), services.GetCAByIDInput{
					CAID: DefaultCAID,
				})
				if err != nil {
					return nil, fmt.Errorf("Got error while checking the status of the CA %s", err)
				}
				if ca.Certificate.Status != caStatus {
					return nil, fmt.Errorf("should've got no error, but got error: %s", err)
				}
				return res, err
			},
			resultCheck: func(cas *models.CACertificate, err error) error {
				if err == nil {
					return fmt.Errorf("should've got no error, but got error: %s", err)
				}
				return nil
			},
		},
		{
			name:   "OK/UpdateCAStatusRevoked",
			before: func(svc services.CAService) error { return nil },
			run: func(caSDK services.CAService) (*models.CACertificate, error) {
				caStatus := models.StatusRevoked
				//cas := []*models.CACertificate{}
				res, err := caSDK.UpdateCAStatus(context.Background(), services.UpdateCAStatusInput{
					CAID:             DefaultCAID,
					Status:           caStatus,
					RevocationReason: models.RevocationReason(2),
				})

				if err != nil {
					return nil, fmt.Errorf("unexpected status for CA")
				}

				ca, err := caSDK.GetCAByID(context.Background(), services.GetCAByIDInput{
					CAID: DefaultCAID,
				})
				if err != nil {
					return nil, fmt.Errorf("Got error while checking CA status  %s", err)
				}
				if ca.Certificate.Status != caStatus {
					return nil, fmt.Errorf("unexpected status for CA")
				}
				return res, err
			},
			resultCheck: func(cas *models.CACertificate, err error) error {
				if err != nil {
					return fmt.Errorf("should've got no error, but got error: %s", err)
				}
				return nil
			},
		},
	}

	for _, tc := range testcases {
		tc := tc

		t.Run(tc.name, func(t *testing.T) {
			//
			// err := postgres_test.BeforeEach()
			// fmt.Errorf("Error while running BeforeEach job: %s", err)

			err = serverTest.BeforeEach()
			if err != nil {
				t.Fatalf("failed running 'BeforeEach' cleanup func in test case: %s", err)
			}

			//Init CA Server with 1 CA
			_, err = initCA(caTest.Service)
			if err != nil {
				t.Fatalf("failed running initCA: %s", err)
			}

			err = tc.before(caTest.Service)
			if err != nil {
				t.Fatalf("failed running 'before' func in test case: %s", err)
			}

			err = tc.resultCheck(tc.run(caTest.HttpCASDK))
			if err != nil {
				t.Fatalf("unexpected result in test case: %s", err)
			}
		})
	}
}

func TestGetStats(t *testing.T) {
	serverTest, err := TestServiceBuilder{}.WithDatabase("ca").Build(t)
	if err != nil {
		t.Fatalf("could not create CA test server: %s", err)
	}

	caTest := serverTest.CA

	var testcases = []struct {
		name        string
		before      func(svc services.CAService) error
		run         func(caSDK services.CAService) (*models.CAStats, error)
		resultCheck func(*models.CAStats, error) error
	}{
		{
			name:   "OK/GetsStatsCA",
			before: func(svc services.CAService) error { return nil },
			run: func(caSDK services.CAService) (*models.CAStats, error) {
				//cas := []*models.CACertificate{}
				res, err := caSDK.GetStats(context.Background())
				return res, err
			},
			resultCheck: func(cas *models.CAStats, err error) error {
				if err != nil {
					return fmt.Errorf("should've got CAs without error, but got error: %s", err)
				}
				//Figure it out, which is the purpose of this
				return nil
			},
		},
	}

	for _, tc := range testcases {
		tc := tc

		t.Run(tc.name, func(t *testing.T) {
			//
			// err := postgres_test.BeforeEach()
			// fmt.Errorf("Error while running BeforeEach job: %s", err)

			err = serverTest.BeforeEach()
			if err != nil {
				t.Fatalf("failed running 'BeforeEach' cleanup func in test case: %s", err)
			}

			//Init CA Server with 1 CA
			_, err = initCA(caTest.Service)
			if err != nil {
				t.Fatalf("failed running initCA: %s", err)
			}

			err = tc.before(caTest.Service)
			if err != nil {
				t.Fatalf("failed running 'before' func in test case: %s", err)
			}

			err = tc.resultCheck(tc.run(caTest.HttpCASDK))
			if err != nil {
				t.Fatalf("unexpected result in test case: %s", err)
			}
		})
	}
}

func TestGetCertificates(t *testing.T) {
	serverTest, err := TestServiceBuilder{}.WithDatabase("ca").Build(t)
	if err != nil {
		t.Fatalf("could not create CA test server: %s", err)
	}

	caTest := serverTest.CA

	var testcases = []struct {
		name        string
		before      func(svc services.CAService) error
		run         func(caSDK services.CAService) ([]*models.Certificate, error)
		resultCheck func([]*models.Certificate, error) error
	}{
		{
			name: "OK/GetsCertificatesEXRunTrue",
			before: func(svc services.CAService) error {
				ca, err := svc.GetCAByID(context.Background(), services.GetCAByIDInput{CAID: DefaultCAID})
				if err != nil {
					return fmt.Errorf("Error getting the CA: %s", err)
				}

				for i := 0; i < 20; i++ {
					key, err := chelpers.GenerateRSAKey(2048)
					if err != nil {
						return fmt.Errorf("Error creating the private key: %s", err)
					}

					csr, _ := chelpers.GenerateCertificateRequest(models.Subject{CommonName: fmt.Sprintf("cert-%d", 1)}, key)
					_, err = svc.SignCertificate(context.Background(), services.SignCertificateInput{
						CAID:        DefaultCAID,
						CertRequest: (*models.X509CertificateRequest)(csr),
						IssuanceProfile: models.IssuanceProfile{
							Validity:        ca.Validity,
							SignAsCA:        false,
							HonorSubject:    true,
							HonorExtensions: true,
						},
					})
					if err != nil {
						return err
					}
				}

				return nil
			},
			run: func(caSDK services.CAService) ([]*models.Certificate, error) {
				issuedCerts := []*models.Certificate{}
				_, err := caSDK.GetCertificates(context.Background(), services.GetCertificatesInput{
					ListInput: resources.ListInput[models.Certificate]{
						ExhaustiveRun: true,
						QueryParameters: &resources.QueryParameters{
							PageSize: 5,
						},
						ApplyFunc: func(elem models.Certificate) {
							issuedCerts = append(issuedCerts, &elem)
						},
					},
				})

				return issuedCerts, err
			},
			resultCheck: func(certs []*models.Certificate, err error) error {
				if err != nil {
					return fmt.Errorf("got unexpected error: %s", err)
				}

				if len(certs) != 21 { // 20 certs + 1 CA
					return fmt.Errorf("should've got 21 certificates. Got %d", len(certs))
				}

				return nil
			},
		},
		{
			name: "OK/GetsCertificatesEXRunFalse",
			before: func(svc services.CAService) error {
				ca, err := svc.GetCAByID(context.Background(), services.GetCAByIDInput{CAID: DefaultCAID})
				if err != nil {
					return fmt.Errorf("Error getting the CA: %s", err)
				}

				for i := 0; i < 20; i++ {
					key, err := chelpers.GenerateRSAKey(2048)
					if err != nil {
						return fmt.Errorf("Error creating the private key: %s", err)
					}

					csr, _ := chelpers.GenerateCertificateRequest(models.Subject{CommonName: fmt.Sprintf("cert-%d", 1)}, key)
					_, err = svc.SignCertificate(context.Background(), services.SignCertificateInput{
						CAID:        DefaultCAID,
						CertRequest: (*models.X509CertificateRequest)(csr),
						IssuanceProfile: models.IssuanceProfile{
							Validity:        ca.Validity,
							SignAsCA:        false,
							HonorSubject:    true,
							HonorExtensions: true,
						},
					})
					if err != nil {
						return err
					}
				}

				return nil
			},
			run: func(caSDK services.CAService) ([]*models.Certificate, error) {

				issuedCerts := []*models.Certificate{}
				_, err := caSDK.GetCertificates(context.Background(), services.GetCertificatesInput{
					ListInput: resources.ListInput[models.Certificate]{
						ExhaustiveRun: false,
						QueryParameters: &resources.QueryParameters{
							PageSize: 5,
						},
						ApplyFunc: func(elem models.Certificate) {
							issuedCerts = append(issuedCerts, &elem)
						},
					},
				})
				return issuedCerts, err
			},
			resultCheck: func(certs []*models.Certificate, err error) error {
				if err != nil {
					return fmt.Errorf("got unexpected error: %s", err)
				}

				if len(certs) != 5 {
					return fmt.Errorf("should've got 5 certificates. Got %d", len(certs))
				}
				return nil
			},
		},
	}

	for _, tc := range testcases {
		tc := tc

		t.Run(tc.name, func(t *testing.T) {
			// err := postgres_test.BeforeEach()
			// fmt.Errorf("Error while running BeforeEach job: %s", err)

			err = serverTest.BeforeEach()
			if err != nil {
				t.Fatalf("failed running 'BeforeEach' cleanup func in test case: %s", err)
			}

			//Init CA Server with 1 CA
			_, err = initCA(caTest.Service)
			if err != nil {
				t.Fatalf("failed running initCA: %s", err)
			}

			err = tc.before(caTest.Service)
			if err != nil {
				t.Fatalf("failed running 'before' func in test case: %s", err)
			}

			err = tc.resultCheck(tc.run(caTest.HttpCASDK))
			if err != nil {
				t.Fatalf("unexpected result in test case: %s", err)
			}
		})
	}
}

func TestGetCertificatesByCA(t *testing.T) {
	serverTest, err := TestServiceBuilder{}.WithDatabase("ca").Build(t)
	if err != nil {
		t.Fatalf("could not create CA test server: %s", err)
	}

	caTest := serverTest.CA

	var testcases = []struct {
		name        string
		before      func(svc services.CAService) error
		run         func(caSDK services.CAService) ([]*models.Certificate, error)
		resultCheck func([]*models.Certificate, error) error
	}{
		{
			name: "OK/GetCertificatesByCAExRunFalse",
			before: func(svc services.CAService) error {
				ca, err := svc.GetCAByID(context.Background(), services.GetCAByIDInput{CAID: DefaultCAID})
				if err != nil {
					return fmt.Errorf("Error getting the CA: %s", err)
				}

				for i := 0; i < 20; i++ {
					key, err := chelpers.GenerateRSAKey(2048)
					if err != nil {
						return fmt.Errorf("Error creating the private key: %s", err)
					}

					csr, _ := chelpers.GenerateCertificateRequest(models.Subject{CommonName: fmt.Sprintf("cert-%d", 1)}, key)
					_, err = svc.SignCertificate(context.Background(), services.SignCertificateInput{
						CAID:        DefaultCAID,
						CertRequest: (*models.X509CertificateRequest)(csr),
						IssuanceProfile: models.IssuanceProfile{
							Validity:        ca.Validity,
							SignAsCA:        false,
							HonorSubject:    true,
							HonorExtensions: true,
						},
					})
					if err != nil {
						return err
					}
				}

				return nil
			},
			run: func(caSDK services.CAService) ([]*models.Certificate, error) {
				issuedCerts := []*models.Certificate{}
				_, err := caSDK.GetCertificatesByCA(context.Background(), services.GetCertificatesByCAInput{
					ListInput: resources.ListInput[models.Certificate]{
						ExhaustiveRun: false,
						QueryParameters: &resources.QueryParameters{
							PageSize: 5,
						},
						ApplyFunc: func(elem models.Certificate) {
							issuedCerts = append(issuedCerts, &elem)
						},
					},
					CAID: DefaultCAID,
				})

				return issuedCerts, err
			},
			resultCheck: func(certs []*models.Certificate, err error) error {
				if err != nil {
					return fmt.Errorf("got unexpected error: %s", err)
				}

				if len(certs) != 5 {
					return fmt.Errorf("should've got 5 certificates. Got %d", len(certs))
				}
				return nil
			},
		},
		{
			name: "OK/GetCertificatesByCAExRunTrue",
			before: func(svc services.CAService) error {
				ca, err := svc.GetCAByID(context.Background(), services.GetCAByIDInput{CAID: DefaultCAID})
				if err != nil {
					return fmt.Errorf("Error getting the CA: %s", err)
				}

				for i := 0; i < 20; i++ {
					key, err := chelpers.GenerateRSAKey(2048)
					if err != nil {
						return fmt.Errorf("Error creating the private key: %s", err)
					}

					csr, _ := chelpers.GenerateCertificateRequest(models.Subject{CommonName: fmt.Sprintf("cert-%d", 1)}, key)
					_, err = svc.SignCertificate(context.Background(), services.SignCertificateInput{
						CAID:        DefaultCAID,
						CertRequest: (*models.X509CertificateRequest)(csr),
						IssuanceProfile: models.IssuanceProfile{
							Validity:        ca.Validity,
							SignAsCA:        false,
							HonorSubject:    true,
							HonorExtensions: true,
						},
					})
					if err != nil {
						return err
					}
				}

				return nil
			},
			run: func(caSDK services.CAService) ([]*models.Certificate, error) {
				issuedCerts := []*models.Certificate{}
				_, err := caSDK.GetCertificatesByCA(context.Background(), services.GetCertificatesByCAInput{
					ListInput: resources.ListInput[models.Certificate]{
						ExhaustiveRun: true,
						QueryParameters: &resources.QueryParameters{
							PageSize: 5,
						},
						ApplyFunc: func(elem models.Certificate) {
							issuedCerts = append(issuedCerts, &elem)
						},
					},
					CAID: DefaultCAID,
				})

				return issuedCerts, err
			},
			resultCheck: func(certs []*models.Certificate, err error) error {
				if err != nil {
					return fmt.Errorf("got unexpected error: %s", err)
				}

				if len(certs) != 21 { // 20 + 1 CA
					return fmt.Errorf("should've got 21 certificates. Got %d", len(certs))
				}
				return nil
			},
		},
		{
			name: "OK/GetCertificatesByCANotExistERunFalse",
			before: func(svc services.CAService) error {
				ca, err := svc.GetCAByID(context.Background(), services.GetCAByIDInput{CAID: DefaultCAID})
				if err != nil {
					return fmt.Errorf("Error getting the CA: %s", err)
				}

				for i := 0; i < 20; i++ {
					key, err := chelpers.GenerateRSAKey(2048)
					if err != nil {
						return fmt.Errorf("Error creating the private key: %s", err)
					}

					csr, _ := chelpers.GenerateCertificateRequest(models.Subject{CommonName: fmt.Sprintf("cert-%d", 1)}, key)
					_, err = svc.SignCertificate(context.Background(), services.SignCertificateInput{
						CAID:        DefaultCAID,
						CertRequest: (*models.X509CertificateRequest)(csr),
						IssuanceProfile: models.IssuanceProfile{
							Validity:        ca.Validity,
							SignAsCA:        false,
							HonorSubject:    true,
							HonorExtensions: true,
						},
					})
					if err != nil {
						return err
					}
				}

				return nil
			},
			run: func(caSDK services.CAService) ([]*models.Certificate, error) {
				issuedCerts := []*models.Certificate{}
				_, err := caSDK.GetCertificatesByCA(context.Background(), services.GetCertificatesByCAInput{
					ListInput: resources.ListInput[models.Certificate]{
						ExhaustiveRun: false,
						QueryParameters: &resources.QueryParameters{
							PageSize: 5,
						},
						ApplyFunc: func(elem models.Certificate) {
							issuedCerts = append(issuedCerts, &elem)
						},
					},
					CAID: "NonExistenCAID",
				})

				return issuedCerts, err
			},
			resultCheck: func(certs []*models.Certificate, err error) error {
				if err == nil {
					return fmt.Errorf("should've got error. Got none")
				}

				if !errors.Is(err, errs.ErrCANotFound) {
					return fmt.Errorf("got unexpected error: %s", err)
				}
				return nil
			},
		},
		{
			name: "OK/GetCertificatesByCANotExistERunTrue",
			before: func(svc services.CAService) error {
				ca, err := svc.GetCAByID(context.Background(), services.GetCAByIDInput{CAID: DefaultCAID})
				if err != nil {
					return fmt.Errorf("Error getting the CA: %s", err)
				}

				for i := 0; i < 20; i++ {
					key, err := chelpers.GenerateRSAKey(2048)
					if err != nil {
						return fmt.Errorf("Error creating the private key: %s", err)
					}

					csr, _ := chelpers.GenerateCertificateRequest(models.Subject{CommonName: fmt.Sprintf("cert-%d", 1)}, key)
					_, err = svc.SignCertificate(context.Background(), services.SignCertificateInput{
						CAID:        DefaultCAID,
						CertRequest: (*models.X509CertificateRequest)(csr),
						IssuanceProfile: models.IssuanceProfile{
							Validity:        ca.Validity,
							SignAsCA:        false,
							HonorSubject:    true,
							HonorExtensions: true,
						},
					})
					if err != nil {
						return err
					}
				}

				return nil
			},
			run: func(caSDK services.CAService) ([]*models.Certificate, error) {
				issuedCerts := []*models.Certificate{}
				_, err := caSDK.GetCertificatesByCA(context.Background(), services.GetCertificatesByCAInput{
					ListInput: resources.ListInput[models.Certificate]{
						ExhaustiveRun: true,
						QueryParameters: &resources.QueryParameters{
							PageSize: 5,
						},
						ApplyFunc: func(elem models.Certificate) {
							issuedCerts = append(issuedCerts, &elem)
						},
					},
					CAID: "NonExistenCAID",
				})

				return issuedCerts, err
			},
			resultCheck: func(certs []*models.Certificate, err error) error {
				if err == nil {
					return fmt.Errorf("should've got error. Got none")
				}

				if !errors.Is(err, errs.ErrCANotFound) {
					return fmt.Errorf("got unexpected error: %s", err)
				}
				return nil
			},
		},
	}

	for _, tc := range testcases {
		tc := tc

		t.Run(tc.name, func(t *testing.T) {
			//
			// err := postgres_test.BeforeEach()
			// fmt.Errorf("Error while running BeforeEach job: %s", err)

			err = serverTest.BeforeEach()
			if err != nil {
				t.Fatalf("failed running 'BeforeEach' cleanup func in test case: %s", err)
			}

			//Init CA Server with 1 CA
			_, err = initCA(caTest.Service)
			if err != nil {
				t.Fatalf("failed running initCA: %s", err)
			}

			err = tc.before(caTest.Service)
			if err != nil {
				t.Fatalf("failed running 'before' func in test case: %s", err)
			}

			err = tc.resultCheck(tc.run(caTest.HttpCASDK))
			if err != nil {
				t.Fatalf("unexpected result in test case: %s", err)
			}
		})
	}
}

func TestImportCA(t *testing.T) {
	serverTest, err := TestServiceBuilder{}.WithDatabase("ca").WithVault().Build(t)
	if err != nil {
		t.Fatalf("could not create CA test server: %s", err)
	}

	caTest := serverTest.CA

	generateSelfSignedCA := func(keyType x509.PublicKeyAlgorithm) (*x509.Certificate, any, error) {
		var err error
		var key any
		var pubKey any

		switch keyType {
		case x509.RSA:
			rsaKey, err := chelpers.GenerateRSAKey(2048)
			if err != nil {
				return nil, nil, err
			}
			key = rsaKey
			pubKey = &rsaKey.PublicKey
		case x509.ECDSA:
			eccKey, err := chelpers.GenerateECDSAKey(elliptic.P224())
			if err != nil {
				return nil, nil, err
			}
			key = eccKey
			pubKey = &eccKey.PublicKey
		}

		sn, _ := rand.Int(rand.Reader, new(big.Int).Lsh(big.NewInt(1), 160))
		template := x509.Certificate{
			SerialNumber: sn,
			Subject: pkix.Name{
				CommonName: "Test-CA-External",
			},
			NotBefore:             time.Now(),
			NotAfter:              time.Now().Add(time.Hour * 5),
			KeyUsage:              x509.KeyUsageDigitalSignature | x509.KeyUsageCertSign | x509.KeyUsageCRLSign | x509.KeyUsage(x509.ExtKeyUsageOCSPSigning),
			ExtKeyUsage:           []x509.ExtKeyUsage{x509.ExtKeyUsageClientAuth, x509.ExtKeyUsageServerAuth},
			BasicConstraintsValid: true,
			IsCA:                  true,
		}

		derBytes, err := x509.CreateCertificate(rand.Reader, &template, &template, pubKey, key)
		if err != nil {
			return nil, nil, err
		}

		cert, err := x509.ParseCertificate(derBytes)
		if err != nil {
			return nil, nil, err
		}

		return cert, key, nil

	}
	var testcases = []struct {
		name        string
		before      func(svc services.CAService) error
		run         func(caSDK services.CAService) (*models.CACertificate, error)
		resultCheck func(*models.CACertificate, error) error
	}{
		{
			name:   "OK/ImportingExternalCA",
			before: func(svc services.CAService) error { return nil },
			run: func(caSDK services.CAService) (*models.CACertificate, error) {
				ca, _, err := generateSelfSignedCA(x509.RSA)
				var duration time.Duration = 100
				if err != nil {
					return nil, fmt.Errorf("Failed creating the certificate %s", err)
				}

				importedCA, err := caSDK.ImportCA(context.Background(), services.ImportCAInput{
					ID:     "id-1234",
					CAType: models.CertificateTypeExternal,
					IssuanceExpiration: models.Validity{
						Type:     models.Duration,
						Duration: (models.TimeDuration)(duration),
					},
					CACertificate: (*models.X509Certificate)(ca),
				})

				return importedCA, err
			},
			resultCheck: func(ca *models.CACertificate, err error) error {
				if err != nil {
					return fmt.Errorf("got unexpected error: %s", err)
				}

				return nil
			},
		},
		{
			name:   "OK/ImportingExternalCA",
			before: func(svc services.CAService) error { return nil },
			run: func(caSDK services.CAService) (*models.CACertificate, error) {
				ca, key, err := generateSelfSignedCA(x509.RSA)
				var duration time.Duration = 100
				if err != nil {
					return nil, fmt.Errorf("Failed creating the certificate %s", err)
				}

				importedCA, err := caSDK.ImportCA(context.Background(), services.ImportCAInput{
					ID:     "id-1234",
					CAType: models.CertificateTypeImportedWithKey,
					IssuanceExpiration: models.Validity{
						Type:     models.Duration,
						Duration: (models.TimeDuration)(duration),
					},
					CACertificate: (*models.X509Certificate)(ca),
					CARSAKey:      (key).(*rsa.PrivateKey),
					KeyType:       models.KeyType(x509.RSA),
				})

				return importedCA, err
			},
			resultCheck: func(cas *models.CACertificate, err error) error {
				if err != nil {
					return fmt.Errorf("got unexpected error: %s", err)
				}

				return nil
			},
		},
		{
			name:   "OK/ImportingToSpecificEngine",
			before: func(svc services.CAService) error { return nil },
			run: func(caSDK services.CAService) (*models.CACertificate, error) {
				ca, key, err := generateSelfSignedCA(x509.RSA)
				var duration time.Duration = 100
				if err != nil {
					return nil, fmt.Errorf("Failed creating the certificate %s", err)
				}
				engines, _ := caSDK.GetCryptoEngineProvider(context.Background())
				var engine *models.CryptoEngineProvider

				if !engines[0].Default {
					engine = engines[0]
				} else {
					engine = engines[1]
				}

				importedCA, err := caSDK.ImportCA(context.Background(), services.ImportCAInput{
					ID:     "id-1234",
					CAType: models.CertificateTypeImportedWithKey,
					IssuanceExpiration: models.Validity{
						Type:     models.Duration,
						Duration: (models.TimeDuration)(duration),
					},
					CACertificate: (*models.X509Certificate)(ca),
					CARSAKey:      (key).(*rsa.PrivateKey),
					KeyType:       models.KeyType(x509.RSA),
					EngineID:      engine.ID,
				})

				return importedCA, err
			},
			resultCheck: func(cas *models.CACertificate, err error) error {
				if err != nil {
					return fmt.Errorf("got unexpected error: %s", err)
				}
				return nil
			},
		},
		{
			name:   "OK/ImportingCAWithECDSAKey",
			before: func(svc services.CAService) error { return nil },
			run: func(caSDK services.CAService) (*models.CACertificate, error) {
				ca, key, err := generateSelfSignedCA(x509.ECDSA)
				var duration time.Duration = 100
				if err != nil {
					return nil, fmt.Errorf("Failed creating the certificate %s", err)
				}

				importedCA, err := caSDK.ImportCA(context.Background(), services.ImportCAInput{
					ID:     "id-1234",
					CAType: models.CertificateTypeImportedWithKey,
					IssuanceExpiration: models.Validity{
						Type:     models.Duration,
						Duration: (models.TimeDuration)(duration),
					},
					CACertificate: (*models.X509Certificate)(ca),
					CAECKey:       (key).(*ecdsa.PrivateKey),
					KeyType:       models.KeyType(x509.ECDSA),
				})
				return importedCA, err
			},
			resultCheck: func(cas *models.CACertificate, err error) error {
				if err != nil {
					return fmt.Errorf("got unexpected error: %s", err)
				}
				return nil
			},
		},
		{
			name:   "OK/ImportingCAWithoutID",
			before: func(svc services.CAService) error { return nil },
			run: func(caSDK services.CAService) (*models.CACertificate, error) {
				ca, key, err := generateSelfSignedCA(x509.RSA)
				var duration time.Duration = 100
				if err != nil {
					return nil, fmt.Errorf("Failed creating the certificate %s", err)
				}

				importedCA, err := caSDK.ImportCA(context.Background(), services.ImportCAInput{
					CAType: models.CertificateTypeImportedWithKey,
					IssuanceExpiration: models.Validity{
						Type:     models.Duration,
						Duration: (models.TimeDuration)(duration),
					},
					CACertificate: (*models.X509Certificate)(ca),
					CARSAKey:      (key).(*rsa.PrivateKey),
					KeyType:       models.KeyType(x509.RSA),
				})

				return importedCA, err
			},
			resultCheck: func(cas *models.CACertificate, err error) error {
				if err != nil {
					return fmt.Errorf("got unexpected error: %s", err)
				}
				return nil
			},
		},
		// 		{
		// 			name:   "OK/ImportingHierarchy",
		// 			before: func(svc services.CAService) error { return nil },
		// 			run: func(caSDK services.CAService) (*models.CACertificate, error) {
		// 				ca0Crt := `-----BEGIN CERTIFICATE-----
		// MIIF4TCCA8mgAwIBAgIQD7Bwh2HNiZht1NqCrgyw+TANBgkqhkiG9w0BAQsFADAS
		// MRAwDgYDVQQDEwdSb290LUNBMCAXDTI0MDUyMDEwMjA0MloYDzk5OTkxMjMxMjI1
		// OTU5WjASMRAwDgYDVQQDEwdSb290LUNBMIICIjANBgkqhkiG9w0BAQEFAAOCAg8A
		// MIICCgKCAgEA1N9HcHVVIpUm/JmPVxEasRsoh4Dh6+/CX/hex7prZ+OEkqwFFfYx
		// vnSGX0lQyDGnymjyLEtC+dumW7PrJ1wuQaI6uZ+Jy5XGPLiPVc/EzGPxnKJV6OF6
		// nkDPc3qPorzMM1s4JZX2D4YfasumEmREYQsdufMik3iiJ5AbojUuVQLIsqnxrJZ7
		// FOSkM4pux47f6o2nOKIhkoUQ8zAQ950yXON0F573GS87PLRx8XuMj79o4DsHQ8w3
		// 38M8/vIhwlQMmaqx7+gLN2fKRw4wHUfnJRmPwmszAQtjMCk+mEO5C2xAi5tzf9Ec
		// hUHlrwUQRJhCit3yTrqzKDMCfAel/qllrB6wGI+p37PTg5AM5e3cmK80jmKwXiQM
		// RHdbNwnvrnxQnpBZBvtR2uH/v3z85BmkNxMrQsGQLBlYm/WIcv3zOzyJUJcAv46f
		// t4Wv/MuAjmWVSkrO0uZgJkwoV7jFTJq5qrIPs1us7L1/pfJPlew+e1lpvAy2oTKB
		// FroJffAsIf2Su2VsqygzMOZHjnb/EIyIZ0dOudHOSuFBYlSS+cyLQYnTunaACPmL
		// jb9SkXWi/ps/X20QbEUuXMTuG7oUrsKwYVSCofr74R5cvT6PeQflvB2XbDjOKMDN
		// uaQHhOOVLYeV3A2NSkYTjKAVBtpj0YbnPDQ+/ImygvswwCr7hc9OyZsCAwEAAaOC
		// AS8wggErMA4GA1UdDwEB/wQEAwIBljAdBgNVHSUEFjAUBggrBgEFBQcDAgYIKwYB
		// BQUHAwEwDwYDVR0TAQH/BAUwAwEB/zAtBgNVHQ4EJgQkOWViY2EzMDEtOWZkYy00
		// ZDI0LWEzZmItMzIzZGExYjliNTExMC8GA1UdIwQoMCaAJDllYmNhMzAxLTlmZGMt
		// NGQyNC1hM2ZiLTMyM2RhMWI5YjUxMTA3BggrBgEFBQcBAQQrMCkwJwYIKwYBBQUH
		// MAGGG2h0dHBzOi8vbGFiLmxhbWFzc3UuaW8vb2NzcDBQBgNVHR8ESTBHMEWgQ6BB
		// hj9odHRwczovL2xhYi5sYW1hc3N1LmlvL2NybC85ZWJjYTMwMS05ZmRjLTRkMjQt
		// YTNmYi0zMjNkYTFiOWI1MTEwDQYJKoZIhvcNAQELBQADggIBAIWs+bveoWQsUPeR
		// 4en3nDJf8xfbPjCA6u9TZvED/B+J6U2db8S6aS32b5q6xFvFMgFKCY1ezeFXlbwl
		// 52zoGDMKRK5XnvOgQVDaP123e8SAjAY+ZdD1ZQlg7JwaKV9cz7aAHv4RbU1E48IY
		// GPFUzh9KXjH6CxjJxF29PjROuBadltuPSupxdjY+Gwvid+uQCSJ80Fpza4kWf4Z6
		// GNkNJ3D7N+WImXCW1za+V0kvM3hQTCRx9rebvIrC96XkDCcfUftsmok/N9qK5xq9
		// 8iLSWlygzgPyb30Dre2E5MfTS3M48v2cUiWgKHvXIcP5EMyR2RAIpfvAiXcTvgU0
		// 5CTsep3MQXr4t4q/CkwwWsof1imTQEeTBMxa+0vTXT1kZSnrlojJweysatYnfW0F
		// c2ICmNRBnaJFr9hsPuyvT9ZpoEUh2Gme0mPG4kXZ2t9MLdUYByJMMb8O7CSmEUOA
		// 7Nv0yD6wd+WkZku3XrWRw0Wp9wQnX6IcNrH/gfvBTu60ePKBYVeQCrX8Rl6R7baX
		// IqUV1Fvtc2Q9GPK8jY2/WZBC38LAOOFgoXAllsxmHYrJJhC8uR+l7IIZNrMCsjre
		// v5gs9H66gdr0B6RB5VVfWxZ34Indlrkd+OR6oRT3fE+3F0o9uMzuk3FKJw9C2Ee/
		// VISVtZ9f3pwAsoxH/6bz+qzThkK4
		// -----END CERTIFICATE-----
		// `

		// 				ca0Key := `-----BEGIN RSA PRIVATE KEY-----
		// MIIJKAIBAAKCAgEA1N9HcHVVIpUm/JmPVxEasRsoh4Dh6+/CX/hex7prZ+OEkqwF
		// FfYxvnSGX0lQyDGnymjyLEtC+dumW7PrJ1wuQaI6uZ+Jy5XGPLiPVc/EzGPxnKJV
		// 6OF6nkDPc3qPorzMM1s4JZX2D4YfasumEmREYQsdufMik3iiJ5AbojUuVQLIsqnx
		// rJZ7FOSkM4pux47f6o2nOKIhkoUQ8zAQ950yXON0F573GS87PLRx8XuMj79o4DsH
		// Q8w338M8/vIhwlQMmaqx7+gLN2fKRw4wHUfnJRmPwmszAQtjMCk+mEO5C2xAi5tz
		// f9EchUHlrwUQRJhCit3yTrqzKDMCfAel/qllrB6wGI+p37PTg5AM5e3cmK80jmKw
		// XiQMRHdbNwnvrnxQnpBZBvtR2uH/v3z85BmkNxMrQsGQLBlYm/WIcv3zOzyJUJcA
		// v46ft4Wv/MuAjmWVSkrO0uZgJkwoV7jFTJq5qrIPs1us7L1/pfJPlew+e1lpvAy2
		// oTKBFroJffAsIf2Su2VsqygzMOZHjnb/EIyIZ0dOudHOSuFBYlSS+cyLQYnTunaA
		// CPmLjb9SkXWi/ps/X20QbEUuXMTuG7oUrsKwYVSCofr74R5cvT6PeQflvB2XbDjO
		// KMDNuaQHhOOVLYeV3A2NSkYTjKAVBtpj0YbnPDQ+/ImygvswwCr7hc9OyZsCAwEA
		// AQKCAgBznsKiplgTbIe8c3uTgsrIn0OoNayABb3BepmgSfTEfKMpNx2cDBiApbHG
		// V3/0/GNyYQYIYOiD5XW6IUL8IelN5NuYrrqdRUBjAqt3pF3z1eUJenLHBpEfG3yR
		// 8GPLtFgFHOqmH4mCbQrraqlNHAC35N3Effaturv4WSFpPRFpQxXXVM7bOvCnLHiz
		// NeFtqoCcWUwWSpmJh5TpQZY1p8APC8umeMUlfK3kDu5EhyKVgRVplSYhAO7oLpcW
		// slT7w8MEQ95Zu+M7uLf5WA9yF/fIAtY+dxNA4fqB0iUZds8vESENsuVM6ztedahX
		// I5zuZPTfkCVn9agRkYMr8suKQl/h2sW9SpvsE8TPAzn4BRqhcALT8tfZaQ2RhdqX
		// aBfjZueT6mlzN+FFa/SMOmfc+DLupIAqD+vox3ikhrM5Fpy9kE0yF0ZVum/XyvpA
		// b+3nhbFGQZUqtx6N3FEnJQAomZtuNsquzqgj6I51izCjgWiTv5U0m4iOayLJoS/u
		// TsH1zakp2NMYZrty49VwzzCGpTWxExeP2k4Cy9EdI4BhzwFxDC7q9tp0xOs6lgIf
		// grzARiu6bI5XyHEPve8nH1kmy1INYOev87VuxDmO2Y6FpZxm5uXF4LaQstPZyujp
		// oI9YamT7PMmwJ4MeRh405dBh0plN22c98mpw95oeQ5Mpbp5JQQKCAQEA+FzMBvkU
		// Y12f/ejap+I0neXsOZTK+0WfKMAnx4nJGVej4BVDKzinhY/kt1YP5TZUNYqwYBqo
		// RlIBqY3H9hw+SFpF12JRhwmXiDTC9hjRDlJJhYHB9WTq1z+vxsF4j+sg2qzeTOtM
		// D/pi2M/weESdRv6MjvUJdsQqnd5O0mTpXGHeq5a3nmThHveE7pIfppbCRrsM3lCb
		// zr9nd1iD+nVd2eJNgwb5p226wC6kCo3UdqMaq8hDZ1s8tn0ud5c8d7fTtXNUXQg2
		// xkJk2mg14br0snadcIWFUwGNH7wljLdCfjsqY1HtyLSl/qgQDKrIFEyhszJp1YJr
		// 4/xcL8XHmsbSeQKCAQEA22sWy06QOoE0CF4D+R8jHvDhlJVuY2Ha/a66NDiInu5Q
		// qNyX/aIuWMTyZcUJ/8ksUAsUHtk+/RoivqW4R3W5hA7OMKR2tjik3+wzAAWA2J9Y
		// qbellG2L3oyiJc0SmS0C74PukIh6NgEXEuUs50ZSlAmE7Ltkyelcu+5Q7WPEyVt/
		// tP7+UBmOH1aQEqvmPelt76DbzLMCr4Uqjk8MVd+xBDPiVmwPS+ccxpuH5HMu5bmi
		// vFQRHQySeJmus6E3sMWwCNRS+NixUpskndJnkUgeL4R7FJmjC37t5jpAhNvXAIM+
		// fzB7ANBJ5cXyxqploBddKswCc+tBKZfw0E7DZjbXswKCAQEAiJJOx07UfUeQoQkY
		// o9Tp5iH24jsF22KPgNMZjMohwUPGI4TNqMjApdtYg9BZcUuMxtx63H4MJo8Vxuzm
		// Flm1jgfF/AhemIkXwJhy1O0UmHF7aGTQCWbzFGY6/GqLJ2i+akFBBL8m1mpzTJIb
		// w6bHbbCwDjSEfcClRqZmZZ+EC37t+SEp23nRqTum56GGsg6Yylg1XVKqOuhZtvD/
		// sgw0DYo54WFGi2D1npSHNB6FxK8wDWJUXlN3cUoo8S5C2/pD+rVuoLHRnPgJiWhg
		// qL4rrK85KBTkGZ7ywY6uf1COyeczCeaVgRaFaSF1oeGPoEn7aRTBydysA3RUJRj3
		// CA9o0QKCAQBWXlfxnTIupU8bAA7mT/heJIlXGF8EZa9y7gVDqwE0NjCv121InD9M
		// F/ImVyIxejmkJEg+QFuH+3Kzwr2/+zoUHlPRV9uWrMNRlUMZ/hCStF6NJ8nYnCpT
		// Zt4orQlmHA6swyzz3ZTljxZLDMTZIJg+x2R4Xuc0h1RGcW+PkhcS/55MW5c1ZmnI
		// MiWyA9I0ip8IlTQP5mLnPi7bJ4h+gPfH5LhyNkTrJsTv9KbQKPrL2H+TTDAUVC+P
		// o0beVFZ8kcRSJWmnpHxgPMt0CC9WQ6IGKEred/9y9fqlBkcBRRvjisXeAPJaBqMf
		// /AQtaUNpeejlgLpycKcMvU9AX9CQeoP7AoIBAFtjG7YHerqeeIwbl2cHAVxSsi2M
		// obI3vTel5CBrllK9BuF2jOX2+boe+zQL4lbd9gudpiKJCDuB62ZesnS9pgayEO10
		// zjD2fB+6XqcIspg6Lqs8vabP9Sn7kBgVrop5SFhS5qGVmN/qkx2KWUKxOyrAdDXy
		// Tva4L2jpl+ldMF8LTgIDIF7I0m9LkPR3IDARKGIBC6zaO1duknDOIPZdajpSWy1C
		// CftA4H7VAl0dXVJ9i0rLQpxTg+dNfjbE2u81HJzLM4C/I1n07fIkWMSesuk1TA6h
		// VVCUToNHo7n7ZMiTGsu8/NBt+rbCpY+ZXQUbaWsLXv5w0fUH8H33kApKr2w=
		// -----END RSA PRIVATE KEY-----
		// `

		// 				ca1Crt := `-----BEGIN CERTIFICATE-----
		// MIIEGzCCAgOgAwIBAgIRAPvXcyzJg5xcaH+Q3ieTJ/wwDQYJKoZIhvcNAQELBQAw
		// EjEQMA4GA1UEAxMHUm9vdC1DQTAgFw0yNDA1MjAxMDI5MzZaGA85OTk5MDMxNjEx
		// Mjg1NVowFjEUMBIGA1UEAxMLTHZsLTEtQ0EtRUMwWTATBgcqhkjOPQIBBggqhkjO
		// PQMBBwNCAAQKXQjvwtkS4lMROVD6/oW047XdqPYAeyvAdWcTCGevarLuAAkPKU8J
		// HycPx9FRmDkunk2l7Dtu59CFOfDxvvnMo4IBLzCCASswDgYDVR0PAQH/BAQDAgGW
		// MB0GA1UdJQQWMBQGCCsGAQUFBwMCBggrBgEFBQcDATAPBgNVHRMBAf8EBTADAQH/
		// MC0GA1UdDgQmBCRhOWI3ODJlMC04NTEyLTRkMDUtYTNiOS03ZmQ0MmJhMDhkOWIw
		// LwYDVR0jBCgwJoAkOWViY2EzMDEtOWZkYy00ZDI0LWEzZmItMzIzZGExYjliNTEx
		// MDcGCCsGAQUFBwEBBCswKTAnBggrBgEFBQcwAYYbaHR0cHM6Ly9sYWIubGFtYXNz
		// dS5pby9vY3NwMFAGA1UdHwRJMEcwRaBDoEGGP2h0dHBzOi8vbGFiLmxhbWFzc3Uu
		// aW8vY3JsL2E5Yjc4MmUwLTg1MTItNGQwNS1hM2I5LTdmZDQyYmEwOGQ5YjANBgkq
		// hkiG9w0BAQsFAAOCAgEAwPErojapNGN8BtD4L9q4H/byIkxpXoiv6eCRtxk9MCc8
		// rnnEZCE5tt/dtkifQUAIMRwGfQTXC2QEFKvSday1Nt9GEGj3KaeFyi9UTfpwtJIZ
		// rzkMO0pYwyC3/OCh3RTJ0wJpqVP99kUMTcaDnc1BzmPXORlMneMp0nxUe5zHdsUx
		// DYj6N1dbozazGyL9x6cOLrqfOwD6R1PGPXbMOtEAQyTY/Yv0qSTGMG6twAM7NT1G
		// om4VWZXkq4WsgOmxYax+YWqQ6FyixV/LJML/maS04ZFhH4kFeyfp0RHm9tRkIG4P
		// TZH/irTU5K12Y9S3FP/Hx0H8ZyDblDfXMOSGSWbflHgwfZCOg5N/Lb1QSo8mYj8e
		// 32PjTITTBhTQRpqncni+2+vMblUgw/EC1UNQ1mu9qCkGl8415BBVI/Q1qBg7pN1X
		// 1BJsPOwNUZT6SpppWYVc7pfLJ8bS0op7NBx2/401RzGbU9Tdf24UEt72PQ7LHh9n
		// mDBI5JHJ3pOrpKBxfbwKPdSjB6h4mG/V4m1AWp4nnSI0NqOHGqQfxOxhT/GjM+3p
		// 0I2hhVViZ6ApY+XN2WdionaL5TTPcKpcjCJTzhenhWL9psczA9NlkC14o/GOUZ1Y
		// fqIbIUTVOOEAp8YVz9trEI7JSmOoIyDHuS64K4lTSoTIu5rhRk5ngxTQLVYH4FI=
		// -----END CERTIFICATE-----
		// `
		// 				ca1Key := `-----BEGIN EC PRIVATE KEY-----
		// MHcCAQEEIG4qZgKlfDcPcmp8p2XgRrdRezQhI/uZDLSuYAqdTXuzoAoGCCqGSM49
		// AwEHoUQDQgAECl0I78LZEuJTETlQ+v6FtOO13aj2AHsrwHVnEwhnr2qy7gAJDylP
		// CR8nD8fRUZg5Lp5Npew7bufQhTnw8b75zA==
		// -----END EC PRIVATE KEY-----`

		// 				key0, err := chelpers.ParsePrivateKey([]byte(strings.TrimSpace(ca0Key)))
		// 				if err != nil {
		// 					t.Fatalf("could not parse root private key: %s", err)
		// 				}

		// 				key1, err := chelpers.ParsePrivateKey([]byte(strings.Trim(ca1Key, "	")))
		// 				if err != nil {
		// 					t.Fatalf("could not parse ca-lvl-1 private key: %s", err)
		// 				}

		// 				cert0, err := chelpers.ParseCertificate(strings.Trim(ca0Crt, "	"))
		// 				if err != nil {
		// 					t.Fatalf("could not parse root cert: %s", err)
		// 				}

		// 				cert1, err := chelpers.ParseCertificate(strings.Trim(ca1Crt, "	"))
		// 				if err != nil {
		// 					t.Fatalf("could not parse ca-lvl-1 cert: %s", err)
		// 				}

		// 				chelpers.ParsePrivateKey([]byte(ca1Key))
		// 				chelpers.ParsePrivateKey([]byte(ca1Key))

		// 				duration, _ := models.ParseDuration("100d")
		// 				importedRootCA, err := caSDK.ImportCA(context.Background(), services.ImportCAInput{
		// 					CAType: models.CertificateTypeImportedWithKey,
		// 					IssuanceExpiration: models.Validity{
		// 						Type:     models.Duration,
		// 						Duration: (models.TimeDuration)(duration),
		// 					},
		// 					CACertificate: (*models.X509Certificate)(cert0),
		// 					CARSAKey:      (key0).(*rsa.PrivateKey),
		// 					KeyType:       models.KeyType(x509.RSA),
		// 				})
		// 				if err != nil {
		// 					t.Fatalf("could not import root CA: %s", err)
		// 				}

		// 				importedCALvl1, err := caSDK.ImportCA(context.Background(), services.ImportCAInput{
		// 					CAType: models.CertificateTypeImportedWithKey,
		// 					IssuanceExpiration: models.Validity{
		// 						Type:     models.Duration,
		// 						Duration: (models.TimeDuration)(duration),
		// 					},
		// 					CACertificate: (*models.X509Certificate)(cert1),
		// 					CAECKey:       (key1).(*ecdsa.PrivateKey),
		// 					KeyType:       models.KeyType(x509.ECDSA),
		// 					ParentID:      importedRootCA.ID,
		// 				})

		// 				return importedCALvl1, err

		// 			},
		// 			resultCheck: func(ca *models.CACertificate, err error) error {
		// 				if err != nil {
		// 					return fmt.Errorf("got unexpected error: %s", err)
		// 				}

		// 				if ca.Level != 1 {
		// 					return fmt.Errorf("CA should be at level 1. Got %d", ca.Level)
		// 				}
		// 				return nil
		// 			},
		// 		},
		{
			name:   "OK/ImportingHierarchyBottomUp",
			before: func(svc services.CAService) error { return nil },
			run: func(caSDK services.CAService) (*models.CACertificate, error) {
				ca0Crt := `
-----BEGIN CERTIFICATE-----
MIIDqzCCApOgAwIBAgIUY/29239q5Iz5/m2NGnFiQZCDeoswDQYJKoZIhvcNAQEL
BQAwXTELMAkGA1UEBhMCVVMxFTATBgNVBAgMDEV4YW1wbGVTdGF0ZTEUMBIGA1UE
BwwLRXhhbXBsZUNpdHkxDzANBgNVBAoMBlJvb3RDQTEQMA4GA1UEAwwHUm9vdCBD
QTAeFw0yNTAyMjUxMzU0MDBaFw0zNTAyMjMxMzU0MDBaMF0xCzAJBgNVBAYTAlVT
MRUwEwYDVQQIDAxFeGFtcGxlU3RhdGUxFDASBgNVBAcMC0V4YW1wbGVDaXR5MQ8w
DQYDVQQKDAZSb290Q0ExEDAOBgNVBAMMB1Jvb3QgQ0EwggEiMA0GCSqGSIb3DQEB
AQUAA4IBDwAwggEKAoIBAQDJgxeplksYYGm7ilnJYQMu2bUbv+rxgGCpfZlDlzRk
3HBjt3Q0Xa8r1rBS1LI3iktBgUWiqBElqhYAX0d459Mko3J7dPAf+0mcPzYgGd8X
5MoztHc+fpzht+Natpvm/ocp8lFoEt68SDGiG24sdhmbSTJPsU50JneO7LHK8YPL
h5VL+4pu9dHrXgH6d7CK8bP25nCE90B4gpFKy2Oc9vIvAiZ0m31441ipOJqujsvm
MsPAR/rsOBGVRqkvQ933BR3PwBm4nbMWPtbsg/OL5WgzoYs2wiRmaj3YvZoAAHzy
c/2ntEh33hemHgKkI++mwDLxzDg+jhsod/gWPt9hTOljAgMBAAGjYzBhMA8GA1Ud
EwEB/wQFMAMBAf8wDgYDVR0PAQH/BAQDAgEGMB0GA1UdDgQWBBTkWLVA/xb37hGL
/S1UTgJqJfmm/jAfBgNVHSMEGDAWgBTkWLVA/xb37hGL/S1UTgJqJfmm/jANBgkq
hkiG9w0BAQsFAAOCAQEARBs3V/jUheZffb/9zfpo26e3e+whlXIcL6VjA94HWKXh
FzdAbQfvQUQCfT/tRJzUE3MZoi6g0vtZmi3if3KA9Mb+zSmrfjgEtymGKAyaKzR6
LSjt7RHRAXVjjnkNAmGZiVfi9rsslHr3WeVGwwNZGQQpZBN5Atcd7YSRWk9wuH+N
ReLpV/Neg/wBMAxLgCBuvIfDQkSOsUwSmLMLzuRYqOMAyVR8bUiu9bxHOHaUQ6TI
DruLxGHV4uOAx2SqBNr7XWKJyOZxMkmm0YnZWnIX6+uTHeGTdxgWuHLlkrUGVmaW
Spj4CeR8GjWfp66G75tjuT5qpgFJ2yhnaDJ/JqNTrQ==
-----END CERTIFICATE-----
`

				ca1Crt := `
-----BEGIN CERTIFICATE-----
MIIDlDCCAnygAwIBAgIUN2XNhvC/xcgbfxD4FU5ONYFM2HkwDQYJKoZIhvcNAQEL
BQAwXTELMAkGA1UEBhMCVVMxFTATBgNVBAgMDEV4YW1wbGVTdGF0ZTEUMBIGA1UE
BwwLRXhhbXBsZUNpdHkxDzANBgNVBAoMBlJvb3RDQTEQMA4GA1UEAwwHUm9vdCBD
QTAeFw0yNTAyMjUxMzU0MThaFw0zNTAyMjMxMzU0MThaMEYxCzAJBgNVBAYTAlVT
MRUwEwYDVQQIDAxFeGFtcGxlU3RhdGUxDzANBgNVBAoMBlJvb3RDQTEPMA0GA1UE
AwwGU3ViIENBMIIBIjANBgkqhkiG9w0BAQEFAAOCAQ8AMIIBCgKCAQEA2Hk/uF/U
RMtp3zx2bimRYoHAq1rz9H2/QwKgtE4dNI5GMHIHxeeIfOlbxxOhr1PaMKSoxIv1
3Sj1arpIhQEFset42tYOEKgTO0x5KQHQRnsX9F5uuc5Drj6E4U1qAv0kqBS/7chm
jszpsZ2+Q19j+v3G3CMkkpOOYZaTAo0ZPEtRBaNG3xX2X4jGbviM1aCx6v2cC3K8
rfauh74xOyKjWM0MOVndKctUAs5oUrFcNC6spp8kjBMWpXcCtcY+YNnHH5aD7/LB
jGZJlZNDNKCCtR0GNtwlqPvbCzTbuvPvjVF6hWPhB0dWXP5jE1nsNARLgYnuE2WM
hAlyqOvmgehfUQIDAQABo2MwYTAPBgNVHRMBAf8EBTADAQH/MA4GA1UdDwEB/wQE
AwIBBjAdBgNVHQ4EFgQUHuuPIC/kUYP60ysHiL19v51r1KEwHwYDVR0jBBgwFoAU
5Fi1QP8W9+4Ri/0tVE4CaiX5pv4wDQYJKoZIhvcNAQELBQADggEBAIu1lAZteU+n
+6l/wuEoev+Ad8D3TvHDEjxyHnYtE4Mf+HLk2SguYvXJJRFFc9usG3FmmB0hTPmx
KDrMk9QObgHsZHcNagwhB6Urn+EKrj/YUnIJE2TrX/blFYoMBPaxbWrwrmFAjKsl
8uuJoNY64G6sOMzHBpeELhdZU/xgDsrNk+dGyVtYAjmfksQLOSgF14XZnXL9+wPc
jSm4n8W5YQ0zsKAZ5TmB0VpTCkvVS/gGDHoZfdO38CSry4z8nM3W4zdkmvo76G8U
2fvC11FSXxzRVQrbxfaOMEcdzT0u1wcsQQzM4+v0Njt3vVy+gRljm+Gmt0Dc9/Lb
O3v2AfmhPiU=
-----END CERTIFICATE-----
`

				ca2Crt := `-----BEGIN CERTIFICATE-----
MIIDgTCCAmmgAwIBAgIUWb++79DZH43iqHeBItwkJYT5e+QwDQYJKoZIhvcNAQEL
BQAwRjELMAkGA1UEBhMCVVMxFTATBgNVBAgMDEV4YW1wbGVTdGF0ZTEPMA0GA1UE
CgwGUm9vdENBMQ8wDQYDVQQDDAZTdWIgQ0EwHhcNMjUwMjI1MTM1NTQ1WhcNMzUw
MjIzMTM1NTQ1WjBKMQswCQYDVQQGEwJVUzEVMBMGA1UECAwMRXhhbXBsZVN0YXRl
MQ8wDQYDVQQKDAZSb290Q0ExEzARBgNVBAMMClN1Yi1TdWIgQ0EwggEiMA0GCSqG
SIb3DQEBAQUAA4IBDwAwggEKAoIBAQDhUi8oRQBDLAxKp74qGy3RbvgzaJxyxVSr
U+N+l+iHJZ/N4K+papFnZGSc6TycJVW06msyvSdod/gaB3n6SfsOPjAFBGaDNFAz
YHrIaQKPU/+uEQWMHekEqQmT3vdlgtl6vuBh3qjBKLUwCTwWdRhHckIgTgq7rMKW
WT5Jsp5J0QSREIi5o99MILex+4p2OsAXC91a37snQ0HvzOsKoWilZvx/dpBCHWa8
h8UlTo7bbttVCI2NbKXUMH3LNJBvO0gyysMhkEXIynNoZN3j0bxOHnm494wBN8bQ
EEAb3ah9VEkN1EHXmoTwujQNL0YD9Us1Fv59Ff44EOW9uQn4nbK/AgMBAAGjYzBh
MA8GA1UdEwEB/wQFMAMBAf8wDgYDVR0PAQH/BAQDAgEGMB0GA1UdDgQWBBQNQvWi
KOPK/XL5S7LAcEdBqkCxcjAfBgNVHSMEGDAWgBQe648gL+RRg/rTKweIvX2/nWvU
oTANBgkqhkiG9w0BAQsFAAOCAQEAPjWq7neRIDnRO7DITs9YV97QW9TGfTWyIzhX
f+SEi4q/OOuKz9lHFkL/aCQHcilmIn2dcBlQNJKW2w41fd7mB6AyM3b0qDvPAQkw
xaLER5ox4EsIUJwpCjADCLIEEFQh1cjthiBI0tVuIAbUKoq08E+YdFutkMrnZuPs
VnGK/wULw7ATS4jC+6wCfDQTCNuGWA7Fec/uznu4yyD5YNvBkSxk0fSn7B3uEe7c
JzepKLZK9pKiq8PTzPOc/zGCRLF7qdquaeJkpRGI8a3pl3sUA521eYWjh6f+kkjf
V4Ahz5up3arkTIU2XR40ge9x2+hlxmD+KF8aHMdB/89YXgp0MA==
-----END CERTIFICATE-----
`

				cert0, err := chelpers.ParseCertificate(ca0Crt)
				if err != nil {
					t.Fatalf("could not parse root cert: %s", err)
				}

				cert1, err := chelpers.ParseCertificate(ca1Crt)
				if err != nil {
					t.Fatalf("could not parse ca-lvl-1 cert: %s", err)
				}

				cert2, err := chelpers.ParseCertificate(ca2Crt)
				if err != nil {
					t.Fatalf("could not parse ca-lvl-2 cert: %s", err)
				}

				duration, _ := models.ParseDuration("100d")

				importedCALvl2, err := caSDK.ImportCA(context.Background(), services.ImportCAInput{
					CAType: models.CertificateTypeExternal,
					IssuanceExpiration: models.Validity{
						Type:     models.Duration,
						Duration: (models.TimeDuration)(duration),
					},
					CACertificate: (*models.X509Certificate)(cert2),
				})
				if err != nil {
					t.Fatalf("could not import ca-lvl-2 CA: %s", err)
				}

				_, err = caSDK.ImportCA(context.Background(), services.ImportCAInput{
					CAType: models.CertificateTypeExternal,
					IssuanceExpiration: models.Validity{
						Type:     models.Duration,
						Duration: (models.TimeDuration)(duration),
					},
					CACertificate: (*models.X509Certificate)(cert1),
				})
				if err != nil {
					t.Fatalf("could not import ca-lvl-1 CA: %s", err)
				}

				_, err = caSDK.ImportCA(context.Background(), services.ImportCAInput{
					CAType: models.CertificateTypeExternal,
					IssuanceExpiration: models.Validity{
						Type:     models.Duration,
						Duration: (models.TimeDuration)(duration),
					},
					CACertificate: (*models.X509Certificate)(cert0),
				})
				if err != nil {
					t.Fatalf("could not import root CA: %s", err)
				}

				importedCALvl2Updated, err := caSDK.GetCAByID(context.Background(), services.GetCAByIDInput{CAID: importedCALvl2.ID})
				if err != nil {
					t.Fatalf("could not retrieve ca-lvl-2 CA: %s", err)
				}

				return importedCALvl2Updated, err
			},
			resultCheck: func(ca *models.CACertificate, err error) error {
				if err != nil {
					return fmt.Errorf("got unexpected error: %s", err)
				}

				if ca.Level != 2 {
					return fmt.Errorf("CA should be at level 2. Got %d", ca.Level)
				}

				if ca.Certificate.IssuerCAMetadata.Level != 1 {
					return fmt.Errorf("CA parent should be at level 1. Got %d", ca.Certificate.IssuerCAMetadata.Level)
				}

				return nil
			},
		},
		{
			name:   "OK/ImportingHierarchyTopDown",
			before: func(svc services.CAService) error { return nil },
			run: func(caSDK services.CAService) (*models.CACertificate, error) {
				ca0Crt := `
-----BEGIN CERTIFICATE-----
MIIDqzCCApOgAwIBAgIUY/29239q5Iz5/m2NGnFiQZCDeoswDQYJKoZIhvcNAQEL
BQAwXTELMAkGA1UEBhMCVVMxFTATBgNVBAgMDEV4YW1wbGVTdGF0ZTEUMBIGA1UE
BwwLRXhhbXBsZUNpdHkxDzANBgNVBAoMBlJvb3RDQTEQMA4GA1UEAwwHUm9vdCBD
QTAeFw0yNTAyMjUxMzU0MDBaFw0zNTAyMjMxMzU0MDBaMF0xCzAJBgNVBAYTAlVT
MRUwEwYDVQQIDAxFeGFtcGxlU3RhdGUxFDASBgNVBAcMC0V4YW1wbGVDaXR5MQ8w
DQYDVQQKDAZSb290Q0ExEDAOBgNVBAMMB1Jvb3QgQ0EwggEiMA0GCSqGSIb3DQEB
AQUAA4IBDwAwggEKAoIBAQDJgxeplksYYGm7ilnJYQMu2bUbv+rxgGCpfZlDlzRk
3HBjt3Q0Xa8r1rBS1LI3iktBgUWiqBElqhYAX0d459Mko3J7dPAf+0mcPzYgGd8X
5MoztHc+fpzht+Natpvm/ocp8lFoEt68SDGiG24sdhmbSTJPsU50JneO7LHK8YPL
h5VL+4pu9dHrXgH6d7CK8bP25nCE90B4gpFKy2Oc9vIvAiZ0m31441ipOJqujsvm
MsPAR/rsOBGVRqkvQ933BR3PwBm4nbMWPtbsg/OL5WgzoYs2wiRmaj3YvZoAAHzy
c/2ntEh33hemHgKkI++mwDLxzDg+jhsod/gWPt9hTOljAgMBAAGjYzBhMA8GA1Ud
EwEB/wQFMAMBAf8wDgYDVR0PAQH/BAQDAgEGMB0GA1UdDgQWBBTkWLVA/xb37hGL
/S1UTgJqJfmm/jAfBgNVHSMEGDAWgBTkWLVA/xb37hGL/S1UTgJqJfmm/jANBgkq
hkiG9w0BAQsFAAOCAQEARBs3V/jUheZffb/9zfpo26e3e+whlXIcL6VjA94HWKXh
FzdAbQfvQUQCfT/tRJzUE3MZoi6g0vtZmi3if3KA9Mb+zSmrfjgEtymGKAyaKzR6
LSjt7RHRAXVjjnkNAmGZiVfi9rsslHr3WeVGwwNZGQQpZBN5Atcd7YSRWk9wuH+N
ReLpV/Neg/wBMAxLgCBuvIfDQkSOsUwSmLMLzuRYqOMAyVR8bUiu9bxHOHaUQ6TI
DruLxGHV4uOAx2SqBNr7XWKJyOZxMkmm0YnZWnIX6+uTHeGTdxgWuHLlkrUGVmaW
Spj4CeR8GjWfp66G75tjuT5qpgFJ2yhnaDJ/JqNTrQ==
-----END CERTIFICATE-----
`

				ca1Crt := `
-----BEGIN CERTIFICATE-----
MIIDlDCCAnygAwIBAgIUN2XNhvC/xcgbfxD4FU5ONYFM2HkwDQYJKoZIhvcNAQEL
BQAwXTELMAkGA1UEBhMCVVMxFTATBgNVBAgMDEV4YW1wbGVTdGF0ZTEUMBIGA1UE
BwwLRXhhbXBsZUNpdHkxDzANBgNVBAoMBlJvb3RDQTEQMA4GA1UEAwwHUm9vdCBD
QTAeFw0yNTAyMjUxMzU0MThaFw0zNTAyMjMxMzU0MThaMEYxCzAJBgNVBAYTAlVT
MRUwEwYDVQQIDAxFeGFtcGxlU3RhdGUxDzANBgNVBAoMBlJvb3RDQTEPMA0GA1UE
AwwGU3ViIENBMIIBIjANBgkqhkiG9w0BAQEFAAOCAQ8AMIIBCgKCAQEA2Hk/uF/U
RMtp3zx2bimRYoHAq1rz9H2/QwKgtE4dNI5GMHIHxeeIfOlbxxOhr1PaMKSoxIv1
3Sj1arpIhQEFset42tYOEKgTO0x5KQHQRnsX9F5uuc5Drj6E4U1qAv0kqBS/7chm
jszpsZ2+Q19j+v3G3CMkkpOOYZaTAo0ZPEtRBaNG3xX2X4jGbviM1aCx6v2cC3K8
rfauh74xOyKjWM0MOVndKctUAs5oUrFcNC6spp8kjBMWpXcCtcY+YNnHH5aD7/LB
jGZJlZNDNKCCtR0GNtwlqPvbCzTbuvPvjVF6hWPhB0dWXP5jE1nsNARLgYnuE2WM
hAlyqOvmgehfUQIDAQABo2MwYTAPBgNVHRMBAf8EBTADAQH/MA4GA1UdDwEB/wQE
AwIBBjAdBgNVHQ4EFgQUHuuPIC/kUYP60ysHiL19v51r1KEwHwYDVR0jBBgwFoAU
5Fi1QP8W9+4Ri/0tVE4CaiX5pv4wDQYJKoZIhvcNAQELBQADggEBAIu1lAZteU+n
+6l/wuEoev+Ad8D3TvHDEjxyHnYtE4Mf+HLk2SguYvXJJRFFc9usG3FmmB0hTPmx
KDrMk9QObgHsZHcNagwhB6Urn+EKrj/YUnIJE2TrX/blFYoMBPaxbWrwrmFAjKsl
8uuJoNY64G6sOMzHBpeELhdZU/xgDsrNk+dGyVtYAjmfksQLOSgF14XZnXL9+wPc
jSm4n8W5YQ0zsKAZ5TmB0VpTCkvVS/gGDHoZfdO38CSry4z8nM3W4zdkmvo76G8U
2fvC11FSXxzRVQrbxfaOMEcdzT0u1wcsQQzM4+v0Njt3vVy+gRljm+Gmt0Dc9/Lb
O3v2AfmhPiU=
-----END CERTIFICATE-----
`

				ca2Crt := `-----BEGIN CERTIFICATE-----
MIIDgTCCAmmgAwIBAgIUWb++79DZH43iqHeBItwkJYT5e+QwDQYJKoZIhvcNAQEL
BQAwRjELMAkGA1UEBhMCVVMxFTATBgNVBAgMDEV4YW1wbGVTdGF0ZTEPMA0GA1UE
CgwGUm9vdENBMQ8wDQYDVQQDDAZTdWIgQ0EwHhcNMjUwMjI1MTM1NTQ1WhcNMzUw
MjIzMTM1NTQ1WjBKMQswCQYDVQQGEwJVUzEVMBMGA1UECAwMRXhhbXBsZVN0YXRl
MQ8wDQYDVQQKDAZSb290Q0ExEzARBgNVBAMMClN1Yi1TdWIgQ0EwggEiMA0GCSqG
SIb3DQEBAQUAA4IBDwAwggEKAoIBAQDhUi8oRQBDLAxKp74qGy3RbvgzaJxyxVSr
U+N+l+iHJZ/N4K+papFnZGSc6TycJVW06msyvSdod/gaB3n6SfsOPjAFBGaDNFAz
YHrIaQKPU/+uEQWMHekEqQmT3vdlgtl6vuBh3qjBKLUwCTwWdRhHckIgTgq7rMKW
WT5Jsp5J0QSREIi5o99MILex+4p2OsAXC91a37snQ0HvzOsKoWilZvx/dpBCHWa8
h8UlTo7bbttVCI2NbKXUMH3LNJBvO0gyysMhkEXIynNoZN3j0bxOHnm494wBN8bQ
EEAb3ah9VEkN1EHXmoTwujQNL0YD9Us1Fv59Ff44EOW9uQn4nbK/AgMBAAGjYzBh
MA8GA1UdEwEB/wQFMAMBAf8wDgYDVR0PAQH/BAQDAgEGMB0GA1UdDgQWBBQNQvWi
KOPK/XL5S7LAcEdBqkCxcjAfBgNVHSMEGDAWgBQe648gL+RRg/rTKweIvX2/nWvU
oTANBgkqhkiG9w0BAQsFAAOCAQEAPjWq7neRIDnRO7DITs9YV97QW9TGfTWyIzhX
f+SEi4q/OOuKz9lHFkL/aCQHcilmIn2dcBlQNJKW2w41fd7mB6AyM3b0qDvPAQkw
xaLER5ox4EsIUJwpCjADCLIEEFQh1cjthiBI0tVuIAbUKoq08E+YdFutkMrnZuPs
VnGK/wULw7ATS4jC+6wCfDQTCNuGWA7Fec/uznu4yyD5YNvBkSxk0fSn7B3uEe7c
JzepKLZK9pKiq8PTzPOc/zGCRLF7qdquaeJkpRGI8a3pl3sUA521eYWjh6f+kkjf
V4Ahz5up3arkTIU2XR40ge9x2+hlxmD+KF8aHMdB/89YXgp0MA==
-----END CERTIFICATE-----
`

				cert0, err := chelpers.ParseCertificate(ca0Crt)
				if err != nil {
					t.Fatalf("could not parse root cert: %s", err)
				}

				cert1, err := chelpers.ParseCertificate(ca1Crt)
				if err != nil {
					t.Fatalf("could not parse ca-lvl-1 cert: %s", err)
				}

				cert2, err := chelpers.ParseCertificate(ca2Crt)
				if err != nil {
					t.Fatalf("could not parse ca-lvl-2 cert: %s", err)
				}

				duration, _ := models.ParseDuration("100d")

				_, err = caSDK.ImportCA(context.Background(), services.ImportCAInput{
					CAType: models.CertificateTypeExternal,
					IssuanceExpiration: models.Validity{
						Type:     models.Duration,
						Duration: (models.TimeDuration)(duration),
					},
					CACertificate: (*models.X509Certificate)(cert0),
				})
				if err != nil {
					t.Fatalf("could not import root CA: %s", err)
				}

				_, err = caSDK.ImportCA(context.Background(), services.ImportCAInput{
					CAType: models.CertificateTypeExternal,
					IssuanceExpiration: models.Validity{
						Type:     models.Duration,
						Duration: (models.TimeDuration)(duration),
					},
					CACertificate: (*models.X509Certificate)(cert1),
				})
				if err != nil {
					t.Fatalf("could not import ca-lvl-1 CA: %s", err)
				}

				importedCALvl2, err := caSDK.ImportCA(context.Background(), services.ImportCAInput{
					CAType: models.CertificateTypeExternal,
					IssuanceExpiration: models.Validity{
						Type:     models.Duration,
						Duration: (models.TimeDuration)(duration),
					},
					CACertificate: (*models.X509Certificate)(cert2),
				})
				if err != nil {
					t.Fatalf("could not import ca-lvl-2 CA: %s", err)
				}

				return importedCALvl2, err

			},
			resultCheck: func(ca *models.CACertificate, err error) error {
				if err != nil {
					return fmt.Errorf("got unexpected error: %s", err)
				}

				if ca.Level != 2 {
					return fmt.Errorf("CA should be at level 2. Got %d", ca.Level)
				}

				if ca.Certificate.IssuerCAMetadata.Level != 1 {
					return fmt.Errorf("CA parent should be at level 1. Got %d", ca.Certificate.IssuerCAMetadata.Level)
				}

				return nil
			},
		},
	}

	for _, tc := range testcases {
		tc := tc

		t.Run(tc.name, func(t *testing.T) {
			err = serverTest.BeforeEach()
			if err != nil {
				t.Fatalf("failed running 'BeforeEach' cleanup func in test case: %s", err)
			}

			//Init CA Server with 1 CA
			_, err = initCA(caTest.Service)
			if err != nil {
				t.Fatalf("failed running initCA: %s", err)
			}

			err = tc.before(caTest.Service)
			if err != nil {
				t.Fatalf("failed running 'before' func in test case: %s", err)
			}

			err = tc.resultCheck(tc.run(caTest.HttpCASDK))
			if err != nil {
				t.Fatalf("unexpected result in test case: %s", err)
			}

		})
	}
}

func TestDeleteCA(t *testing.T) {

	serverTest, err := TestServiceBuilder{}.WithDatabase("ca").Build(t)
	if err != nil {
		t.Fatalf("could not create CA test server: %s", err)
	}

	caTest := serverTest.CA

	var testcases = []struct {
		name        string
		before      func(svc services.CAService) error
		run         func(caSDK services.CAService) error
		resultCheck func(error) error
	}{
		{
			name: "Err/CADoesNotExist",
			before: func(svc services.CAService) error {

				return nil
			},
			run: func(caSDK services.CAService) error {
				//cas := []*models.CACertificate{}
				err := caSDK.DeleteCA(context.Background(), services.DeleteCAInput{
					CAID: "DefaulasdadtCAID",
				})
				return err
			},
			resultCheck: func(err error) error {
				if err == nil {
					return fmt.Errorf("should've got error. Got none")
				}

				if !errors.Is(err, errs.ErrCANotFound) {
					return fmt.Errorf("got unexpected error: %s", err)
				}
				return nil
			},
		},
		{
			name: "Err/CAExistCore",
			before: func(svc services.CAService) error {

				_, err = svc.UpdateCAStatus(context.Background(), services.UpdateCAStatusInput{
					CAID:             DefaultCAID,
					Status:           models.StatusRevoked,
					RevocationReason: models.RevocationReason(1),
				})

				if err != nil {
					return fmt.Errorf("Error updating the CA status to expired")
				}
				return err

			},
			run: func(caSDK services.CAService) error {
				//cas := []*models.CACertificate{}
				err := caSDK.DeleteCA(context.Background(), services.DeleteCAInput{
					CAID: DefaultCAID,
				})
				return err
			},
			resultCheck: func(err error) error {
				if err != nil {
					return fmt.Errorf("got unexpected error: %s", err)
				}
				return nil
			},
		},
		{
			name: "Err/CAStatusActive",
			before: func(svc services.CAService) error {

				_, err = svc.UpdateCAStatus(context.Background(), services.UpdateCAStatusInput{
					CAID:             DefaultCAID,
					Status:           models.StatusActive,
					RevocationReason: models.RevocationReason(1),
				})

				if err != nil {
					return fmt.Errorf("Error updating the CA status to expired")
				}
				return err

			},
			run: func(caSDK services.CAService) error {
				//cas := []*models.CACertificate{}
				err := caSDK.DeleteCA(context.Background(), services.DeleteCAInput{
					CAID: DefaultCAID,
				})

				return err
			},
			resultCheck: func(err error) error {
				if !errors.Is(err, errs.ErrCAStatus) {
					return fmt.Errorf("got unexpected error: %s", err)
				}
				return nil
			},
		},
	}

	for _, tc := range testcases {
		tc := tc

		t.Run(tc.name, func(t *testing.T) {

			err = serverTest.BeforeEach()
			if err != nil {
				t.Fatalf("failed running 'BeforeEach' cleanup func in test case: %s", err)
			}

			//Init CA Server with 1 CA
			_, err = initCA(caTest.Service)
			if err != nil {
				t.Fatalf("failed running initCA: %s", err)
			}

			err = tc.before(caTest.Service)
			if err != nil {
				t.Fatalf("failed running 'before' func in test case: %s", err)
			}

			err = tc.resultCheck(tc.run(caTest.HttpCASDK))
			if err != nil {
				t.Fatalf("unexpected result in test case: %s", err)
			}
		})
	}
}

func TestGetCAs(t *testing.T) {
	serverTest, err := TestServiceBuilder{}.WithDatabase("ca").Build(t)
	if err != nil {
		t.Fatalf("could not create CA test server: %s", err)
	}

	caTest := serverTest.CA

	var testcases = []struct {
		name        string
		before      func(svc services.CAService) error
		run         func(caSDK services.CAService) ([]*models.CACertificate, error)
		resultCheck func([]*models.CACertificate, error) error
	}{
		{
			name: "Err/GetCAsExRunTrue",
			before: func(svc services.CAService) error {

				return nil
			},
			run: func(caSDK services.CAService) ([]*models.CACertificate, error) {
				cas := []*models.CACertificate{}
				res, err := caSDK.GetCAs(context.Background(), services.GetCAsInput{
					ExhaustiveRun: true,
					ApplyFunc: func(elem models.CACertificate) {
						cas = append(cas, &elem)
					},
				})
				fmt.Println(res)
				return cas, err
			},
			resultCheck: func(cas []*models.CACertificate, err error) error {
				if err != nil {
					return fmt.Errorf("got unexpected error: %s", err)
				}
				if len(cas) != 1 {
					return fmt.Errorf("should've got only one CA and the received quantity is different.")
				}
				return nil
			},
		},
		{
			name: "Err/GetCAsExRunFalse",
			before: func(svc services.CAService) error {
				var caName string
				caDUr := models.TimeDuration(time.Hour * 24)
				issuanceDur := models.TimeDuration(time.Hour * 12)
				for i := 0; i < 5; i++ {
					caName = DefaultCAID + strconv.Itoa(i)
					res, _ := svc.CreateCA(context.Background(), services.CreateCAInput{
						ID:                 caName,
						KeyMetadata:        models.KeyMetadata{Type: models.KeyType(x509.RSA), Bits: 2048},
						Subject:            models.Subject{CommonName: DefaultCACN},
						CAExpiration:       models.Validity{Type: models.Duration, Duration: caDUr},
						IssuanceExpiration: models.Validity{Type: models.Duration, Duration: issuanceDur},
					})
					fmt.Println(res)
				}

				return nil
			},
			run: func(caSDK services.CAService) ([]*models.CACertificate, error) {
				cas := []*models.CACertificate{}
				res, err := caSDK.GetCAs(context.Background(), services.GetCAsInput{
					ExhaustiveRun: false,
					ApplyFunc: func(elem models.CACertificate) {
						cas = append(cas, &elem)
					},
					QueryParameters: &resources.QueryParameters{
						PageSize: 2,
					},
				})
				fmt.Println(res)
				return cas, err
			},
			resultCheck: func(cas []*models.CACertificate, err error) error {
				if err != nil {
					return fmt.Errorf("got unexpected error: %s", err)
				}
				if len(cas) != 2 {
					return fmt.Errorf("should've got only two CAS, but got %d.", len(cas))
				}
				return nil
			},
		},
		{
			name: "Err/GetCAsExRunTrue",
			before: func(svc services.CAService) error {
				var caName string
				caDUr := models.TimeDuration(time.Hour * 24)
				issuanceDur := models.TimeDuration(time.Hour * 12)
				for i := 0; i < 5; i++ {
					caName = DefaultCAID + strconv.Itoa(i)
					res, _ := svc.CreateCA(context.Background(), services.CreateCAInput{
						ID:                 caName,
						KeyMetadata:        models.KeyMetadata{Type: models.KeyType(x509.RSA), Bits: 2048},
						Subject:            models.Subject{CommonName: DefaultCACN},
						CAExpiration:       models.Validity{Type: models.Duration, Duration: caDUr},
						IssuanceExpiration: models.Validity{Type: models.Duration, Duration: issuanceDur},
					})
					fmt.Println(res)
				}

				return nil
			},
			run: func(caSDK services.CAService) ([]*models.CACertificate, error) {
				cas := []*models.CACertificate{}
				res, err := caSDK.GetCAs(context.Background(), services.GetCAsInput{
					ExhaustiveRun: true,
					ApplyFunc: func(elem models.CACertificate) {
						cas = append(cas, &elem)
					},
					QueryParameters: &resources.QueryParameters{
						PageSize: 2,
					},
				})
				fmt.Println(res)
				return cas, err
			},
			resultCheck: func(cas []*models.CACertificate, err error) error {
				if err != nil {
					return fmt.Errorf("got unexpected error: %s", err)
				}
				if len(cas) != 6 {
					return fmt.Errorf("should've got 6 CAs, but got %d.", len(cas))
				}
				return nil
			},
		},
	}

	for _, tc := range testcases {
		tc := tc

		t.Run(tc.name, func(t *testing.T) {

			err = serverTest.BeforeEach()
			if err != nil {
				t.Fatalf("failed running 'BeforeEach' cleanup func in test case: %s", err)
			}

			//Init CA Server with 1 CA
			_, err = initCA(caTest.Service)
			if err != nil {
				t.Fatalf("failed running initCA: %s", err)
			}

			err = tc.before(caTest.Service)
			if err != nil {
				t.Fatalf("failed running 'before' func in test case: %s", err)
			}

			err = tc.resultCheck(tc.run(caTest.HttpCASDK))
			if err != nil {
				t.Fatalf("unexpected result in test case: %s", err)
			}
		})
	}
}

func TestGetStatsByCAID(t *testing.T) {
	serverTest, err := TestServiceBuilder{}.WithDatabase("ca").Build(t)
	if err != nil {
		t.Fatalf("could not create CA test server: %s", err)
	}

	caTest := serverTest.CA

	var testcases = []struct {
		name        string
		before      func(svc services.CAService, caID string) error
		run         func(caSDK services.CAService, caID string) (map[models.CertificateStatus]int, error)
		resultCheck func(map[models.CertificateStatus]int, error) error
	}{
		{
			name: "OK/0Certs",
			before: func(svc services.CAService, caID string) error {
				return nil
			},
			run: func(caSDK services.CAService, caID string) (map[models.CertificateStatus]int, error) {
				return caSDK.GetStatsByCAID(context.Background(), services.GetStatsByCAIDInput{
					CAID: caID,
				})
			},
			resultCheck: func(stats map[models.CertificateStatus]int, err error) error {
				if err != nil {
					return fmt.Errorf("got unexpected error: %s", err)
				}

				if stats[models.StatusRevoked] != 0 {
					return fmt.Errorf("should've got 0 revoked certificates. Got %d", stats[models.StatusRevoked])
				}

				if stats[models.StatusActive] != 1 { // Only the Root CA itself
					return fmt.Errorf("should've got 1 active certificates. Got %d", stats[models.StatusActive])
				}

				if stats[models.StatusExpired] != 0 {
					return fmt.Errorf("should've got 0 expired certificates. Got %d", stats[models.StatusExpired])
				}

				return nil
			},
		},
		{
			name: "OK/1Active1Revoked",
			before: func(svc services.CAService, caID string) error {
				actKey, err := chelpers.GenerateRSAKey(2048)
				if err != nil {
					return fmt.Errorf("Error creating the private key: %s", err)
				}

				ca, err := svc.GetCAByID(context.Background(), services.GetCAByIDInput{CAID: caID})
				if err != nil {
					return fmt.Errorf("Error getting the CA: %s", err)
				}

				actCSR, _ := chelpers.GenerateCertificateRequest(models.Subject{CommonName: "active-cert"}, actKey)
				_, err = svc.SignCertificate(context.Background(), services.SignCertificateInput{
					CAID:        caID,
					CertRequest: (*models.X509CertificateRequest)(actCSR),
					IssuanceProfile: models.IssuanceProfile{
						Validity:        ca.Validity,
						SignAsCA:        false,
						HonorSubject:    true,
						HonorExtensions: true,
					},
				})

				if err != nil {
					return fmt.Errorf("Error signing the active certificate: %s", err)
				}

				revKey, err := chelpers.GenerateRSAKey(2048)
				if err != nil {
					return fmt.Errorf("Error creating the private key: %s", err)
				}

				revCSR, _ := chelpers.GenerateCertificateRequest(models.Subject{CommonName: "revoked-cert"}, revKey)
				revCrt, err := svc.SignCertificate(context.Background(), services.SignCertificateInput{
					CAID:        caID,
					CertRequest: (*models.X509CertificateRequest)(revCSR),
					IssuanceProfile: models.IssuanceProfile{
						Validity:        ca.Validity,
						SignAsCA:        false,
						HonorSubject:    true,
						HonorExtensions: true,
					},
				})
				if err != nil {
					return fmt.Errorf("Error signing the revoked certificate: %s", err)
				}

				_, err = svc.UpdateCertificateStatus(context.Background(), services.UpdateCertificateStatusInput{
					SerialNumber:     revCrt.SerialNumber,
					NewStatus:        models.StatusRevoked,
					RevocationReason: ocsp.Unknown,
				})
				if err != nil {
					return fmt.Errorf("Error revoking the certificate: %s", err)
				}

				return nil
			},
			run: func(caSDK services.CAService, caID string) (map[models.CertificateStatus]int, error) {
				return caSDK.GetStatsByCAID(context.Background(), services.GetStatsByCAIDInput{
					CAID: caID,
				})
			},
			resultCheck: func(stats map[models.CertificateStatus]int, err error) error {
				if err != nil {
					return fmt.Errorf("got unexpected error: %s", err)
				}

				if stats[models.StatusRevoked] != 1 {
					return fmt.Errorf("should've got 1 revoked certificates. Got %d", stats[models.StatusRevoked])
				}

				if stats[models.StatusActive] != 2 { // 1 regular cert + 1 Root CA
					return fmt.Errorf("should've got 2 active certificates. Got %d", stats[models.StatusActive])
				}

				if stats[models.StatusExpired] != 0 {
					return fmt.Errorf("should've got 0 expired certificates. Got %d", stats[models.StatusExpired])
				}

				return nil
			},
		},
	}

	for _, tc := range testcases {
		tc := tc
		t.Run(tc.name, func(t *testing.T) {
			err = serverTest.BeforeEach()
			if err != nil {
				t.Fatalf("failed running 'BeforeEach' cleanup func in test case: %s", err)
			}

			//Init CA Server with 1 CA
			_, err = initCA(caTest.Service)
			if err != nil {
				t.Fatalf("failed running initCA: %s", err)
			}

			exp := models.TimeDuration(time.Hour * 25)
			iss := models.TimeDuration(time.Hour * 24)

			rootCA, err := caTest.Service.CreateCA(context.Background(), services.CreateCAInput{
				KeyMetadata:        models.KeyMetadata{Type: models.KeyType(x509.RSA), Bits: 2048},
				Subject:            models.Subject{CommonName: "CA Lvl 1"},
				CAExpiration:       models.Validity{Type: models.Duration, Duration: exp},
				IssuanceExpiration: models.Validity{Type: models.Duration, Duration: iss},
			})
			if err != nil {
				t.Fatalf("failed creating root CA: %s", err)
			}

			err = tc.before(caTest.Service, rootCA.ID)
			if err != nil {
				t.Fatalf("failed running 'before' func in test case: %s", err)
			}

			err = tc.resultCheck(tc.run(caTest.HttpCASDK, rootCA.ID))
			if err != nil {
				t.Fatalf("unexpected result in test case: %s", err)
			}
		})
	}
}

func TestGetCertificatesByExpirationDate(t *testing.T) {
	serverTest, err := TestServiceBuilder{}.WithDatabase("ca").Build(t)
	if err != nil {
		t.Fatalf("could not create CA test server: %s", err)
	}

	caTest := serverTest.CA

	var testcases = []struct {
		name        string
		before      func(svc services.CAService) error
		run         func(caSDK services.CAService) ([]*models.Certificate, error)
		resultCheck func([]*models.Certificate, error) error
	}{
		{
			name: "Err/GetCAGertByExpDate",
			before: func(svc services.CAService) error {
				ca, err := svc.GetCAByID(context.Background(), services.GetCAByIDInput{CAID: DefaultCAID})
				if err != nil {
					return fmt.Errorf("Error getting the CA: %s", err)
				}

				for i := 0; i < 20; i++ {
					key, err := chelpers.GenerateRSAKey(2048)
					if err != nil {
						return fmt.Errorf("Error creating the private key: %s", err)
					}

					csr, _ := chelpers.GenerateCertificateRequest(models.Subject{CommonName: fmt.Sprintf("cert-%d", 1)}, key)
					_, err = svc.SignCertificate(context.Background(), services.SignCertificateInput{
						CAID:        DefaultCAID,
						CertRequest: (*models.X509CertificateRequest)(csr),
						IssuanceProfile: models.IssuanceProfile{
							Validity:        ca.Validity,
							SignAsCA:        false,
							HonorSubject:    true,
							HonorExtensions: true,
						},
					})
					if err != nil {
						return err
					}
				}
				return nil
			},
			run: func(caSDK services.CAService) ([]*models.Certificate, error) {
				cas := []*models.Certificate{}
				now := time.Now()
				before := time.Date(now.Year()+2, 0, 0, 0, 0, 0, 0, time.UTC)
				res, err := caSDK.GetCertificatesByExpirationDate(context.Background(), services.GetCertificatesByExpirationDateInput{
					ExpiresAfter:  now,
					ExpiresBefore: before,
					ListInput: resources.ListInput[models.Certificate]{
						ExhaustiveRun: true,
						QueryParameters: &resources.QueryParameters{
							PageSize: 2,
						},
						ApplyFunc: func(elem models.Certificate) {
							cas = append(cas, &elem)
						},
					},
				})
				fmt.Println(res)
				return cas, err
			},
			resultCheck: func(cas []*models.Certificate, err error) error {
				if err != nil {
					return fmt.Errorf("got unexpected error: %s", err)
				}
				if len(cas) != 21 { // 20 certs + 1 root CA
					return fmt.Errorf("should've got 21 certs, but got %d.", len(cas))
				}
				return nil
			},
		},
		{
			name: "Err/GetCAGertByExpDateExhaustiveRun",
			before: func(svc services.CAService) error {
				ca, err := svc.GetCAByID(context.Background(), services.GetCAByIDInput{CAID: DefaultCAID})
				if err != nil {
					return fmt.Errorf("Error getting the CA: %s", err)
				}

				for i := 0; i < 20; i++ {
					key, err := chelpers.GenerateRSAKey(2048)
					if err != nil {
						return fmt.Errorf("Error creating the private key: %s", err)
					}

					csr, _ := chelpers.GenerateCertificateRequest(models.Subject{CommonName: fmt.Sprintf("cert-%d", 1)}, key)
					_, err = svc.SignCertificate(context.Background(), services.SignCertificateInput{
						CAID:        DefaultCAID,
						CertRequest: (*models.X509CertificateRequest)(csr),
						IssuanceProfile: models.IssuanceProfile{
							Validity:        ca.Validity,
							SignAsCA:        false,
							HonorSubject:    true,
							HonorExtensions: true,
						},
					})
					if err != nil {
						return err
					}
				}
				return nil
			},
			run: func(caSDK services.CAService) ([]*models.Certificate, error) {
				cas := []*models.Certificate{}
				now := time.Now()
				before := time.Date(now.Year()+2, 0, 0, 0, 0, 0, 0, time.UTC)
				res, err := caSDK.GetCertificatesByExpirationDate(context.Background(), services.GetCertificatesByExpirationDateInput{
					ExpiresAfter:  now,
					ExpiresBefore: before,
					ListInput: resources.ListInput[models.Certificate]{
						ExhaustiveRun: false,
						QueryParameters: &resources.QueryParameters{
							PageSize: 2,
						},
						ApplyFunc: func(elem models.Certificate) {
							cas = append(cas, &elem)
						},
					},
				})
				fmt.Println(res)
				return cas, err
			},
			resultCheck: func(cas []*models.Certificate, err error) error {
				if err != nil {
					return fmt.Errorf("got unexpected error: %s", err)
				}
				if len(cas) != 2 {
					return fmt.Errorf("should've got two certs, but got %d.", len(cas))
				}
				return nil
			},
		},
		{
			name: "Err/GetCAGertByExpDateIncDate",
			before: func(svc services.CAService) error {
				ca, err := svc.GetCAByID(context.Background(), services.GetCAByIDInput{CAID: DefaultCAID})
				if err != nil {
					return fmt.Errorf("Error getting the CA: %s", err)
				}

				for i := 0; i < 20; i++ {
					key, err := chelpers.GenerateRSAKey(2048)
					if err != nil {
						return fmt.Errorf("Error creating the private key: %s", err)
					}

					csr, _ := chelpers.GenerateCertificateRequest(models.Subject{CommonName: fmt.Sprintf("cert-%d", 1)}, key)
					_, err = svc.SignCertificate(context.Background(), services.SignCertificateInput{
						CAID:        DefaultCAID,
						CertRequest: (*models.X509CertificateRequest)(csr),
						IssuanceProfile: models.IssuanceProfile{
							Validity:        ca.Validity,
							SignAsCA:        false,
							HonorSubject:    true,
							HonorExtensions: true,
						},
					})
					if err != nil {
						return err
					}
				}
				return nil
			},
			run: func(caSDK services.CAService) ([]*models.Certificate, error) {
				cas := []*models.Certificate{}
				res, err := caSDK.GetCertificatesByExpirationDate(context.Background(), services.GetCertificatesByExpirationDateInput{
					ExpiresAfter:  time.Now(),
					ExpiresBefore: time.Date(2010, 0, 0, 0, 0, 0, 0, time.UTC),
					ListInput: resources.ListInput[models.Certificate]{
						ExhaustiveRun: true,
						QueryParameters: &resources.QueryParameters{
							PageSize: 2,
						},
						ApplyFunc: func(elem models.Certificate) {
							cas = append(cas, &elem)
						},
					},
				})
				fmt.Println(res)
				return cas, err
			},
			resultCheck: func(cas []*models.Certificate, err error) error {
				if err != nil {
					return fmt.Errorf("got unexpected error: %s", err)
				}
				if len(cas) != 0 {
					return fmt.Errorf("should've got no cert, but got %d.", len(cas))
				}
				return nil
			},
		},
	}

	for _, tc := range testcases {
		tc := tc

		t.Run(tc.name, func(t *testing.T) {

			err = serverTest.BeforeEach()
			if err != nil {
				t.Fatalf("failed running 'BeforeEach' cleanup func in test case: %s", err)
			}

			//Init CA Server with 1 CA
			_, err = initCA(caTest.Service)
			if err != nil {
				t.Fatalf("failed running initCA: %s", err)
			}

			err = tc.before(caTest.Service)
			if err != nil {
				t.Fatalf("failed running 'before' func in test case: %s", err)
			}

			err = tc.resultCheck(tc.run(caTest.HttpCASDK))
			if err != nil {
				t.Fatalf("unexpected result in test case: %s", err)
			}
		})
	}
}

func TestSignatureVerify(t *testing.T) {
	serverTest, err := TestServiceBuilder{}.WithDatabase("ca").Build(t)
	if err != nil {
		t.Fatalf("could not create CA test server: %s", err)
	}

	caTest := serverTest.CA

	var testcases = []struct {
		name        string
		before      func(svc services.CAService) error
		run         func(caSDK services.CAService) (bool, error)
		resultCheck func(bool, error) error
	}{
		{
			name:   "OK/TestSignatureVerifyPlainMessagePSS256",
			before: func(svc services.CAService) error { return nil },
			run: func(caSDK services.CAService) (bool, error) {
				messB := []byte("my Message")
				sign, err := caSDK.SignatureSign(context.Background(), services.SignatureSignInput{
					CAID:             DefaultCAID,
					Message:          []byte(messB),
					MessageType:      models.Raw,
					SigningAlgorithm: "RSASSA_PSS_SHA_256",
				})
				if err != nil {
					return false, err
				}

				res, err := caSDK.SignatureVerify(context.Background(), services.SignatureVerifyInput{
					CAID:             DefaultCAID,
					Signature:        sign,
					SigningAlgorithm: "RSASSA_PSS_SHA_256",
					MessageType:      models.Raw,
					Message:          []byte(messB),
				})
				return res, err
			},
			resultCheck: func(valid bool, err error) error {
				if err != nil {
					return fmt.Errorf("got unexpected error: %s", err)
				}

				if !valid {
					return fmt.Errorf("signature verification failed")
				}
				return nil
			},
		},
		{
			name:   "OK/TestSignatureVerifyPlainMessagePKCS1V5",
			before: func(svc services.CAService) error { return nil },
			run: func(caSDK services.CAService) (bool, error) {
				messB := []byte("my Message")
				sign, err := caSDK.SignatureSign(context.Background(), services.SignatureSignInput{
					CAID:             DefaultCAID,
					Message:          []byte(messB),
					MessageType:      models.Raw,
					SigningAlgorithm: "RSASSA_PKCS1_V1_5_SHA_384",
				})
				if err != nil {
					return false, err
				}

				res, err := caSDK.SignatureVerify(context.Background(), services.SignatureVerifyInput{
					CAID:             DefaultCAID,
					Signature:        sign,
					SigningAlgorithm: "RSASSA_PKCS1_V1_5_SHA_384",
					MessageType:      models.Raw,
					Message:          []byte(messB),
				})
				return res, err
			},
			resultCheck: func(valid bool, err error) error {
				if err != nil {
					return fmt.Errorf("got unexpected error: %s", err)
				}

				if !valid {
					return fmt.Errorf("signature verification failed")
				}
				return nil
			},
		},
		{
			name:   "OK/TestSignatureVerifyHashMessage",
			before: func(svc services.CAService) error { return nil },
			run: func(caSDK services.CAService) (bool, error) {
				h := sha256.New()

				messB := []byte("my Message")
				h.Write([]byte(messB))
				messH := h.Sum(nil)

				sign, err := caSDK.SignatureSign(context.Background(), services.SignatureSignInput{
					CAID:             DefaultCAID,
					Message:          []byte(messH),
					MessageType:      models.Hashed,
					SigningAlgorithm: "RSASSA_PSS_SHA_256",
				})
				if err != nil {
					return false, err
				}

				res, err := caSDK.SignatureVerify(context.Background(), services.SignatureVerifyInput{
					CAID:             DefaultCAID,
					Message:          []byte(messH),
					MessageType:      models.Hashed,
					SigningAlgorithm: "RSASSA_PSS_SHA_256",
					Signature:        sign,
				})
				return res, err
			},
			resultCheck: func(valid bool, err error) error {
				if err != nil {
					return fmt.Errorf("got unexpected error: %s", err)
				}

				if !valid {
					return fmt.Errorf("signature verification failed")
				}
				return nil
			},
		},
	}

	for _, tc := range testcases {
		tc := tc

		t.Run(tc.name, func(t *testing.T) {
			//
			// err := postgres_test.BeforeEach()
			// fmt.Errorf("Error while running BeforeEach job: %s", err)

			err = serverTest.BeforeEach()
			if err != nil {
				t.Fatalf("failed running 'BeforeEach' cleanup func in test case: %s", err)
			}

			//Init CA Server with 1 CA
			_, err = initCA(caTest.Service)
			if err != nil {
				t.Fatalf("failed running initCA: %s", err)
			}

			err = tc.before(caTest.Service)
			if err != nil {
				t.Fatalf("failed running 'before' func in test case: %s", err)
			}

			err = tc.resultCheck(tc.run(caTest.HttpCASDK))
			if err != nil {
				t.Fatalf("unexpected result in test case: %s", err)
			}
		})
	}
}
func TestHierarchyCryptoEngines(t *testing.T) {
	serverTest, err := TestServiceBuilder{}.WithDatabase("ca").Build(t)
	if err != nil {
		t.Fatalf("could not create CA test server: %s", err)
	}

	caTest := serverTest.CA

	var testcases = []struct {
		name        string
		before      func(svc services.CAService) error
		run         func(caSDK services.CAService) ([]models.CACertificate, error)
		resultCheck func([]models.CACertificate, error) error
	}{
		{
			name: "OK/TestHighDurationRootCA",
			before: func(svc services.CAService) error {

				return nil
			},
			run: func(caSDK services.CAService) ([]models.CACertificate, error) {
				var cas []models.CACertificate
				caDurRootCA := models.TimeDuration(time.Hour * 25)
				caDurChild1 := models.TimeDuration(time.Hour * 24)

				caIss := models.TimeDuration(time.Minute * 3)
				engines, _ := caSDK.GetCryptoEngineProvider(context.Background())

				rootCA, err := caSDK.CreateCA(context.Background(), services.CreateCAInput{
					KeyMetadata:        models.KeyMetadata{Type: models.KeyType(x509.RSA), Bits: 2048},
					Subject:            models.Subject{CommonName: "CA Lvl 1"},
					CAExpiration:       models.Validity{Type: models.Duration, Duration: caDurRootCA},
					IssuanceExpiration: models.Validity{Type: models.Duration, Duration: caIss},
					EngineID:           engines[0].ID,
				})

				if err != nil {
					t.Fatalf("failed creating the root CA: %s", err)
				}
				cas = append(cas, *rootCA)

				childCALvl1, err := caSDK.CreateCA(context.Background(), services.CreateCAInput{
					KeyMetadata:        models.KeyMetadata{Type: models.KeyType(x509.RSA), Bits: 2048},
					Subject:            models.Subject{CommonName: "CA Lvl 1"},
					CAExpiration:       models.Validity{Type: models.Duration, Duration: caDurChild1},
					IssuanceExpiration: models.Validity{Type: models.Duration, Duration: caIss},
					ParentID:           rootCA.ID,
				})
				if err != nil {
					t.Fatalf("failed creating the first CA child: %s", err)
				}
				cas = append(cas, *childCALvl1)
				fmt.Println("=============================")
				fmt.Println("CN:" + childCALvl1.Certificate.Subject.CommonName)
				fmt.Println("ID:" + childCALvl1.ID)
				fmt.Println("SN:" + childCALvl1.Certificate.SerialNumber)
				fmt.Println("=============================")

				//cas := []*models.CACertificate{}

				return cas, err
			},
			resultCheck: func(cas []models.CACertificate, err error) error {

				rootCa := cas[0]
				childCa := cas[1]

				if rootCa.Certificate.ValidTo.Before(childCa.Certificate.ValidTo) {
					return fmt.Errorf("requested CA would expire after parent CA")
				}

				if err != nil {
					return fmt.Errorf("got unexpected error: %s", err)
				}
				return nil
			},
		},
	}

	for _, tc := range testcases {
		tc := tc

		t.Run(tc.name, func(t *testing.T) {
			//
			// err := postgres_test.BeforeEach()
			// fmt.Errorf("Error while running BeforeEach job: %s", err)

			err = serverTest.BeforeEach()
			if err != nil {
				t.Fatalf("failed running 'BeforeEach' cleanup func in test case: %s", err)
			}

			//Init CA Server with 1 CA
			_, err = initCA(caTest.Service)
			if err != nil {
				t.Fatalf("failed running initCA: %s", err)
			}

			err = tc.before(caTest.Service)
			if err != nil {
				t.Fatalf("failed running 'before' func in test case: %s", err)
			}

			err = tc.resultCheck(tc.run(caTest.HttpCASDK))
			if err != nil {
				t.Fatalf("unexpected result in test case: %s", err)
			}
		})
	}
}
func TestHierarchy(t *testing.T) {
	serverTest, err := TestServiceBuilder{}.WithDatabase("ca").Build(t)
	if err != nil {
		t.Fatalf("could not create CA test server: %s", err)
	}

	caTest := serverTest.CA

	var testcases = []struct {
		name        string
		before      func(svc services.CAService) error
		run         func(caSDK services.CAService) ([]models.CACertificate, error)
		resultCheck func([]models.CACertificate, error) error
	}{
		{
			name: "OK/TestHighDurationRootCA",
			before: func(svc services.CAService) error {

				return nil
			},
			run: func(caSDK services.CAService) ([]models.CACertificate, error) {
				var cas []models.CACertificate
				caDurRootCA := models.TimeDuration(time.Hour * 25)
				caDurChild1 := models.TimeDuration(time.Hour * 24)
				caDurChild2 := models.TimeDuration(time.Hour * 23)
				caIss := models.TimeDuration(time.Minute * 3)

				rootCA, err := caSDK.CreateCA(context.Background(), services.CreateCAInput{
					KeyMetadata:        models.KeyMetadata{Type: models.KeyType(x509.RSA), Bits: 2048},
					Subject:            models.Subject{CommonName: "CA Lvl 0"},
					CAExpiration:       models.Validity{Type: models.Duration, Duration: caDurRootCA},
					IssuanceExpiration: models.Validity{Type: models.Duration, Duration: caIss},
				})
				if err != nil {
					t.Fatalf("failed creating the root CA: %s", err)
				}

				cas = append(cas, *rootCA)

				childCALvl1, err := caSDK.CreateCA(context.Background(), services.CreateCAInput{
					KeyMetadata:        models.KeyMetadata{Type: models.KeyType(x509.RSA), Bits: 2048},
					Subject:            models.Subject{CommonName: "CA Lvl 1"},
					CAExpiration:       models.Validity{Type: models.Duration, Duration: caDurChild1},
					IssuanceExpiration: models.Validity{Type: models.Duration, Duration: caIss},
					ParentID:           rootCA.ID,
				})
				if err != nil {
					t.Fatalf("failed creating the first CA child: %s", err)
				}
				cas = append(cas, *childCALvl1)
				fmt.Println("=============================")
				fmt.Println("CN:" + childCALvl1.Certificate.Subject.CommonName)
				fmt.Println("ID:" + childCALvl1.ID)
				fmt.Println("SN:" + childCALvl1.Certificate.SerialNumber)
				fmt.Println("SKID:" + childCALvl1.Certificate.SubjectKeyID)
				fmt.Println("AKID:" + childCALvl1.Certificate.AuthorityKeyID)
				fmt.Println("Type:" + childCALvl1.Certificate.Type)
				fmt.Println("=============================")

				childCALvl2, err := caSDK.CreateCA(context.Background(), services.CreateCAInput{
					KeyMetadata:        models.KeyMetadata{Type: models.KeyType(x509.RSA), Bits: 2048},
					Subject:            models.Subject{CommonName: "CA Lvl 2"},
					CAExpiration:       models.Validity{Type: models.Duration, Duration: caDurChild2},
					IssuanceExpiration: models.Validity{Type: models.Duration, Duration: caIss},
					ParentID:           childCALvl1.ID,
					ID:                 "Lvl2",
				})
				if err != nil {
					t.Fatalf("failed creating the second CA child: %s", err)
				}

				fmt.Println("=============================")
				fmt.Println("CN:" + childCALvl2.Certificate.Subject.CommonName)
				fmt.Println("ID:" + childCALvl2.ID)
				fmt.Println("SN:" + childCALvl2.Certificate.SerialNumber)
				fmt.Println("=============================")

				//cas := []*models.CACertificate{}

				return cas, err
			},
			resultCheck: func(cas []models.CACertificate, err error) error {
				rootCa := cas[0]
				childCa := cas[1]

				if rootCa.Certificate.ValidTo.Before(childCa.Certificate.ValidTo) {
					return fmt.Errorf("requested CA would expire after parent CA")
				}

				if err != nil {
					return fmt.Errorf("got unexpected error: %s", err)
				}

				return nil
			},
		},
		{
			name: "ERR/ChildCAExpiresAfterRootCA",
			before: func(svc services.CAService) error {
				return nil
			},
			run: func(caSDK services.CAService) ([]models.CACertificate, error) {
				var cas []models.CACertificate
				caDurChild1 := models.TimeDuration(time.Hour * 26)
				caDurRootCA := models.TimeDuration(time.Hour * 25)

				caIss := models.TimeDuration(time.Minute * 3)

				rootCA, err := caSDK.CreateCA(context.Background(), services.CreateCAInput{
					KeyMetadata:        models.KeyMetadata{Type: models.KeyType(x509.RSA), Bits: 2048},
					Subject:            models.Subject{CommonName: "CA Lvl 0"},
					CAExpiration:       models.Validity{Type: models.Duration, Duration: caDurRootCA},
					IssuanceExpiration: models.Validity{Type: models.Duration, Duration: caIss},
				})

				if err != nil {
					t.Fatalf("failed creating the root CA: %s", err)
				}

				cas = append(cas, *rootCA)
				_, err = caSDK.CreateCA(context.Background(), services.CreateCAInput{
					KeyMetadata:        models.KeyMetadata{Type: models.KeyType(x509.RSA), Bits: 2048},
					Subject:            models.Subject{CommonName: "CA Lvl 1"},
					CAExpiration:       models.Validity{Type: models.Duration, Duration: caDurChild1},
					IssuanceExpiration: models.Validity{Type: models.Duration, Duration: caIss},
					ParentID:           rootCA.ID,
					ID:                 "Lvl1",
				})

				//cas := []*models.CACertificate{}

				return cas, err
			},
			resultCheck: func(cas []models.CACertificate, err error) error {
				if err == nil {
					return fmt.Errorf("got unexpected error: %s", err)
				}

				return nil
			},
		},
		{
			name: "OK/TestHightDateLimitRootCA",
			before: func(svc services.CAService) error {

				return nil
			},
			run: func(caSDK services.CAService) ([]models.CACertificate, error) {
				var cas []models.CACertificate
				caRDLim := time.Date(3000, 12, 1, 0, 0, 0, 0, time.Local)   // expires the 1st of december of 3000
				caCDLim1 := time.Date(3000, 11, 28, 0, 0, 0, 0, time.Local) // expires the 28th of november of 3000
				caCDLim2 := time.Date(3000, 11, 27, 0, 0, 0, 0, time.Local) // expires the 27 of november of 3000

				issuanceDur := time.Date(3000, 11, 20, 0, 0, 0, 0, time.Local) // fixed issuance: the 20 of november of 3000
				ca, err := caSDK.CreateCA(context.Background(), services.CreateCAInput{
					KeyMetadata:        models.KeyMetadata{Type: models.KeyType(x509.RSA), Bits: 2048},
					Subject:            models.Subject{CommonName: DefaultCACN},
					CAExpiration:       models.Validity{Type: models.Time, Time: caRDLim},
					IssuanceExpiration: models.Validity{Type: models.Time, Time: issuanceDur},
				})
				if err != nil {
					t.Fatalf("failed creating the first CA child: %s", err)
				}
				cas = append(cas, *ca)

				fmt.Println("=============================")
				fmt.Println("CN:" + ca.Certificate.Subject.CommonName)
				fmt.Println("ID:" + ca.ID)
				fmt.Println("SN:" + ca.Certificate.SerialNumber)
				fmt.Println("=============================")

				caIss := time.Date(2030, 11, 20, 0, 0, 0, 0, time.Local)

				childCALvl1, err := caSDK.CreateCA(context.Background(), services.CreateCAInput{
					KeyMetadata:        models.KeyMetadata{Type: models.KeyType(x509.RSA), Bits: 2048},
					Subject:            models.Subject{CommonName: "CA Lvl 1"},
					CAExpiration:       models.Validity{Type: models.Time, Time: caCDLim1},
					IssuanceExpiration: models.Validity{Type: models.Time, Time: caIss},
					ParentID:           ca.ID,
				})
				if err != nil {
					t.Fatalf("failed creating the first CA child: %s", err)
				}
				cas = append(cas, *childCALvl1)
				fmt.Println("=============================")
				fmt.Println("CN:" + childCALvl1.Certificate.Subject.CommonName)
				fmt.Println("ID:" + childCALvl1.ID)
				fmt.Println("SN:" + childCALvl1.Certificate.SerialNumber)
				fmt.Println("=============================")

				childCALvl2, err := caSDK.CreateCA(context.Background(), services.CreateCAInput{
					KeyMetadata:        models.KeyMetadata{Type: models.KeyType(x509.RSA), Bits: 2048},
					Subject:            models.Subject{CommonName: "CA Lvl 1"},
					CAExpiration:       models.Validity{Type: models.Time, Time: caCDLim2},
					IssuanceExpiration: models.Validity{Type: models.Time, Time: caIss},
					ParentID:           childCALvl1.ID,
				})
				if err != nil {
					t.Fatalf("failed creating the first CA child: %s", err)
				}

				fmt.Println("=============================")
				fmt.Println("CN:" + childCALvl2.Certificate.Subject.CommonName)
				fmt.Println("ID:" + childCALvl2.ID)
				fmt.Println("SN:" + childCALvl2.Certificate.SerialNumber)
				fmt.Println("=============================")

				//cas := []*models.CACertificate{}

				return cas, err
			},
			resultCheck: func(cas []models.CACertificate, err error) error {
				rootCa := cas[0]
				childCa := cas[1]

				if rootCa.Certificate.ValidTo.Before(childCa.Certificate.ValidTo) {
					return fmt.Errorf("requested CA would expire after parent CA")
				}

				if err != nil {
					return fmt.Errorf("got unexpected error: %s", err)
				}

				return nil
			},
		},
		{
			name: "ERR/ChildCAExpiresAfterParentCA-UsingFixedDates",
			before: func(svc services.CAService) error {
				return nil
			},
			run: func(caSDK services.CAService) ([]models.CACertificate, error) {
				var cas []models.CACertificate
				caRDLim := time.Date(2030, 12, 1, 0, 0, 0, 0, time.Local)
				caCDLim1 := time.Date(2030, 12, 2, 0, 0, 0, 0, time.Local)

				caIss := time.Date(2030, 11, 20, 0, 0, 0, 0, time.Local)
				ca, err := caSDK.CreateCA(context.Background(), services.CreateCAInput{
					KeyMetadata:        models.KeyMetadata{Type: models.KeyType(x509.RSA), Bits: 2048},
					Subject:            models.Subject{CommonName: DefaultCACN},
					CAExpiration:       models.Validity{Type: models.Time, Time: caRDLim},
					IssuanceExpiration: models.Validity{Type: models.Time, Time: caIss},
				})

				if err != nil {
					return nil, err
				}

				cas = append(cas, *ca)
				_, err = caSDK.CreateCA(context.Background(), services.CreateCAInput{
					KeyMetadata:        models.KeyMetadata{Type: models.KeyType(x509.RSA), Bits: 2048},
					Subject:            models.Subject{CommonName: "CA Lvl 1"},
					CAExpiration:       models.Validity{Type: models.Time, Time: caCDLim1},
					IssuanceExpiration: models.Validity{Type: models.Time, Time: caIss},
					ParentID:           ca.ID,
				})

				//cas := []*models.CACertificate{}

				return cas, err
			},
			resultCheck: func(cas []models.CACertificate, err error) error {

				if err == nil {
					return fmt.Errorf("got unexpected error: %s", err)
				}

				return nil
			},
		},
		{
			name: "OK/TestMixedExpirationTimeFormats",
			before: func(svc services.CAService) error {
				return nil
			},
			run: func(caSDK services.CAService) ([]models.CACertificate, error) {
				var cas []models.CACertificate
				caRDLim := time.Date(3000, 12, 1, 0, 0, 0, 0, time.Local)
				caDurChild1 := models.TimeDuration(time.Hour * 26)

				caIss := time.Date(3000, 11, 20, 0, 0, 0, 0, time.Local)
				ca, err := caSDK.CreateCA(context.Background(), services.CreateCAInput{
					KeyMetadata:        models.KeyMetadata{Type: models.KeyType(x509.RSA), Bits: 2048},
					Subject:            models.Subject{CommonName: DefaultCACN},
					CAExpiration:       models.Validity{Type: models.Time, Time: caRDLim},
					IssuanceExpiration: models.Validity{Type: models.Time, Time: caIss},
				})

				if err != nil {
					return nil, err
				}

				cas = append(cas, *ca)
				caIss2 := models.TimeDuration(time.Minute * 3)

				childCALvl1, err := caSDK.CreateCA(context.Background(), services.CreateCAInput{
					KeyMetadata:        models.KeyMetadata{Type: models.KeyType(x509.RSA), Bits: 2048},
					Subject:            models.Subject{CommonName: "CA Lvl 1"},
					CAExpiration:       models.Validity{Type: models.Duration, Duration: caDurChild1},
					IssuanceExpiration: models.Validity{Type: models.Duration, Duration: caIss2},
					ParentID:           ca.ID,
				})
				cas = append(cas, *childCALvl1)

				return cas, err
			},
			resultCheck: func(cas []models.CACertificate, err error) error {

				rootCa := cas[0]
				childCa := cas[1]

				if rootCa.Certificate.ValidTo.Before(childCa.Certificate.ValidTo) {
					return fmt.Errorf("requested CA would expire after parent CA")
				}

				if err != nil {
					return fmt.Errorf("got unexpected error: %s", err)
				}

				return nil
			},
		},
	}

	for _, tc := range testcases {
		tc := tc

		t.Run(tc.name, func(t *testing.T) {
			err = serverTest.BeforeEach()
			if err != nil {
				t.Fatalf("failed running 'BeforeEach' cleanup func in test case: %s", err)
			}

			//Init CA Server with 1 CA
			_, err = initCA(caTest.Service)
			if err != nil {
				t.Fatalf("failed running initCA: %s", err)
			}

			err = tc.before(caTest.Service)
			if err != nil {
				t.Fatalf("failed running 'before' func in test case: %s", err)
			}

			err = tc.resultCheck(tc.run(caTest.HttpCASDK))
			if err != nil {
				t.Fatalf("unexpected result in test case: %s", err)
			}
		})
	}
}

func TestCAsAdditionalDeltasMonitoring(t *testing.T) {
	serverTest, err := TestServiceBuilder{}.WithDatabase("ca").WithMonitor().Build(t)
	if err != nil {
		t.Fatalf("could not create CA test server: %s", err)
	}

	type delta struct {
		name string
		dur  time.Duration
	}

	var testcases = []struct {
		name   string
		deltas []delta
	}{
		{
			name: "'Preventive' Delta",
			deltas: []delta{
				{
					name: "Preventive",
					dur:  time.Second * 5,
				},
			},
		},
		{
			name: "'Preventive' and 'MyDelta' Delta",
			deltas: []delta{
				{
					name: "Preventive",
					dur:  time.Second * 5,
				},
				{
					name: "MyDelta",
					dur:  time.Second * 3,
				},
			},
		},
	}

	for _, tc := range testcases {
		tc := tc

		t.Run(tc.name, func(t *testing.T) {
			maxDeltaDur := time.Second
			caDeltas := []models.MonitoringExpirationDelta{}
			for _, delta := range tc.deltas {
				if delta.dur > maxDeltaDur {
					maxDeltaDur = delta.dur
				}

				if delta.dur > 10*time.Second { //prevent tests that have long-lasting deltas
					t.Fatalf("bad testcase. Reprogram the test using low-value deltas")
				}

				caDeltas = append(caDeltas, models.MonitoringExpirationDelta{
					Delta:     models.TimeDuration(delta.dur),
					Name:      delta.name,
					Triggered: false,
				})
			}

			caLifespan := 3*time.Second + maxDeltaDur
			caDur := models.TimeDuration(caLifespan)
			issuanceDur := models.TimeDuration(maxDeltaDur)

			ca, err := serverTest.CA.Service.CreateCA(context.Background(), services.CreateCAInput{
				KeyMetadata:        models.KeyMetadata{Type: models.KeyType(x509.ECDSA), Bits: 256},
				Subject:            models.Subject{CommonName: "MyCA"},
				CAExpiration:       models.Validity{Type: models.Duration, Duration: caDur},
				IssuanceExpiration: models.Validity{Type: models.Duration, Duration: issuanceDur},
				Metadata: map[string]any{
					models.CAMetadataMonitoringExpirationDeltasKey: models.CAMetadataMonitoringExpirationDeltas(caDeltas),
				},
			})

			if err != nil {
				t.Fatalf("unexpected error. Could not create CA: %s", err)
			}

			maxSeconds := int(caLifespan.Seconds())
			elapsedSeconds := 0
			for i := 0; i < maxSeconds; i++ {
				time.Sleep(time.Second * 1)
				elapsedSeconds++
				now := time.Now()

				caExpFromNow := ca.Certificate.ValidTo.Sub(now)
				updatedCA, err := serverTest.CA.Service.GetCAByID(context.Background(), services.GetCAByIDInput{CAID: ca.ID})
				if err != nil {
					t.Fatalf("unexpected error. Could not get an updated version for CA: %s", err)
				}

				var updatedCADeltas models.CAMetadataMonitoringExpirationDeltas
				helpers.GetMetadataToStruct(updatedCA.Metadata, models.CAMetadataMonitoringExpirationDeltasKey, &updatedCADeltas)
				for _, definedDelta := range updatedCADeltas {
					if definedDelta.Delta > models.TimeDuration(caExpFromNow) {
						if definedDelta.Triggered == false {
							t.Fatalf("delta '%s' should've been triggered by now. CA expires in %ds and delta was defined with %ds", definedDelta.Name, int(caExpFromNow.Seconds()), int(time.Duration(definedDelta.Delta).Seconds()))
						} else {
							fmt.Printf("correctly triggered delta '%s'. CA expires in %ds and delta was defined with %ds", definedDelta.Name, int(caExpFromNow.Seconds()), int(time.Duration(definedDelta.Delta).Seconds()))
						}
					}
				}
			}
		})
	}

}

func initCA(caSDK services.CAService) (*models.CACertificate, error) {
	caDUr := models.TimeDuration(time.Hour * 25)
	issuanceDur := models.TimeDuration(time.Minute * 12)
	ca, err := caSDK.CreateCA(context.Background(), services.CreateCAInput{
		ID:                 DefaultCAID,
		KeyMetadata:        models.KeyMetadata{Type: models.KeyType(x509.RSA), Bits: 2048},
		Subject:            models.Subject{CommonName: DefaultCACN},
		CAExpiration:       models.Validity{Type: models.Duration, Duration: caDUr},
		IssuanceExpiration: models.Validity{Type: models.Duration, Duration: issuanceDur},
	})

	return ca, err
<<<<<<< HEAD
=======
}

type TestServiceBuilder struct {
	withEventBus bool
	withVault    bool
	withDatabase []string
	withMonitor  bool
	withService  []Service
	withSmtp     *lconfig.SMTPServer
}

func (b TestServiceBuilder) WithEventBus() TestServiceBuilder {
	b.withEventBus = true
	return b
}

func (b TestServiceBuilder) WithVault() TestServiceBuilder {
	b.withVault = true
	return b
}

func (b TestServiceBuilder) WithDatabase(dbs ...string) TestServiceBuilder {
	b.withDatabase = dbs
	return b
}

func (b TestServiceBuilder) WithMonitor() TestServiceBuilder {
	b.withMonitor = true
	return b
}

func (b TestServiceBuilder) WithService(services ...Service) TestServiceBuilder {
	b.withService = services
	return b
}

func (b TestServiceBuilder) WithSmtp(config *lconfig.SMTPServer) TestServiceBuilder {
	b.withSmtp = config
	return b
}

func (b TestServiceBuilder) Build(t *testing.T) (*TestServer, error) {
	var err error
	eventBusConf := &TestEventBusConfig{
		config: config.EventBusEngine{
			Enabled: false,
		},
	}
	if b.withEventBus {
		eventBusConf, err = PrepareRabbitMQForTest()
		if err != nil {
			t.Fatalf("could not prepare RabbitMQ test server: %s", err)
		}
	}

	storageConfig, err := PreparePostgresForTest(b.withDatabase)
	if err != nil {
		t.Fatalf("could not prepare Postgres test server: %s", err)
	}

	cryptoEngines := []CryptoEngine{GOLANG}
	if b.withVault {
		cryptoEngines = append(cryptoEngines, VAULT)
	}

	cryptoConfig := PrepareCryptoEnginesForTest(cryptoEngines)

	if b.withService == nil {
		b.withService = []Service{CA}
	}

	testServer, err := AssembleServices(storageConfig, eventBusConf, cryptoConfig, b.withSmtp, b.withService, b.withMonitor)
	if err != nil {
		t.Fatalf("could not assemble Server with HTTP server: %s", err)
	}

	t.Cleanup(testServer.AfterSuite)

	return testServer, nil
>>>>>>> a95abf25
}<|MERGE_RESOLUTION|>--- conflicted
+++ resolved
@@ -18,7 +18,6 @@
 	"time"
 
 	"github.com/google/uuid"
-	lconfig "github.com/lamassuiot/lamassuiot/backend/v3/pkg/config"
 	"github.com/lamassuiot/lamassuiot/backend/v3/pkg/helpers"
 	"github.com/lamassuiot/lamassuiot/core/v3/pkg/errs"
 	chelpers "github.com/lamassuiot/lamassuiot/core/v3/pkg/helpers"
@@ -4645,86 +4644,4 @@
 	})
 
 	return ca, err
-<<<<<<< HEAD
-=======
-}
-
-type TestServiceBuilder struct {
-	withEventBus bool
-	withVault    bool
-	withDatabase []string
-	withMonitor  bool
-	withService  []Service
-	withSmtp     *lconfig.SMTPServer
-}
-
-func (b TestServiceBuilder) WithEventBus() TestServiceBuilder {
-	b.withEventBus = true
-	return b
-}
-
-func (b TestServiceBuilder) WithVault() TestServiceBuilder {
-	b.withVault = true
-	return b
-}
-
-func (b TestServiceBuilder) WithDatabase(dbs ...string) TestServiceBuilder {
-	b.withDatabase = dbs
-	return b
-}
-
-func (b TestServiceBuilder) WithMonitor() TestServiceBuilder {
-	b.withMonitor = true
-	return b
-}
-
-func (b TestServiceBuilder) WithService(services ...Service) TestServiceBuilder {
-	b.withService = services
-	return b
-}
-
-func (b TestServiceBuilder) WithSmtp(config *lconfig.SMTPServer) TestServiceBuilder {
-	b.withSmtp = config
-	return b
-}
-
-func (b TestServiceBuilder) Build(t *testing.T) (*TestServer, error) {
-	var err error
-	eventBusConf := &TestEventBusConfig{
-		config: config.EventBusEngine{
-			Enabled: false,
-		},
-	}
-	if b.withEventBus {
-		eventBusConf, err = PrepareRabbitMQForTest()
-		if err != nil {
-			t.Fatalf("could not prepare RabbitMQ test server: %s", err)
-		}
-	}
-
-	storageConfig, err := PreparePostgresForTest(b.withDatabase)
-	if err != nil {
-		t.Fatalf("could not prepare Postgres test server: %s", err)
-	}
-
-	cryptoEngines := []CryptoEngine{GOLANG}
-	if b.withVault {
-		cryptoEngines = append(cryptoEngines, VAULT)
-	}
-
-	cryptoConfig := PrepareCryptoEnginesForTest(cryptoEngines)
-
-	if b.withService == nil {
-		b.withService = []Service{CA}
-	}
-
-	testServer, err := AssembleServices(storageConfig, eventBusConf, cryptoConfig, b.withSmtp, b.withService, b.withMonitor)
-	if err != nil {
-		t.Fatalf("could not assemble Server with HTTP server: %s", err)
-	}
-
-	t.Cleanup(testServer.AfterSuite)
-
-	return testServer, nil
->>>>>>> a95abf25
 }