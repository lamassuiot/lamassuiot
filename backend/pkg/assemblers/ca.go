--- conflicted
+++ resolved
@@ -70,12 +70,7 @@
 		CAStorage:                   caStorage,
 		CertificateStorage:          certStorage,
 		CACertificateRequestStorage: caCertRequestStorage,
-<<<<<<< HEAD
-		VAServerDomain:              conf.VAServerDomain,
-=======
-		CryptoMonitoringConf:        conf.CryptoMonitoring,
 		VAServerDomains:             conf.VAServerDomains,
->>>>>>> 888e8a07
 	})
 	if err != nil {
 		return nil, nil, fmt.Errorf("could not create CA service: %v", err)
