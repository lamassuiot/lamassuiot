package assemblers

import (
	"fmt"

	"github.com/lamassuiot/lamassuiot/backend/v3/pkg/config"
	"github.com/lamassuiot/lamassuiot/backend/v3/pkg/eventbus"
	fssBuilder "github.com/lamassuiot/lamassuiot/backend/v3/pkg/fs-storage/builder"
	"github.com/lamassuiot/lamassuiot/backend/v3/pkg/jobs"
	"github.com/lamassuiot/lamassuiot/backend/v3/pkg/middlewares/eventpub"
	"github.com/lamassuiot/lamassuiot/backend/v3/pkg/routes"
	beService "github.com/lamassuiot/lamassuiot/backend/v3/pkg/services"
	"github.com/lamassuiot/lamassuiot/backend/v3/pkg/services/handlers"
	"github.com/lamassuiot/lamassuiot/backend/v3/pkg/storage/builder"
	ceventbus "github.com/lamassuiot/lamassuiot/core/v3/pkg/engines/eventbus"
	"github.com/lamassuiot/lamassuiot/core/v3/pkg/helpers"
	"github.com/lamassuiot/lamassuiot/core/v3/pkg/models"
	"github.com/lamassuiot/lamassuiot/core/v3/pkg/services"
	log "github.com/sirupsen/logrus"
	"gocloud.dev/blob"
)

func AssembleVAServiceWithHTTPServer(conf config.VAconfig, caService services.CAService, serviceInfo models.APIServiceInfo) (*services.CRLService, *services.OCSPService, int, error) {
	crl, ocsp, err := AssembleVAService(conf, caService)
	if err != nil {
		return nil, nil, -1, fmt.Errorf("could not assemble VA Service. Exiting: %s", err)
	}

	lHttp := helpers.SetupLogger(conf.Server.LogLevel, "VA", "HTTP Server")

	httpEngine := routes.NewGinEngine(lHttp)
	httpGrp := httpEngine.Group("/")
	routes.NewValidationRoutes(lHttp, httpGrp, *ocsp, *crl)
	port, err := routes.RunHttpRouter(lHttp, httpEngine, conf.Server, serviceInfo)
	if err != nil {
		return nil, nil, -1, fmt.Errorf("could not run VA http server: %s", err)
	}

	return crl, ocsp, port, nil
}

func AssembleVAService(conf config.VAconfig, caService services.CAService) (*services.CRLService, *services.OCSPService, error) {
	serviceID := "va"

	lSvc := helpers.SetupLogger(conf.Logs.Level, "VA", "Service")
	lStorage := helpers.SetupLogger(conf.Storage.LogLevel, "VA", "Storage")

	storage, err := builder.BuildStorageEngine(lStorage, conf.Storage)
	if err != nil {
		return nil, nil, fmt.Errorf("could not create storage engine: %s", err)
	}

	vaRoleRepo, err := storage.GetVARoleStorage()
	if err != nil {
		return nil, nil, fmt.Errorf("could not get device storage: %s", err)
	}

	bucket, err := fssBuilder.BuildFSStorageEngine(lStorage, conf.FilesystemStorage)
	if err != nil {
		return nil, nil, fmt.Errorf("could not create filesystem storage engine: %s", err)
	}

<<<<<<< HEAD
	crl, err := beService.NewCRLService(beService.CRLServiceBuilder{
		Logger:   lSvc,
		CAClient: caService,
		VARepo:   vaRoleRepo,
		Bucket:   (*blob.Bucket)(bucket),
=======
	crl := lservices.NewCRLService(lservices.CRLServiceBuilder{
		Logger:    lSvc,
		CAClient:  caService,
		VADomains: conf.VADomains,
>>>>>>> 888e8a07
	})
	if err != nil {
		return nil, nil, fmt.Errorf("could not create CRL service: %s", err)
	}

	ocsp := beService.NewOCSPService(beService.OCSPServiceBuilder{
		Logger:   lSvc,
		CAClient: caService,
	})

	lMessaging := helpers.SetupLogger(conf.SubscriberEventBus.LogLevel, "VA", "Event Bus")
	lMessaging.Infof("Subscriber Event Bus is enabled")

	pub, err := eventbus.NewEventBusPublisher(conf.PublisherEventBus, serviceID, lMessaging)
	if err != nil {
		return nil, nil, fmt.Errorf("could not create Event Bus publisher: %s", err)
	}

	crlSvc := crl.(*beService.CRLServiceBackend)
	crl = eventpub.NewCRLEventPublisher(&eventpub.CloudEventMiddlewarePublisher{
		Publisher: pub,
		ServiceID: serviceID,
		Logger:    lMessaging,
	})(crl)

	crlSvc.SetService(crl)

	subscriber, err := eventbus.NewEventBusSubscriber(conf.SubscriberEventBus, serviceID, lMessaging)
	if err != nil {
		lMessaging.Errorf("could not generate Event Bus Subscriber: %s", err)
		return nil, nil, err
	}

	eventHandlers := handlers.NewVAEventHandler(lMessaging, crlSvc)
	subHandler, err := ceventbus.NewEventBusMessageHandler("VA-CA-DEFAULT", []string{"ca.#", "certificate.#"}, subscriber, lMessaging, *eventHandlers)
	if err != nil {
		return nil, nil, fmt.Errorf("could not create Event Bus Subscription Handler: %s", err)
	}

	err = subHandler.RunAsync()
	if err != nil {
		lMessaging.Errorf("could not run Event Bus Subscription Handler: %s", err)
		return nil, nil, err
	}

	lJob := helpers.SetupLogger(conf.Logs.Level, "VA", "Service")
	frequency := conf.CRLMonitoringJob.Frequency

	blindPeriod, err := jobs.GetSchedulerPeriod(frequency)
	if err != nil {
		return nil, nil, fmt.Errorf("could not parse scheduler period: %s", err)
	}

	log.Infof("VA CRL Monitoring is enabled")
	monitorJob := jobs.NewVACrlMonitorJob(lJob, crl, blindPeriod)
	scheduler := jobs.NewJobScheduler(lJob, frequency, monitorJob)
	scheduler.Start()

	return &crl, &ocsp, nil
}<|MERGE_RESOLUTION|>--- conflicted
+++ resolved
@@ -60,18 +60,12 @@
 		return nil, nil, fmt.Errorf("could not create filesystem storage engine: %s", err)
 	}
 
-<<<<<<< HEAD
 	crl, err := beService.NewCRLService(beService.CRLServiceBuilder{
-		Logger:   lSvc,
-		CAClient: caService,
-		VARepo:   vaRoleRepo,
-		Bucket:   (*blob.Bucket)(bucket),
-=======
-	crl := lservices.NewCRLService(lservices.CRLServiceBuilder{
 		Logger:    lSvc,
 		CAClient:  caService,
+		VARepo:    vaRoleRepo,
 		VADomains: conf.VADomains,
->>>>>>> 888e8a07
+		Bucket:    (*blob.Bucket)(bucket),
 	})
 	if err != nil {
 		return nil, nil, fmt.Errorf("could not create CRL service: %s", err)
