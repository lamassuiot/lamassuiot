--- conflicted
+++ resolved
@@ -5,23 +5,13 @@
 )
 
 type CAConfig struct {
-<<<<<<< HEAD
 	Logs                     cconfig.Logging                `mapstructure:"logs"`
 	Server                   cconfig.HttpServer             `mapstructure:"server"`
 	PublisherEventBus        cconfig.EventBusEngine         `mapstructure:"publisher_event_bus"`
 	Storage                  cconfig.PluggableStorageEngine `mapstructure:"storage"`
 	CryptoEngineConfig       CryptoEngines                  `mapstructure:"crypto_engines"`
 	CertificateMonitoringJob cconfig.MonitoringJob          `mapstructure:"certificate_monitoring_job"`
-	VAServerDomain           string                         `mapstructure:"va_server_domain"`
-=======
-	Logs               cconfig.Logging                `mapstructure:"logs"`
-	Server             cconfig.HttpServer             `mapstructure:"server"`
-	PublisherEventBus  cconfig.EventBusEngine         `mapstructure:"publisher_event_bus"`
-	Storage            cconfig.PluggableStorageEngine `mapstructure:"storage"`
-	CryptoEngineConfig CryptoEngines                  `mapstructure:"crypto_engines"`
-	CryptoMonitoring   cconfig.MonitoringJob          `mapstructure:"crypto_monitoring"`
-	VAServerDomains    []string                       `mapstructure:"va_server_domains"`
->>>>>>> 888e8a07
+	VAServerDomains          []string                       `mapstructure:"va_server_domains"`
 }
 
 type CryptoEngines struct {
