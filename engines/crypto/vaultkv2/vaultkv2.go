--- conflicted
+++ resolved
@@ -26,14 +26,9 @@
 )
 
 type VaultKV2Engine struct {
-<<<<<<< HEAD
-	kvv2Client *api.KVv2
-	logger     *logrus.Entry
-=======
 	softCryptoEngine *software.SoftwareCryptoEngine
 	kvv2Client       *api.KVv2
 	logger           *logrus.Entry
->>>>>>> 4ae0f32a
 }
 
 func NewVaultKV2Engine(logger *logrus.Entry, conf config.CryptoEngineConfigAdapter[vconfig.HashicorpVaultSDK]) (cryptoengines.CryptoEngine, error) {
@@ -104,14 +99,9 @@
 	kv2 := vaultClient.KVv2(conf.Config.MountPath)
 
 	return &VaultKV2Engine{
-<<<<<<< HEAD
-		logger:     lVault,
-		kvv2Client: kv2,
-=======
 		logger:           lVault,
 		softCryptoEngine: software.NewSoftwareCryptoEngine(lVault),
 		kvv2Client:       kv2,
->>>>>>> 4ae0f32a
 	}, nil
 }
 
@@ -190,11 +180,7 @@
 func (engine *VaultKV2Engine) CreateRSAPrivateKey(keySize int) (string, crypto.Signer, error) {
 	engine.logger.Debugf("creating RSA private key")
 
-<<<<<<< HEAD
-	_, key, err := software.NewSoftwareCryptoEngine(engine.logger).CreateRSAPrivateKey(keySize)
-=======
 	_, key, err := engine.softCryptoEngine.CreateRSAPrivateKey(keySize)
->>>>>>> 4ae0f32a
 	if err != nil {
 		engine.logger.Errorf("could not create RSA private key: %s", err)
 		return "", nil, err
@@ -207,11 +193,7 @@
 func (engine *VaultKV2Engine) CreateECDSAPrivateKey(c elliptic.Curve) (string, crypto.Signer, error) {
 	engine.logger.Debugf("creating ECDSA private key")
 
-<<<<<<< HEAD
-	_, key, err := software.NewSoftwareCryptoEngine(engine.logger).CreateECDSAPrivateKey(c)
-=======
 	_, key, err := engine.softCryptoEngine.CreateECDSAPrivateKey(c)
->>>>>>> 4ae0f32a
 	if err != nil {
 		engine.logger.Errorf("could not create ECDSA private key: %s", err)
 		return "", nil, err
@@ -258,22 +240,13 @@
 		return "", nil, errors.New("unsupported key type")
 	}
 
-<<<<<<< HEAD
-	softEngine := software.NewSoftwareCryptoEngine(engine.logger)
-	keyID, err := softEngine.EncodePKIXPublicKeyDigest(pubKey)
-=======
 	keyID, err := engine.softCryptoEngine.EncodePKIXPublicKeyDigest(pubKey)
->>>>>>> 4ae0f32a
 	if err != nil {
 		engine.logger.Errorf("could not encode public key digest: %s", err)
 		return "", nil, err
 	}
 
-<<<<<<< HEAD
-	b64PemKey, err := softEngine.MarshalAndEncodePKIXPrivateKey(key)
-=======
 	b64PemKey, err := engine.softCryptoEngine.MarshalAndEncodePKIXPrivateKey(key)
->>>>>>> 4ae0f32a
 	if err != nil {
 		engine.logger.Errorf("could not marshal and encode private key: %s", err)
 		return "", nil, err
