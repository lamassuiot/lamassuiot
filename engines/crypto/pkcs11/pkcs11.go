--- conflicted
+++ resolved
@@ -27,20 +27,12 @@
 )
 
 type pkcs11EngineContext struct {
-<<<<<<< HEAD
-	api    *crypto11.Context
-	slotID uint
-	lowApi *pkcs11.Ctx
-	config models.CryptoEngineInfo
-	logger *logrus.Entry
-=======
 	softCryptoEngine *software.SoftwareCryptoEngine
 	api              *crypto11.Context
 	slotID           uint
 	lowApi           *pkcs11.Ctx
 	config           models.CryptoEngineInfo
 	logger           *logrus.Entry
->>>>>>> 4ae0f32a
 }
 
 func NewPKCS11Engine(logger *logrus.Entry, conf config.CryptoEngineConfigAdapter[pconfig.PKCS11Config]) (cryptoengines.CryptoEngine, error) {
@@ -128,18 +120,11 @@
 	meta := helpers.MergeMaps[interface{}](&defaultMeta, &conf.Metadata)
 
 	return &pkcs11EngineContext{
-<<<<<<< HEAD
-		logger: lPkcs11,
-		slotID: slotID,
-		api:    instance,
-		lowApi: pkcs11ProviderContext,
-=======
 		logger:           lPkcs11,
 		softCryptoEngine: software.NewSoftwareCryptoEngine(lPkcs11),
 		slotID:           slotID,
 		api:              instance,
 		lowApi:           pkcs11ProviderContext,
->>>>>>> 4ae0f32a
 		config: models.CryptoEngineInfo{
 			Type:              models.PKCS11,
 			SecurityLevel:     models.SL2,
@@ -196,11 +181,7 @@
 		return "", nil, err
 	}
 
-<<<<<<< HEAD
-	keyID, err := software.NewSoftwareCryptoEngine(hsmContext.logger).EncodePKIXPublicKeyDigest(newSigner.Public())
-=======
 	keyID, err := hsmContext.softCryptoEngine.EncodePKIXPublicKeyDigest(newSigner.Public())
->>>>>>> 4ae0f32a
 	if err != nil {
 		hsmContext.logger.Errorf("could not encode public key: %s", err)
 		return "", nil, err
@@ -224,11 +205,7 @@
 		return "", nil, err
 	}
 
-<<<<<<< HEAD
-	keyID, err := software.NewSoftwareCryptoEngine(hsmContext.logger).EncodePKIXPublicKeyDigest(newSigner.Public())
-=======
 	keyID, err := hsmContext.softCryptoEngine.EncodePKIXPublicKeyDigest(newSigner.Public())
->>>>>>> 4ae0f32a
 	if err != nil {
 		hsmContext.logger.Errorf("could not encode public key: %s", err)
 		return "", nil, err
