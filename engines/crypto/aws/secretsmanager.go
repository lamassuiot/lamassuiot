package aws

import (
	"context"
	"crypto"
	"crypto/ecdsa"
	"crypto/elliptic"
	"crypto/rsa"
	"crypto/x509"
	"encoding/base64"
	"encoding/json"
	"encoding/pem"
	"errors"
	"fmt"
	"net/http"

	"github.com/aws/aws-sdk-go-v2/aws"
	"github.com/aws/aws-sdk-go-v2/service/secretsmanager"
	"github.com/lamassuiot/lamassuiot/core/v3/pkg/engines/cryptoengines"
	"github.com/lamassuiot/lamassuiot/core/v3/pkg/models"
	"github.com/lamassuiot/lamassuiot/engines/crypto/software/v3"
	chelpers "github.com/lamassuiot/lamassuiot/shared/http/v3/pkg/helpers"
	"github.com/sirupsen/logrus"
)

type AWSSecretsManagerCryptoEngine struct {
<<<<<<< HEAD
	config    models.CryptoEngineInfo
	smngerCli *secretsmanager.Client
	logger    *logrus.Entry
=======
	softCryptoEngine *software.SoftwareCryptoEngine
	config           models.CryptoEngineInfo
	smngerCli        *secretsmanager.Client
	logger           *logrus.Entry
>>>>>>> 4ae0f32a
}

func NewAWSSecretManagerEngine(logger *logrus.Entry, awsConf aws.Config, metadata map[string]any) (cryptoengines.CryptoEngine, error) {
	lAWSSM := logger.WithField("subsystem-provider", "AWS SecretsManager Client")

	httpCli, err := chelpers.BuildHTTPClientWithTracerLogger(http.DefaultClient, lAWSSM)
	if err != nil {
		return nil, err
	}

	awsConf.HTTPClient = httpCli

	smCli := secretsmanager.NewFromConfig(awsConf)

	return &AWSSecretsManagerCryptoEngine{
<<<<<<< HEAD
		logger:    lAWSSM,
		smngerCli: smCli,
=======
		logger:           lAWSSM,
		softCryptoEngine: software.NewSoftwareCryptoEngine(lAWSSM),
		smngerCli:        smCli,
>>>>>>> 4ae0f32a
		config: models.CryptoEngineInfo{
			Type:          models.AWSSecretsManager,
			SecurityLevel: models.SL1,
			Provider:      "Amazon Web Services",
			Name:          "Secrets Manager",
			Metadata:      metadata,
			SupportedKeyTypes: []models.SupportedKeyTypeInfo{
				{
					Type: models.KeyType(x509.RSA),
					Sizes: []int{
						2048,
						3072,
						4096,
					},
				},
				{
					Type: models.KeyType(x509.ECDSA),
					Sizes: []int{
						224,
						256,
						521,
					},
				},
			},
		},
	}, nil
}

func (engine *AWSSecretsManagerCryptoEngine) GetEngineConfig() models.CryptoEngineInfo {
	return engine.config
}

func (engine *AWSSecretsManagerCryptoEngine) GetPrivateKeyByID(keyID string) (crypto.Signer, error) {
	engine.logger.Debugf("Getting the private key with ID: %s", keyID)

	result, err := engine.smngerCli.GetSecretValue(context.Background(), &secretsmanager.GetSecretValueInput{
		SecretId: aws.String(keyID),
	})
	if err != nil {
		engine.logger.Errorf("could not get Secret Value: %s", err)
		return nil, err
	}

	// Decrypts secret using the associated KMS key.
	var secretString string = *result.SecretString
	var keyMap map[string]string

	err = json.Unmarshal([]byte(secretString), &keyMap)
	if err != nil {
		return nil, err
	}

	pemBytes, ok := keyMap["key"]
	if !ok {
		engine.logger.Errorf("'key' variable not found in secret")
		return nil, fmt.Errorf("'key' not found in secret")
	}

	decodedPemBytes, err := base64.StdEncoding.DecodeString(pemBytes)
	if err != nil {
		engine.logger.Errorf("could not decode key: %s", err)
		return nil, err
	}

	block, _ := pem.Decode([]byte(decodedPemBytes))
	if block == nil {
		engine.logger.Errorf("could not decode into PEM block")
		return nil, errors.New("could not decode into PEM block")
	}

	genericKey, err := x509.ParsePKCS8PrivateKey(block.Bytes)
	if err != nil {
		return nil, err
	}

	switch genericKey.(type) {
	case *rsa.PrivateKey:
		return genericKey.(*rsa.PrivateKey), nil
	case *ecdsa.PrivateKey:
		return genericKey.(*ecdsa.PrivateKey), nil
	default:
		return nil, errors.New("unsupported key type")
	}
}

func (engine *AWSSecretsManagerCryptoEngine) CreateRSAPrivateKey(keySize int) (string, crypto.Signer, error) {
	engine.logger.Debugf("creating RSA private key")

<<<<<<< HEAD
	_, key, err := software.NewSoftwareCryptoEngine(engine.logger).CreateRSAPrivateKey(keySize)
=======
	_, key, err := engine.softCryptoEngine.CreateRSAPrivateKey(keySize)
>>>>>>> 4ae0f32a
	if err != nil {
		engine.logger.Errorf("could not create RSA private key: %s", err)
		return "", nil, err
	}

	engine.logger.Debugf("RSA key successfully generated")
	return engine.importKey(key)
}

func (engine *AWSSecretsManagerCryptoEngine) CreateECDSAPrivateKey(curve elliptic.Curve) (string, crypto.Signer, error) {
	engine.logger.Debugf("creating ECDSA private key")

<<<<<<< HEAD
	_, key, err := software.NewSoftwareCryptoEngine(engine.logger).CreateECDSAPrivateKey(curve)
=======
	_, key, err := engine.softCryptoEngine.CreateECDSAPrivateKey(curve)
>>>>>>> 4ae0f32a
	if err != nil {
		engine.logger.Errorf("could not create ECDSA private key: %s", err)
		return "", nil, err
	}

	engine.logger.Debugf("ECDSA key successfully generated")
	return engine.importKey(key)
}

func (engine *AWSSecretsManagerCryptoEngine) ImportRSAPrivateKey(key *rsa.PrivateKey) (string, crypto.Signer, error) {
	engine.logger.Debugf("importing RSA private key")

	keyID, signer, err := engine.importKey(key)
	if err != nil {
		engine.logger.Errorf("could not import RSA key: %s", err)
		return "", nil, err
	}

	engine.logger.Debugf("RSA key successfully imported")
	return keyID, signer, nil
}

func (engine *AWSSecretsManagerCryptoEngine) ImportECDSAPrivateKey(key *ecdsa.PrivateKey) (string, crypto.Signer, error) {
	engine.logger.Debugf("importing ECDSA private key")

	keyID, signer, err := engine.importKey(key)
	if err != nil {
		engine.logger.Errorf("could not import ECDSA key: %s", err)
		return "", nil, err
	}

	engine.logger.Debugf("ECDSA key successfully imported")
	return keyID, signer, nil
}

func (engine *AWSSecretsManagerCryptoEngine) importKey(key crypto.Signer) (string, crypto.Signer, error) {
	var pubKey any
	switch k := key.(type) {
	case *rsa.PrivateKey:
		pubKey = &k.PublicKey
	case *ecdsa.PrivateKey:
		pubKey = &k.PublicKey
	default:
		return "", nil, errors.New("unsupported key type")
	}

<<<<<<< HEAD
	softEngine := software.NewSoftwareCryptoEngine(engine.logger)
	keyID, err := softEngine.EncodePKIXPublicKeyDigest(pubKey)
=======
	keyID, err := engine.softCryptoEngine.EncodePKIXPublicKeyDigest(pubKey)
>>>>>>> 4ae0f32a
	if err != nil {
		engine.logger.Errorf("could not encode public key digest: %s", err)
		return "", nil, err
	}

<<<<<<< HEAD
	b64PemKey, err := softEngine.MarshalAndEncodePKIXPrivateKey(key)
=======
	b64PemKey, err := engine.softCryptoEngine.MarshalAndEncodePKIXPrivateKey(key)
>>>>>>> 4ae0f32a
	if err != nil {
		engine.logger.Errorf("could not marshal and encode private key: %s", err)
		return "", nil, err
	}

	keyVal := `{"key": "` + b64PemKey + `"}`

	_, err = engine.smngerCli.CreateSecret(context.Background(), &secretsmanager.CreateSecretInput{
		Name:         aws.String(keyID),
		SecretString: aws.String(keyVal),
	})

	if err != nil {
		engine.logger.Error("Could not import private key: ", err)
		return "", nil, err
	}

	return keyID, key, nil
}

func (engine *AWSSecretsManagerCryptoEngine) DeleteKey(keyID string) error {
	return fmt.Errorf("cannot delete key [%s]. Go to your aws account and do it manually", keyID)
}<|MERGE_RESOLUTION|>--- conflicted
+++ resolved
@@ -24,16 +24,10 @@
 )
 
 type AWSSecretsManagerCryptoEngine struct {
-<<<<<<< HEAD
-	config    models.CryptoEngineInfo
-	smngerCli *secretsmanager.Client
-	logger    *logrus.Entry
-=======
 	softCryptoEngine *software.SoftwareCryptoEngine
 	config           models.CryptoEngineInfo
 	smngerCli        *secretsmanager.Client
 	logger           *logrus.Entry
->>>>>>> 4ae0f32a
 }
 
 func NewAWSSecretManagerEngine(logger *logrus.Entry, awsConf aws.Config, metadata map[string]any) (cryptoengines.CryptoEngine, error) {
@@ -49,14 +43,9 @@
 	smCli := secretsmanager.NewFromConfig(awsConf)
 
 	return &AWSSecretsManagerCryptoEngine{
-<<<<<<< HEAD
-		logger:    lAWSSM,
-		smngerCli: smCli,
-=======
 		logger:           lAWSSM,
 		softCryptoEngine: software.NewSoftwareCryptoEngine(lAWSSM),
 		smngerCli:        smCli,
->>>>>>> 4ae0f32a
 		config: models.CryptoEngineInfo{
 			Type:          models.AWSSecretsManager,
 			SecurityLevel: models.SL1,
@@ -145,11 +134,7 @@
 func (engine *AWSSecretsManagerCryptoEngine) CreateRSAPrivateKey(keySize int) (string, crypto.Signer, error) {
 	engine.logger.Debugf("creating RSA private key")
 
-<<<<<<< HEAD
-	_, key, err := software.NewSoftwareCryptoEngine(engine.logger).CreateRSAPrivateKey(keySize)
-=======
 	_, key, err := engine.softCryptoEngine.CreateRSAPrivateKey(keySize)
->>>>>>> 4ae0f32a
 	if err != nil {
 		engine.logger.Errorf("could not create RSA private key: %s", err)
 		return "", nil, err
@@ -162,11 +147,7 @@
 func (engine *AWSSecretsManagerCryptoEngine) CreateECDSAPrivateKey(curve elliptic.Curve) (string, crypto.Signer, error) {
 	engine.logger.Debugf("creating ECDSA private key")
 
-<<<<<<< HEAD
-	_, key, err := software.NewSoftwareCryptoEngine(engine.logger).CreateECDSAPrivateKey(curve)
-=======
 	_, key, err := engine.softCryptoEngine.CreateECDSAPrivateKey(curve)
->>>>>>> 4ae0f32a
 	if err != nil {
 		engine.logger.Errorf("could not create ECDSA private key: %s", err)
 		return "", nil, err
@@ -213,22 +194,13 @@
 		return "", nil, errors.New("unsupported key type")
 	}
 
-<<<<<<< HEAD
-	softEngine := software.NewSoftwareCryptoEngine(engine.logger)
-	keyID, err := softEngine.EncodePKIXPublicKeyDigest(pubKey)
-=======
 	keyID, err := engine.softCryptoEngine.EncodePKIXPublicKeyDigest(pubKey)
->>>>>>> 4ae0f32a
 	if err != nil {
 		engine.logger.Errorf("could not encode public key digest: %s", err)
 		return "", nil, err
 	}
 
-<<<<<<< HEAD
-	b64PemKey, err := softEngine.MarshalAndEncodePKIXPrivateKey(key)
-=======
 	b64PemKey, err := engine.softCryptoEngine.MarshalAndEncodePKIXPrivateKey(key)
->>>>>>> 4ae0f32a
 	if err != nil {
 		engine.logger.Errorf("could not marshal and encode private key: %s", err)
 		return "", nil, err
