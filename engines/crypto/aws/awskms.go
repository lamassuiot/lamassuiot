package aws

import (
	"context"
	"crypto"
	"crypto/ecdsa"
	"crypto/elliptic"
	"crypto/rsa"
	"crypto/x509"
	"errors"
	"fmt"
	"io"
	"net/http"
	"strings"

	"github.com/aws/aws-sdk-go-v2/aws"
	"github.com/aws/aws-sdk-go-v2/service/kms"
	"github.com/aws/aws-sdk-go-v2/service/kms/types"
	"github.com/lamassuiot/lamassuiot/core/v3/pkg/engines/cryptoengines"
	"github.com/lamassuiot/lamassuiot/core/v3/pkg/models"
	"github.com/lamassuiot/lamassuiot/engines/crypto/software/v3"
	chelpers "github.com/lamassuiot/lamassuiot/shared/http/v3/pkg/helpers"
	"github.com/sirupsen/logrus"
)

var lAWSKMS *logrus.Entry

type AWSKMSCryptoEngine struct {
	softCryptoEngine *software.SoftwareCryptoEngine
	config           models.CryptoEngineInfo
	kmscli           *kms.Client
	kmsConfig        aws.Config
}

func NewAWSKMSEngine(logger *logrus.Entry, awsConf aws.Config, metadata map[string]any) (cryptoengines.CryptoEngine, error) {
	lAWSKMS = logger.WithField("subsystem-provider", "AWS-KMS")

	httpCli, err := chelpers.BuildHTTPClientWithTracerLogger(&http.Client{}, lAWSKMS)
	if err != nil {
		return nil, err
	}

	awsConf.HTTPClient = httpCli
	kmscli := kms.NewFromConfig(awsConf)

	return &AWSKMSCryptoEngine{
		kmscli:           kmscli,
		kmsConfig:        awsConf,
		softCryptoEngine: software.NewSoftwareCryptoEngine(lAWSKMS),
		config: models.CryptoEngineInfo{
			Type:          models.AWSKMS,
			SecurityLevel: models.SL2,
			Provider:      "Amazon Web Services",
			Name:          "KMS",
			Metadata:      metadata,
			SupportedKeyTypes: []models.SupportedKeyTypeInfo{
				{
					Type: models.KeyType(x509.RSA),
					Sizes: []int{
						1024,
						2048,
						3072,
						4096,
					},
				},
				{
					Type: models.KeyType(x509.ECDSA),
					Sizes: []int{
						256,
						384,
						521,
					},
				},
			},
		},
	}, nil
}

func (p *AWSKMSCryptoEngine) GetEngineConfig() models.CryptoEngineInfo {
	return p.config
}

func (p *AWSKMSCryptoEngine) GetPrivateKeyByID(keyAlias string) (crypto.Signer, error) {
	lAWSKMS.Debugf("Getting the private key with Alias: %s", keyAlias)
	var keyID = ""
	keys, err := p.kmscli.ListKeys(context.Background(), &kms.ListKeysInput{
		Limit: aws.Int32(100),
	})

	if err != nil {
		lAWSKMS.Errorf("could not get key list: %s", err)
		return nil, err
	}

	for _, key := range keys.Keys {
		aliases, err := p.kmscli.ListAliases(context.Background(), &kms.ListAliasesInput{
			KeyId: key.KeyId,
		})
		if err != nil {
			lAWSKMS.Errorf("could not get aliases list: %s", err)
			continue
		}

		for _, alias := range aliases.Aliases {
			aliasName := strings.Replace(*alias.AliasName, "alias/", "", -1)
			if aliasName == keyAlias {
				keyID = *key.KeyArn
				break
			}
		}

		if keyID == keyAlias {
			break
		}
	}

	if keyID == "" {
		lAWSKMS.Errorf("kms key not found")
		return nil, errors.New("kms key not found")
	}

	signer, err := newKmsKeyCryptoSingerWrapper(p.kmscli, keyID)

	return signer, err
}

func (p *AWSKMSCryptoEngine) CreateRSAPrivateKey(keySize int) (string, crypto.Signer, error) {
	lAWSKMS.Debugf("Creating RSA key with size %d", keySize)

	var keySpec types.KeySpec

	switch keySize {
	case 2048:
		keySpec = types.KeySpecRsa2048
	case 3072:
		keySpec = types.KeySpecRsa3072
	case 4096:
		keySpec = types.KeySpecRsa4096
	default:
		err := fmt.Errorf("key size not supported")
		lAWSKMS.Error(err)
		return "", nil, err
	}

	return p.createPrivateKey(keySpec)
}

func (p *AWSKMSCryptoEngine) CreateECDSAPrivateKey(curve elliptic.Curve) (string, crypto.Signer, error) {
	lAWSKMS.Debugf("Creating ECDSA key with curve %s", curve.Params().Name)

	var keySpec types.KeySpec

	switch curve.Params().Name {
	case "P-256":
		keySpec = types.KeySpecEccNistP256
	case "P-384":
		keySpec = types.KeySpecEccNistP384
	case "P-521":
		keySpec = types.KeySpecEccNistP521
	default:
		err := fmt.Errorf("key curve not supported")
		lAWSKMS.Error(err)
		return "", nil, err
	}

	return p.createPrivateKey(keySpec)
}

func (p *AWSKMSCryptoEngine) createPrivateKey(keySpec types.KeySpec) (string, crypto.Signer, error) {
	key, err := p.kmscli.CreateKey(context.Background(), &kms.CreateKeyInput{
		KeyUsage: types.KeyUsageTypeSignVerify,
		KeySpec:  keySpec,
	})

	if err != nil {
		lAWSKMS.Errorf("could not create private key: %s", err)
		return "", nil, err
	}

	signer, err := newKmsKeyCryptoSingerWrapper(p.kmscli, *key.KeyMetadata.Arn)
	if err != nil {
		lAWSKMS.Errorf("could not create private key: %s", err)
		return "", nil, err
	}

	lAWSKMS.Debugf("Key created with ARN [%s]", *key.KeyMetadata.Arn)
<<<<<<< HEAD
	keyID, err := software.NewSoftwareCryptoEngine(lAWSKMS).EncodePKIXPublicKeyDigest(signer.Public())
=======
	keyID, err := p.softCryptoEngine.EncodePKIXPublicKeyDigest(signer.Public())
>>>>>>> 4ae0f32a
	if err != nil {
		lAWSKMS.Errorf("could not encode public key digest: %s", err)
		return "", nil, err
	}

	_, err = p.kmscli.CreateAlias(context.Background(), &kms.CreateAliasInput{
		AliasName:   aws.String(fmt.Sprintf("alias/%s", keyID)),
		TargetKeyId: key.KeyMetadata.Arn,
	})

	if err != nil {
		lAWSKMS.Warnf("Could not create alias for key ARN [%s]: %s", *key.KeyMetadata.Arn, err)
	}

	return keyID, signer, nil
}

func (p *AWSKMSCryptoEngine) ImportRSAPrivateKey(key *rsa.PrivateKey) (string, crypto.Signer, error) {
	lAWSKMS.Warnf("KMS does not support asymmetric key import. See https://docs.aws.amazon.com/kms/latest/developerguide/importing-keys.html")
	return "", nil, fmt.Errorf("KMS does not support asymmetric key import")
}

func (p *AWSKMSCryptoEngine) ImportECDSAPrivateKey(key *ecdsa.PrivateKey) (string, crypto.Signer, error) {
	lAWSKMS.Warnf("KMS does not support asymmetric key import. See https://docs.aws.amazon.com/kms/latest/developerguide/importing-keys.html")
	return "", nil, fmt.Errorf("KMS does not support asymmetric key import")
}

func (p *AWSKMSCryptoEngine) DeleteKey(keyID string) error {
	return fmt.Errorf("cannot delete key [%s]. Go to your aws account and do it manually", keyID)
}

type kmsKeyCryptoSingerWrapper struct {
	keyArn string
	sdk    *kms.Client

	publicKey crypto.PublicKey
}

func newKmsKeyCryptoSingerWrapper(sdk *kms.Client, keyArn string) (crypto.Signer, error) {
	//preload PubKey from KMS
	pubResp, err := sdk.GetPublicKey(context.TODO(), &kms.GetPublicKeyInput{
		KeyId: &keyArn,
	})
	if err != nil {
		return nil, err
	}

	pubKey, err := x509.ParsePKIXPublicKey(pubResp.PublicKey)
	if err != nil {
		return nil, err
	}

	return &kmsKeyCryptoSingerWrapper{
		sdk:       sdk,
		keyArn:    keyArn,
		publicKey: pubKey,
	}, nil
}

func (k *kmsKeyCryptoSingerWrapper) Public() crypto.PublicKey {
	return k.publicKey
}
func (k *kmsKeyCryptoSingerWrapper) Sign(rand io.Reader, digest []byte, opts crypto.SignerOpts) (signature []byte, err error) {
	alg, err := getSigningAlgorithm(k.Public(), opts)
	if err != nil {
		return nil, err
	}

	req := &kms.SignInput{
		KeyId:            &k.keyArn,
		SigningAlgorithm: alg,
		Message:          digest,
		MessageType:      types.MessageTypeDigest,
	}

	resp, err := k.sdk.Sign(context.TODO(), req)
	if err != nil {
		return nil, err
	}

	return resp.Signature, nil

}

func getSigningAlgorithm(key crypto.PublicKey, opts crypto.SignerOpts) (types.SigningAlgorithmSpec, error) {
	switch key.(type) {
	case *rsa.PublicKey:
		_, isPSS := opts.(*rsa.PSSOptions)
		switch h := opts.HashFunc(); h {
		case crypto.SHA256:
			if isPSS {
				return types.SigningAlgorithmSpecRsassaPssSha256, nil
			}
			return types.SigningAlgorithmSpecRsassaPkcs1V15Sha256, nil
		case crypto.SHA384:
			if isPSS {
				return types.SigningAlgorithmSpecRsassaPssSha384, nil
			}
			return types.SigningAlgorithmSpecRsassaPkcs1V15Sha384, nil
		case crypto.SHA512:
			if isPSS {
				return types.SigningAlgorithmSpecRsassaPssSha512, nil
			}
			return types.SigningAlgorithmSpecRsassaPkcs1V15Sha512, nil
		default:
			return "", fmt.Errorf("unsupported hash function %v", h)
		}
	case *ecdsa.PublicKey:
		switch h := opts.HashFunc(); h {
		case crypto.SHA256:
			return types.SigningAlgorithmSpecEcdsaSha256, nil
		case crypto.SHA384:
			return types.SigningAlgorithmSpecEcdsaSha384, nil
		case crypto.SHA512:
			return types.SigningAlgorithmSpecEcdsaSha512, nil
		default:
			return "", fmt.Errorf("unsupported hash function %v", h)
		}
	default:
		return "", fmt.Errorf("unsupported key type %T", key)
	}
}<|MERGE_RESOLUTION|>--- conflicted
+++ resolved
@@ -184,11 +184,7 @@
 	}
 
 	lAWSKMS.Debugf("Key created with ARN [%s]", *key.KeyMetadata.Arn)
-<<<<<<< HEAD
-	keyID, err := software.NewSoftwareCryptoEngine(lAWSKMS).EncodePKIXPublicKeyDigest(signer.Public())
-=======
 	keyID, err := p.softCryptoEngine.EncodePKIXPublicKeyDigest(signer.Public())
->>>>>>> 4ae0f32a
 	if err != nil {
 		lAWSKMS.Errorf("could not encode public key digest: %s", err)
 		return "", nil, err
