package filesystem

import (
	"crypto"
	"crypto/ecdsa"
	"crypto/elliptic"
	"crypto/rsa"
	"crypto/x509"
	"encoding/base64"
	"encoding/pem"
	"errors"
	"fmt"
	"os"
	"path/filepath"
	"runtime"
	"strings"

	"github.com/lamassuiot/lamassuiot/core/v3/pkg/config"
	"github.com/lamassuiot/lamassuiot/core/v3/pkg/engines/cryptoengines"
	"github.com/lamassuiot/lamassuiot/core/v3/pkg/helpers"
	"github.com/lamassuiot/lamassuiot/core/v3/pkg/models"
	"github.com/lamassuiot/lamassuiot/engines/crypto/software/v3"
	"github.com/sirupsen/logrus"
)

type FilesystemCryptoEngine struct {
	softCryptoEngine *software.SoftwareCryptoEngine
	config           models.CryptoEngineInfo
	storageDirectory string
	logger           *logrus.Entry
}

func NewFilesystemPEMEngine(logger *logrus.Entry, conf config.CryptoEngineConfigAdapter[FilesystemEngineConfig]) (cryptoengines.CryptoEngine, error) {
	lGo := logger.WithField("subsystem-provider", "GoSoft")

	defaultMeta := map[string]interface{}{
		"lamassu.io/cryptoengine.golang.storage-path": conf,
	}

	err := checkAndCreateStorageDir(lGo, conf.Config.StorageDirectory)
	if err != nil {
		return nil, err
	}

	// Update KeyIDs in folder and remove old naming
	entries, err := os.ReadDir(conf.Config.StorageDirectory)
	if err != nil {
		return nil, err
	}

	lGo.Debugf("Starting key renaming to new format")
	for _, entry := range entries {
		if entry.IsDir() {
			continue
		}

		v1KeySuffix := "lms-caservice-certauth-keyid-"
		if strings.HasSuffix(v1KeySuffix, entry.Name()) {
			lGo.Debugf("Renaming key %s", entry.Name())
			newName := strings.Replace(entry.Name(), v1KeySuffix, "", 1)
			err := os.Rename(filepath.Join(conf.Config.StorageDirectory, entry.Name()), filepath.Join(conf.Config.StorageDirectory, newName))
			if err != nil {
				return nil, err
			}
		}
	}
	lGo.Debugf("Finished key renaming to new format")

	meta := helpers.MergeMaps[interface{}](&defaultMeta, &conf.Metadata)
	return &FilesystemCryptoEngine{
		logger:           lGo,
<<<<<<< HEAD
=======
		softCryptoEngine: software.NewSoftwareCryptoEngine(lGo),
>>>>>>> 4ae0f32a
		storageDirectory: conf.Config.StorageDirectory,
		config: models.CryptoEngineInfo{
			Type:          models.Golang,
			SecurityLevel: models.SL0,
			Provider:      "Golang",
			Name:          runtime.Version(),
			Metadata:      *meta,
			SupportedKeyTypes: []models.SupportedKeyTypeInfo{
				{
					Type: models.KeyType(x509.RSA),
					Sizes: []int{
						1024,
						2048,
						3072,
						4096,
					},
				},
				{
					Type: models.KeyType(x509.ECDSA),
					Sizes: []int{
						224,
						256,
						384,
						521,
					},
				},
			},
		},
	}, nil
}

func (engine *FilesystemCryptoEngine) GetEngineConfig() models.CryptoEngineInfo {
	return engine.config
}

func (engine *FilesystemCryptoEngine) GetPrivateKeyByID(keyID string) (crypto.Signer, error) {
	engine.logger.Debugf("reading %s Key", keyID)
	file := filepath.Join(engine.storageDirectory, keyID)

	pemBytes, err := os.ReadFile(file)
	if err != nil {
		engine.logger.Errorf("Could not read %s Key: %s", keyID, err)
		return nil, err
	}

	block, _ := pem.Decode(pemBytes)
	if block == nil {
		return nil, fmt.Errorf("no key found")
	}

	genericKey, err := x509.ParsePKCS8PrivateKey(block.Bytes)
	if err != nil {
		return nil, err
	}

	switch genericKey.(type) {
	case *rsa.PrivateKey:
		return genericKey.(*rsa.PrivateKey), nil
	case *ecdsa.PrivateKey:
		return genericKey.(*ecdsa.PrivateKey), nil
	default:
		return nil, errors.New("unsupported key type")
	}
}

func (engine *FilesystemCryptoEngine) CreateRSAPrivateKey(keySize int) (string, crypto.Signer, error) {
	engine.logger.Debugf("creating RSA private key")

<<<<<<< HEAD
	_, key, err := software.NewSoftwareCryptoEngine(engine.logger).CreateRSAPrivateKey(keySize)
=======
	_, key, err := engine.softCryptoEngine.CreateRSAPrivateKey(keySize)
>>>>>>> 4ae0f32a
	if err != nil {
		engine.logger.Errorf("could not create RSA private key: %s", err)
		return "", nil, err
	}

	engine.logger.Debugf("RSA key successfully generated")
	return engine.importKey(key)
}

func (engine *FilesystemCryptoEngine) CreateECDSAPrivateKey(curve elliptic.Curve) (string, crypto.Signer, error) {
	engine.logger.Debugf("creating ECDSA private key")

<<<<<<< HEAD
	_, key, err := software.NewSoftwareCryptoEngine(engine.logger).CreateECDSAPrivateKey(curve)
=======
	_, key, err := engine.softCryptoEngine.CreateECDSAPrivateKey(curve)
>>>>>>> 4ae0f32a
	if err != nil {
		engine.logger.Errorf("could not create ECDSA private key: %s", err)
		return "", nil, err
	}

	engine.logger.Debugf("ECDSA key successfully generated")
	return engine.importKey(key)
}

func (engine *FilesystemCryptoEngine) DeleteKey(keyID string) error {
	return os.Remove(engine.storageDirectory + "/" + keyID)
}

func (engine *FilesystemCryptoEngine) ImportRSAPrivateKey(key *rsa.PrivateKey) (string, crypto.Signer, error) {
	engine.logger.Debugf("importing RSA private key")

	keyID, signer, err := engine.importKey(key)
	if err != nil {
		engine.logger.Errorf("could not import RSA key: %s", err)
		return "", nil, err
	}

	engine.logger.Debugf("RSA key successfully imported")
	return keyID, signer, nil
}

func (engine *FilesystemCryptoEngine) ImportECDSAPrivateKey(key *ecdsa.PrivateKey) (string, crypto.Signer, error) {
	engine.logger.Debugf("importing ECDSA private key")

	keyID, signer, err := engine.importKey(key)
	if err != nil {
		engine.logger.Errorf("could not import ECDSA key: %s", err)
		return "", nil, err
	}

	engine.logger.Debugf("ECDSA key successfully imported")
	return keyID, signer, nil
}

func (engine *FilesystemCryptoEngine) importKey(key interface{}) (string, crypto.Signer, error) {
	var pubKey any
	switch k := key.(type) {
	case *rsa.PrivateKey:
		pubKey = &k.PublicKey
	case *ecdsa.PrivateKey:
		pubKey = &k.PublicKey
	default:
		return "", nil, errors.New("unsupported key type")
	}

<<<<<<< HEAD
	softEngine := software.NewSoftwareCryptoEngine(engine.logger)
	keyID, err := softEngine.EncodePKIXPublicKeyDigest(pubKey)
=======
	keyID, err := engine.softCryptoEngine.EncodePKIXPublicKeyDigest(pubKey)
>>>>>>> 4ae0f32a
	if err != nil {
		engine.logger.Errorf("could not encode public key digest: %s", err)
		return "", nil, err
	}

<<<<<<< HEAD
	b64PemKey, err := softEngine.MarshalAndEncodePKIXPrivateKey(key)
=======
	b64PemKey, err := engine.softCryptoEngine.MarshalAndEncodePKIXPrivateKey(key)
>>>>>>> 4ae0f32a
	if err != nil {
		engine.logger.Errorf("could not marshal and encode private key: %s", err)
		return "", nil, err
	}

	pemKey, err := base64.StdEncoding.DecodeString(b64PemKey)
	if err != nil {
		engine.logger.Errorf("could not decode RSA private key: %s", err)
		return "", nil, err
	}

	file := filepath.Join(engine.storageDirectory, keyID)
	err = os.WriteFile(file, pemKey, 0600)
	if err != nil {
		engine.logger.Errorf("could not store RSA private key: %s", err)
		return "", nil, err
	}

	signer, err := engine.GetPrivateKeyByID(keyID)
	if err != nil {
		engine.logger.Errorf("could not get private key by ID: %s", err)
		return "", nil, err
	}

	return keyID, signer, nil
}

func checkAndCreateStorageDir(logger *logrus.Entry, dir string) error {
	var err error
	if _, err = os.Stat(dir); os.IsNotExist(err) {
		logger.Warnf("storage directory %s does not exist. Will create such directory", dir)
		err = os.MkdirAll(dir, 0750)
		if err != nil {
			logger.Errorf("something went wrong while creating storage path: %s", err)
		}
		return err
	} else if err != nil {
		logger.Errorf("something went wrong while checking storage: %s", err)
		return err
	}

	return nil
}<|MERGE_RESOLUTION|>--- conflicted
+++ resolved
@@ -69,10 +69,7 @@
 	meta := helpers.MergeMaps[interface{}](&defaultMeta, &conf.Metadata)
 	return &FilesystemCryptoEngine{
 		logger:           lGo,
-<<<<<<< HEAD
-=======
 		softCryptoEngine: software.NewSoftwareCryptoEngine(lGo),
->>>>>>> 4ae0f32a
 		storageDirectory: conf.Config.StorageDirectory,
 		config: models.CryptoEngineInfo{
 			Type:          models.Golang,
@@ -141,11 +138,7 @@
 func (engine *FilesystemCryptoEngine) CreateRSAPrivateKey(keySize int) (string, crypto.Signer, error) {
 	engine.logger.Debugf("creating RSA private key")
 
-<<<<<<< HEAD
-	_, key, err := software.NewSoftwareCryptoEngine(engine.logger).CreateRSAPrivateKey(keySize)
-=======
 	_, key, err := engine.softCryptoEngine.CreateRSAPrivateKey(keySize)
->>>>>>> 4ae0f32a
 	if err != nil {
 		engine.logger.Errorf("could not create RSA private key: %s", err)
 		return "", nil, err
@@ -158,11 +151,7 @@
 func (engine *FilesystemCryptoEngine) CreateECDSAPrivateKey(curve elliptic.Curve) (string, crypto.Signer, error) {
 	engine.logger.Debugf("creating ECDSA private key")
 
-<<<<<<< HEAD
-	_, key, err := software.NewSoftwareCryptoEngine(engine.logger).CreateECDSAPrivateKey(curve)
-=======
 	_, key, err := engine.softCryptoEngine.CreateECDSAPrivateKey(curve)
->>>>>>> 4ae0f32a
 	if err != nil {
 		engine.logger.Errorf("could not create ECDSA private key: %s", err)
 		return "", nil, err
@@ -213,22 +202,13 @@
 		return "", nil, errors.New("unsupported key type")
 	}
 
-<<<<<<< HEAD
-	softEngine := software.NewSoftwareCryptoEngine(engine.logger)
-	keyID, err := softEngine.EncodePKIXPublicKeyDigest(pubKey)
-=======
 	keyID, err := engine.softCryptoEngine.EncodePKIXPublicKeyDigest(pubKey)
->>>>>>> 4ae0f32a
 	if err != nil {
 		engine.logger.Errorf("could not encode public key digest: %s", err)
 		return "", nil, err
 	}
 
-<<<<<<< HEAD
-	b64PemKey, err := softEngine.MarshalAndEncodePKIXPrivateKey(key)
-=======
 	b64PemKey, err := engine.softCryptoEngine.MarshalAndEncodePKIXPrivateKey(key)
->>>>>>> 4ae0f32a
 	if err != nil {
 		engine.logger.Errorf("could not marshal and encode private key: %s", err)
 		return "", nil, err
