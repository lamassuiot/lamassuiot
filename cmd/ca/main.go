package main

import (
	"fmt"
	"net/http"
	"os"
	"os/signal"
	"syscall"

	"github.com/go-kit/log"
	"github.com/go-kit/log/level"
	"github.com/lamassuiot/lamassuiot/pkg/ca/server/api/service"
	cryptoengines "github.com/lamassuiot/lamassuiot/pkg/ca/server/api/service/crypto-engines"
	"github.com/lamassuiot/lamassuiot/pkg/ca/server/api/transport"
	"github.com/lamassuiot/lamassuiot/pkg/ca/server/config"
	"github.com/lamassuiot/lamassuiot/pkg/utils/server"
	"github.com/opentracing/opentracing-go"
	"github.com/uptrace/opentelemetry-go-extra/otelgorm"
	"gorm.io/driver/postgres"
	"gorm.io/gorm"
	gormLogger "gorm.io/gorm/logger"

	postgresRepository "github.com/lamassuiot/lamassuiot/pkg/ca/server/api/repository/postgres"
)

func main() {
	config := config.NewCAConfig()
	mainServer := server.NewServer(config)

	var engine service.CryptoEngine
	var s service.Service

	dsn := fmt.Sprintf("host=%s user=%s password=%s dbname=%s port=%s sslmode=disable", config.PostgresHostname, config.PostgresUsername, config.PostgresPassword, config.PostgresDatabase, config.PostgresPort)
	db, err := gorm.Open(postgres.Open(dsn), &gorm.Config{
		Logger: gormLogger.Default.LogMode(gormLogger.Silent),
	})
	if err != nil {
		level.Error(mainServer.Logger).Log("msg", "Could not connect to Postgres", "err", err)
		os.Exit(1)
	}

	if err := db.Use(otelgorm.NewPlugin()); err != nil {
		level.Error(mainServer.Logger).Log("msg", "Could not initialize OpenTelemetry DB-GORM plugin", "err", err)
		os.Exit(1)
	}
<<<<<<< HEAD

	certificateRepository := postgresRepository.NewPostgresDB(db, mainServer.Logger)

	switch config.Engine {
	case "pkcs11":
		hsmEngine, err := cryptoengines.NewHSMPEngine(mainServer.Logger, config.Pkcs11Driver, config.Pkcs11Label, config.Pkcs11Pin)
		if err != nil {
			level.Error(mainServer.Logger).Log("msg", "Could not initialize HSM engine", "err", err)
			os.Exit(1)
		}
		engine = hsmEngine
		s = service.NewCAService(mainServer.Logger, engine, certificateRepository, config.OcspUrl)
		level.Info(mainServer.Logger).Log("msg", "Engine initialized")
		level.Info(mainServer.Logger).Log("msg", fmt.Sprintf("Engine options: %v", engine.GetEngineConfig()))

	case "gopem":
		gopemEngine, err := cryptoengines.NewGolangPEMEngine(mainServer.Logger, config.GopemData)
		if err != nil {
			level.Error(mainServer.Logger).Log("msg", "Could not initialize Golang PEM engine", "err", err)
			os.Exit(1)
		}
=======

	certificateRepository := postgresRepository.NewPostgresDB(db, mainServer.Logger)

	switch config.Engine {
	case "gopem":
		gopemEngine, err := cryptoengines.NewGolangPEMEngine(mainServer.Logger, config.GopemData)
		if err != nil {
			level.Error(mainServer.Logger).Log("msg", "Could not initialize Golang PEM engine", "err", err)
			os.Exit(1)
		}
>>>>>>> b5531b2b
		engine = gopemEngine
		s = service.NewCAService(mainServer.Logger, engine, certificateRepository, config.OcspUrl)
		level.Info(mainServer.Logger).Log("msg", "Engine initialized")
		level.Info(mainServer.Logger).Log("msg", fmt.Sprintf("Engine options: %v", engine.GetEngineConfig()))

	case "vault":
		s, err = service.NewVaultService(config.VaultAddress, config.VaultPkiCaPath, config.VaultRoleID, config.VaultSecretID, config.VaultCA, config.VaultUnsealKeysFile, config.OcspUrl, certificateRepository, mainServer.Logger)
		if err != nil {
			level.Error(mainServer.Logger).Log("err", err, "msg", "Could not start connection with Vault Secret Engine")
			os.Exit(1)
		}

	default:
		level.Error(mainServer.Logger).Log("msg", "Engine not supported")
		os.Exit(1)
	}

	s = service.NewAMQPMiddleware(mainServer.AmqpPublisher, mainServer.Logger)(s)
	s = service.NewInputValudationMiddleware()(s)
	s = service.LoggingMiddleware(mainServer.Logger)(s)

	mainServer.AddHttpHandler("/v1/", http.StripPrefix("/v1", transport.MakeHTTPHandler(s, log.With(mainServer.Logger, "component", "HTTPS"), opentracing.GlobalTracer())))

	errs := make(chan error)
	go func() {
		c := make(chan os.Signal)
		signal.Notify(c, syscall.SIGINT, syscall.SIGTERM)
		errs <- fmt.Errorf("%s", <-c)
	}()

	mainServer.Run(errs)
	level.Info(mainServer.Logger).Log("exit", <-errs)
}<|MERGE_RESOLUTION|>--- conflicted
+++ resolved
@@ -43,29 +43,6 @@
 		level.Error(mainServer.Logger).Log("msg", "Could not initialize OpenTelemetry DB-GORM plugin", "err", err)
 		os.Exit(1)
 	}
-<<<<<<< HEAD
-
-	certificateRepository := postgresRepository.NewPostgresDB(db, mainServer.Logger)
-
-	switch config.Engine {
-	case "pkcs11":
-		hsmEngine, err := cryptoengines.NewHSMPEngine(mainServer.Logger, config.Pkcs11Driver, config.Pkcs11Label, config.Pkcs11Pin)
-		if err != nil {
-			level.Error(mainServer.Logger).Log("msg", "Could not initialize HSM engine", "err", err)
-			os.Exit(1)
-		}
-		engine = hsmEngine
-		s = service.NewCAService(mainServer.Logger, engine, certificateRepository, config.OcspUrl)
-		level.Info(mainServer.Logger).Log("msg", "Engine initialized")
-		level.Info(mainServer.Logger).Log("msg", fmt.Sprintf("Engine options: %v", engine.GetEngineConfig()))
-
-	case "gopem":
-		gopemEngine, err := cryptoengines.NewGolangPEMEngine(mainServer.Logger, config.GopemData)
-		if err != nil {
-			level.Error(mainServer.Logger).Log("msg", "Could not initialize Golang PEM engine", "err", err)
-			os.Exit(1)
-		}
-=======
 
 	certificateRepository := postgresRepository.NewPostgresDB(db, mainServer.Logger)
 
@@ -76,7 +53,6 @@
 			level.Error(mainServer.Logger).Log("msg", "Could not initialize Golang PEM engine", "err", err)
 			os.Exit(1)
 		}
->>>>>>> b5531b2b
 		engine = gopemEngine
 		s = service.NewCAService(mainServer.Logger, engine, certificateRepository, config.OcspUrl)
 		level.Info(mainServer.Logger).Log("msg", "Engine initialized")
