package main

import (
<<<<<<< HEAD
=======
	"crypto"
>>>>>>> 85db312f
	"crypto/x509"
	"encoding/pem"
	"fmt"
	"net/url"
	"os"
	"os/signal"
	"syscall"

	"github.com/go-kit/log"
	"github.com/go-kit/log/level"
	lamassucaclient "github.com/lamassuiot/lamassuiot/pkg/ca/client"
	"github.com/lamassuiot/lamassuiot/pkg/ocsp/server/api/service"
	"github.com/lamassuiot/lamassuiot/pkg/ocsp/server/api/transport"
	"github.com/lamassuiot/lamassuiot/pkg/ocsp/server/config"
	clientUtils "github.com/lamassuiot/lamassuiot/pkg/utils/client"
	"github.com/lamassuiot/lamassuiot/pkg/utils/server"
	"github.com/opentracing/opentracing-go"
)

func main() {
	config := config.NewOCSPConfig()
	mainServer := server.NewServer(config)

	keyBytes, err := os.ReadFile(config.SignerKey)
	if err != nil {
		level.Error(mainServer.Logger).Log("msg", "Could not read key file", "err", err)
		os.Exit(1)
	}

	block, _ := pem.Decode(keyBytes)
<<<<<<< HEAD
	rsaKey, err := x509.ParsePKCS1PrivateKey(block.Bytes)
=======
	rsaKey, err := x509.ParsePKCS8PrivateKey(block.Bytes)
>>>>>>> 85db312f
	if err != nil {
		level.Error(mainServer.Logger).Log("msg", "Could not parse key file", "err", err)
		os.Exit(1)
	}

	certBytes, err := os.ReadFile(config.SignerCert)
	if err != nil {
		level.Error(mainServer.Logger).Log("msg", "Could not read cert file", "err", err)
		os.Exit(1)
	}
	block, _ = pem.Decode(certBytes)
	cert, err := x509.ParseCertificate(block.Bytes)
	if err != nil {
		level.Error(mainServer.Logger).Log("msg", "Could not parse cert file", "err", err)
		os.Exit(1)
	}

	lamassuCAClient, err := lamassucaclient.NewLamassuCAClient(clientUtils.BaseClientConfigurationuration{
		URL: &url.URL{
			Scheme: "https",
			Host:   config.LamassuCAAddress,
		},
		AuthMethod: clientUtils.AuthMethodMutualTLS,
		AuthMethodConfig: &clientUtils.MutualTLSConfig{
			ClientCert: config.CertFile,
			ClientKey:  config.KeyFile,
		},
		CACertificate: config.LamassuCACertFile,
	})
	if err != nil {
		level.Error(mainServer.Logger).Log("msg", "Could not connect to LamassuCA", "err", err)
		os.Exit(1)
	}

<<<<<<< HEAD
	s := service.NewOCSPService(lamassuCAClient, rsaKey, cert)
=======
	s := service.NewOCSPService(lamassuCAClient, rsaKey.(crypto.Signer), cert)
>>>>>>> 85db312f

	mainServer.AddHttpHandler("/", transport.MakeHTTPHandler(s, log.With(mainServer.Logger, "component", "HTTPS"), false, opentracing.GlobalTracer()))

	errs := make(chan error)
	go func() {
		c := make(chan os.Signal)
		signal.Notify(c, syscall.SIGINT, syscall.SIGTERM)
		errs <- fmt.Errorf("%s", <-c)
	}()

	mainServer.Run(errs)
	level.Info(mainServer.Logger).Log("exit", <-errs)
}<|MERGE_RESOLUTION|>--- conflicted
+++ resolved
@@ -1,10 +1,7 @@
 package main
 
 import (
-<<<<<<< HEAD
-=======
 	"crypto"
->>>>>>> 85db312f
 	"crypto/x509"
 	"encoding/pem"
 	"fmt"
@@ -35,11 +32,7 @@
 	}
 
 	block, _ := pem.Decode(keyBytes)
-<<<<<<< HEAD
-	rsaKey, err := x509.ParsePKCS1PrivateKey(block.Bytes)
-=======
 	rsaKey, err := x509.ParsePKCS8PrivateKey(block.Bytes)
->>>>>>> 85db312f
 	if err != nil {
 		level.Error(mainServer.Logger).Log("msg", "Could not parse key file", "err", err)
 		os.Exit(1)
@@ -74,11 +67,7 @@
 		os.Exit(1)
 	}
 
-<<<<<<< HEAD
-	s := service.NewOCSPService(lamassuCAClient, rsaKey, cert)
-=======
 	s := service.NewOCSPService(lamassuCAClient, rsaKey.(crypto.Signer), cert)
->>>>>>> 85db312f
 
 	mainServer.AddHttpHandler("/", transport.MakeHTTPHandler(s, log.With(mainServer.Logger, "component", "HTTPS"), false, opentracing.GlobalTracer()))
 
